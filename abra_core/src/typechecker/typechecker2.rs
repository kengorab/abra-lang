use std::collections::{HashMap, HashSet, VecDeque};
use std::hash::{Hash, Hasher};
use std::io::BufRead;
use std::path::{Path, PathBuf};
use itertools::{Either, EitherOrBoth, Itertools};
use crate::{parser, tokenize_and_parse};
use crate::common::util::integer_decode;
use crate::parser::parser::{ParseResult};
use crate::lexer::lexer_error::LexerError;
use crate::lexer::tokens::{POSITION_BOGUS, Range, Token};
use crate::parser::ast::{args_to_parameters, AssignmentNode, AstLiteralNode, AstNode, BinaryNode, BinaryOp, BindingDeclNode, BindingPattern, EnumDeclNode, ForLoopNode, FunctionDeclNode, IfNode, ImportKind, ImportNode, IndexingMode, IndexingNode, InvocationNode, MatchCase, MatchCaseArgument, MatchCaseType, MatchNode, Parameter, TypeDeclField, TypeDeclNode, TypeIdentifier, UnaryNode, UnaryOp, WhileLoopNode};
use crate::parser::parse_error::ParseError;

pub trait LoadModule {
    fn resolve_path(&self, module_id: &parser::ast::ModuleId) -> Option<String>;
    fn get_path(&self, module_id: &ModuleId) -> Option<String>;
    fn register(&mut self, m_id: &parser::ast::ModuleId, module_id: &ModuleId);
    fn get_module_id(&self, m_id: &parser::ast::ModuleId) -> Option<&ModuleId>;
    fn module_exists(&self, m_id: &parser::ast::ModuleId) -> bool;
    fn load_file(&self, file_name: &String) -> Option<String>;
    fn load_untyped_ast(&self, module_id: &parser::ast::ModuleId) -> Result<Option<(String, ParseResult)>, Either<LexerError, ParseError>> {
        use crate::{lexer::lexer, parser::parser};

        let Some(file_name) = self.resolve_path(&module_id) else { return Ok(None); };
        let Some(file_contents) = self.load_file(&file_name) else { return Ok(None); };

        match lexer::tokenize(module_id, &file_contents) {
            Err(e) => Err(Either::Left(e)),
            Ok(tokens) => match parser::parse(module_id.clone(), tokens) {
                Err(e) => Err(Either::Right(e)),
                Ok(nodes) => Ok(Some((file_name, nodes)))
            }
        }
    }
}

pub struct ModuleLoader<'a> {
    program_root: &'a PathBuf,
    module_id_map: HashMap::<ModuleId, parser::ast::ModuleId>,
    module_id_map_rev: HashMap::<parser::ast::ModuleId, ModuleId>,
    prelude_raw: &'static str,
}

impl<'a> ModuleLoader<'a> {
    pub fn new(program_root: &'a PathBuf) -> ModuleLoader {
        let prelude_raw = include_str!("prelude.stub.abra");

        ModuleLoader {
            program_root,
            module_id_map: HashMap::new(),
            module_id_map_rev: HashMap::new(),
            prelude_raw,
        }
    }
}

impl<'a> LoadModule for ModuleLoader<'a> {
    fn resolve_path(&self, module_id: &parser::ast::ModuleId) -> Option<String> {
        let mut path = PathBuf::new();

        let path_buf = PathBuf::from(module_id.get_path(&self.program_root)).with_extension("abra");
        for c in path_buf.components() {
            path.push(c.as_os_str())
        }

        path.to_str().map(|s| s.to_string())
    }

    fn get_path(&self, module_id: &ModuleId) -> Option<String> {
        let m_id = self.module_id_map.get(module_id).expect(&format!("Internal error: expected module for {:?}", module_id));
        self.resolve_path(m_id)
    }

    fn register(&mut self, m_id: &parser::ast::ModuleId, module_id: &ModuleId) {
        self.module_id_map.insert(*module_id, m_id.clone());
        self.module_id_map_rev.insert(m_id.clone(), *module_id);
    }

    fn get_module_id(&self, m_id: &parser::ast::ModuleId) -> Option<&ModuleId> {
        self.module_id_map_rev.get(m_id)
    }

    fn module_exists(&self, m_id: &parser::ast::ModuleId) -> bool {
        if m_id.is_prelude() { return true; }

        let Some(path) = self.resolve_path(m_id) else { return false; };
        Path::try_exists(Path::new(&path)).unwrap_or(false)
    }

    fn load_file(&self, file_name: &String) -> Option<String> {
        if file_name == "prelude.stub.abra" {
            return Some(self.prelude_raw.to_string());
        }

        std::fs::read_to_string(file_name).ok()
    }
}

#[derive(Debug)]
pub struct Project {
    pub modules: Vec<TypedModule>,

    // cached values
    pub prelude_none_type_id: TypeId,
    pub prelude_option_struct_id: StructId,
    pub prelude_int_struct_id: StructId,
    pub prelude_float_struct_id: StructId,
    pub prelude_bool_struct_id: StructId,
    pub prelude_string_struct_id: StructId,
    pub prelude_array_struct_id: StructId,
    pub prelude_tuple_struct_id: StructId,
    pub prelude_set_struct_id: StructId,
    pub prelude_map_struct_id: StructId,
}

const PLACEHOLDER_STRUCT_ID: StructId = StructId(PRELUDE_MODULE_ID, usize::MAX);
const PLACEHOLDER_TYPE_ID: TypeId = TypeId(PRELUDE_SCOPE_ID, usize::MAX);

impl Default for Project {
    fn default() -> Self {
        Self {
            modules: vec![],
            prelude_none_type_id: PLACEHOLDER_TYPE_ID,
            prelude_option_struct_id: PLACEHOLDER_STRUCT_ID,
            prelude_int_struct_id: PLACEHOLDER_STRUCT_ID,
            prelude_float_struct_id: PLACEHOLDER_STRUCT_ID,
            prelude_bool_struct_id: PLACEHOLDER_STRUCT_ID,
            prelude_string_struct_id: PLACEHOLDER_STRUCT_ID,
            prelude_array_struct_id: PLACEHOLDER_STRUCT_ID,
            prelude_tuple_struct_id: PLACEHOLDER_STRUCT_ID,
            prelude_set_struct_id: PLACEHOLDER_STRUCT_ID,
            prelude_map_struct_id: PLACEHOLDER_STRUCT_ID,
        }
    }
}

impl Project {
    pub fn prelude_module(&self) -> &TypedModule {
        &self.modules[PRELUDE_MODULE_ID.0]
    }

    pub fn get_scope_by_id(&self, scope_id: &ScopeId) -> &Scope {
        let ScopeId(ModuleId(module_idx), idx) = scope_id;
        &self.modules[*module_idx].scopes[*idx]
    }

    pub fn get_scope_by_id_mut(&mut self, scope_id: &ScopeId) -> &mut Scope {
        let ScopeId(ModuleId(module_idx), idx) = scope_id;
        &mut self.modules[*module_idx].scopes[*idx]
    }

    pub fn get_type_by_id(&self, type_id: &TypeId) -> &Type {
        if let Some(_) = type_id.as_module_type_alias() {
            return &Type::ModuleAlias;
        }

        let TypeId(ScopeId(ModuleId(module_idx), scope_idx), idx) = type_id;
        let scope = &self.modules[*module_idx].scopes[*scope_idx];
        &scope.types[*idx]
    }

    pub fn get_struct_by_id(&self, struct_id: &StructId) -> &Struct {
        let StructId(ModuleId(module_idx), idx) = struct_id;
        let module = &self.modules[*module_idx];
        &module.structs[*idx]
    }

    pub fn get_struct_by_id_mut(&mut self, struct_id: &StructId) -> &mut Struct {
        let StructId(ModuleId(module_idx), idx) = struct_id;
        let module = &mut self.modules[*module_idx];
        &mut module.structs[*idx]
    }

    pub fn get_enum_by_id(&self, enum_id: &EnumId) -> &Enum {
        let EnumId(ModuleId(module_idx), idx) = enum_id;
        let module = &self.modules[*module_idx];
        &module.enums[*idx]
    }

    pub fn get_enum_by_id_mut(&mut self, enum_id: &EnumId) -> &mut Enum {
        let EnumId(ModuleId(module_idx), idx) = enum_id;
        let module = &mut self.modules[*module_idx];
        &mut module.enums[*idx]
    }

    pub fn get_func_by_id(&self, func_id: &FuncId) -> &Function {
        let FuncId(ScopeId(ModuleId(module_idx), scope_idx), idx) = func_id;
        let scope = &self.modules[*module_idx].scopes[*scope_idx];
        &scope.funcs[*idx]
    }

    pub fn get_func_by_id_mut(&mut self, func_id: &FuncId) -> &mut Function {
        let FuncId(ScopeId(ModuleId(module_idx), scope_idx), idx) = func_id;
        let scope = &mut self.modules[*module_idx].scopes[*scope_idx];
        &mut scope.funcs[*idx]
    }

    pub fn get_var_by_id(&self, var_id: &VarId) -> &Variable {
        let VarId(ScopeId(ModuleId(module_idx), scope_idx), idx) = var_id;
        let scope = &self.modules[*module_idx].scopes[*scope_idx];
        &scope.vars[*idx]
    }

    pub fn get_var_by_id_mut(&mut self, var_id: &VarId) -> &mut Variable {
        let VarId(ScopeId(ModuleId(module_idx), scope_idx), idx) = var_id;
        let scope = &mut self.modules[*module_idx].scopes[*scope_idx];
        &mut scope.vars[*idx]
    }

    pub fn get_struct_by_type_id(&self, type_id: &TypeId) -> Option<(&Struct, HashMap<TypeId, TypeId>)> {
        let mut generic_substitutions = HashMap::new();
        let ty = self.get_type_by_id(type_id);
        let struct_ = match ty {
            Type::GenericInstance(struct_id, generic_type_ids) => {
                let struct_ = self.get_struct_by_id(struct_id);
                generic_substitutions.extend(struct_.generic_ids.iter().zip(generic_type_ids).map(|(g_id, t_id)| (*g_id, *t_id)));
                struct_
            }
            Type::GenericEnumInstance(_, _, _) => return None,
            Type::Primitive(primitive_type) => {
                let struct_id = match primitive_type {
                    PrimitiveType::Any | PrimitiveType::Unit => return None,
                    PrimitiveType::Int => &self.prelude_int_struct_id,
                    PrimitiveType::Float => &self.prelude_float_struct_id,
                    PrimitiveType::Bool => &self.prelude_bool_struct_id,
                    PrimitiveType::String => &self.prelude_string_struct_id,
                };
                self.get_struct_by_id(struct_id)
            }
            Type::Type(_) | Type::Generic(_, _) | Type::Function(_, _, _, _) | Type::ModuleAlias => return None,
        };

        Some((struct_, generic_substitutions))
    }

    pub fn get_enum_by_type_id(&self, type_id: &TypeId) -> Option<(&Enum, HashMap<TypeId, TypeId>, Option<usize>)> {
        let mut generic_substitutions = HashMap::new();
        if let Type::GenericEnumInstance(enum_id, generic_type_ids, variant_idx) = self.get_type_by_id(type_id) {
            let enum_ = self.get_enum_by_id(enum_id);
            generic_substitutions.extend(enum_.generic_ids.iter().zip(generic_type_ids).map(|(g_id, t_id)| (*g_id, *t_id)));
            Some((enum_, generic_substitutions, variant_idx.clone()))
        } else {
            None
        }
    }

    pub fn find_struct_by_name(&self, module_id: &ModuleId, name: &String) -> Option<&Struct> {
        let module = &self.modules[module_id.0];
        module.structs.iter()
            .find(|s| s.name == *name)
            .or_else(|| {
                // If struct cannot be found in current module, look in the prelude module
                self.prelude_module().structs.iter()
                    .find(|s| s.name == *name)
            })
    }

    pub fn find_enum_by_name(&self, module_id: &ModuleId, name: &String) -> Option<&Enum> {
        let module = &self.modules[module_id.0];
        module.enums.iter()
            .find(|s| s.name == *name)
            .or_else(|| {
                // If enum cannot be found in current module, look in the prelude module
                self.prelude_module().enums.iter()
                    .find(|s| s.name == *name)
            })
    }

    pub fn find_type_id_by<F>(&self, scope_id: &ScopeId, finder: F) -> Option<TypeId>
        where F: Fn(&Type) -> bool
    {
        self.walk_scope_chain_with(scope_id, |scope| {
            for (idx, typ) in scope.types.iter().enumerate() {
                if finder(typ) {
                    return Some(TypeId(scope.id, idx));
                }
            }
            None
        })
    }

    pub fn find_type_id(&self, scope_id: &ScopeId, ty: &Type) -> Option<TypeId> {
        self.find_type_id_by(scope_id, |typ| typ == ty)
    }

    pub fn find_type_id_for_generic<S: AsRef<str>>(&self, scope_id: &ScopeId, name: S) -> Option<TypeId> {
        self.find_type_id_by(scope_id, |typ| match typ {
            Type::Generic(_, generic_name) if generic_name == name.as_ref() => true,
            _ => false,
        })
    }

    fn add_type_id(&mut self, scope_id: &ScopeId, ty: Type) -> TypeId {
        let ScopeId(ModuleId(module_id), scope_idx) = scope_id;
        let module = &mut self.modules[*module_id];
        let scope = &mut module.scopes[*scope_idx];

        let type_id = TypeId(*scope_id, scope.types.len());

        scope.types.push(ty);
        module.type_ids.push(type_id);

        type_id
    }

    pub fn add_or_find_type_id(&mut self, scope_id: &ScopeId, ty: Type) -> TypeId {
        if let Some(type_id) = self.find_type_id(&scope_id, &ty) {
            type_id
        } else {
            self.add_type_id(scope_id, ty)
        }
    }

    pub fn find_variable_by_name(&self, scope_id: &ScopeId, name: &String) -> Option<&Variable> {
        if name == "_" { return None; }

        self.walk_scope_chain_with(scope_id, |scope| {
            for var in &scope.vars {
                if var.name == *name {
                    return Some(var);
                }
            }
            None
        })
    }

    pub fn find_var_id_by_alias(&self, alias: VariableAlias) -> Option<VarId> {
        let scope_id = match alias {
            VariableAlias::None => return None,
            VariableAlias::Function(FuncId(scope_id, _)) => scope_id,
            VariableAlias::Type(TypeKind::Struct(StructId(module_id, _))) |
            VariableAlias::Type(TypeKind::Enum(EnumId(module_id, _))) => ScopeId(module_id, 0),
        };

        let ScopeId(module_id, scope_idx) = scope_id;
        let scope = &self.modules[module_id.0].scopes[scope_idx];
        scope.vars.iter().enumerate().find_map(|(idx, var)| {
            if var.alias == alias {
                Some(VarId(scope_id, idx))
            } else {
                None
            }
        })
    }

    pub fn option_type(&self, mut inner_type_id: TypeId) -> Type {
        let mut inner = self.get_type_by_id(&inner_type_id);
        loop {
            match inner {
                Type::GenericInstance(struct_id, generic_ids) if *struct_id == self.prelude_option_struct_id => {
                    inner_type_id = generic_ids[0];
                    inner = self.get_type_by_id(&inner_type_id);
                }
                _ => break
            }
        }

        Type::GenericInstance(self.prelude_option_struct_id, vec![inner_type_id])
    }

    pub fn array_type(&self, inner_type_id: TypeId) -> Type {
        Type::GenericInstance(self.prelude_array_struct_id, vec![inner_type_id])
    }

    pub fn tuple_type(&self, inner_type_ids: Vec<TypeId>) -> Type {
        Type::GenericInstance(self.prelude_tuple_struct_id, inner_type_ids)
    }

    pub fn set_type(&self, inner_type_id: TypeId) -> Type {
        Type::GenericInstance(self.prelude_set_struct_id, vec![inner_type_id])
    }

    pub fn map_type(&self, key_type_id: TypeId, val_type_id: TypeId) -> Type {
        Type::GenericInstance(self.prelude_map_struct_id, vec![key_type_id, val_type_id])
    }

    pub fn function_type(&self, param_type_ids: Vec<TypeId>, num_required: usize, is_variadic: bool, return_type_id: TypeId) -> Type {
        Type::Function(param_type_ids, num_required, is_variadic, return_type_id)
    }

    pub fn function_type_for_function(&self, func: &Function, trim_self: bool) -> Type {
        let mut num_required = 0;

        let iter = if func.has_self() && trim_self {
            func.params.iter().skip(1)
        } else {
            func.params.iter().skip(0)
        };

        let param_type_ids = iter
            .map(|param| {
                if param.default_value.is_none() && !param.is_variadic { num_required += 1; }
                param.type_id
            })
            .collect();
        let is_variadic = func.params.last().map(|p| p.is_variadic).unwrap_or(false);
        self.function_type(param_type_ids, num_required, is_variadic, func.return_type_id)
    }

    pub fn struct_type(&self, struct_id: StructId) -> Type {
        Type::Type(TypeKind::Struct(struct_id))
    }

    pub fn enum_type(&self, enum_id: EnumId) -> Type {
        Type::Type(TypeKind::Enum(enum_id))
    }

    pub fn type_repr(&self, type_id: &TypeId) -> String {
        let ty = self.get_type_by_id(type_id);
        match ty {
            Type::Primitive(primitive_type) => match primitive_type {
                PrimitiveType::Unit => "Unit".to_string(),
                PrimitiveType::Any => "Any".to_string(),
                PrimitiveType::Int => "Int".to_string(),
                PrimitiveType::Float => "Float".to_string(),
                PrimitiveType::Bool => "Bool".to_string(),
                PrimitiveType::String => "String".to_string(),
            }
            Type::Generic(_, name) => name.to_string(),
            Type::GenericInstance(struct_id, generic_ids) => {
                if *struct_id == self.prelude_option_struct_id {
                    debug_assert!(generic_ids.len() == 1, "An option should have and only 1 generic type");
                    let inner_type_repr = self.type_repr(&generic_ids[0]);
                    format!("{}?", inner_type_repr)
                } else if *struct_id == self.prelude_array_struct_id {
                    debug_assert!(generic_ids.len() == 1, "An array should have and only 1 generic type");
                    let inner_type_repr = self.type_repr(&generic_ids[0]);
                    format!("{}[]", inner_type_repr)
                } else if *struct_id == self.prelude_tuple_struct_id {
                    let inner_type_reprs = generic_ids.iter().map(|type_id| self.type_repr(type_id)).join(", ");
                    format!("({})", inner_type_reprs)
                } else {
                    let struct_ = self.get_struct_by_id(struct_id);
                    if !generic_ids.is_empty() {
                        let inner_type_reprs = generic_ids.iter().map(|type_id| self.type_repr(type_id)).join(", ");
                        format!("{}<{}>", struct_.name, inner_type_reprs)
                    } else {
                        format!("{}", struct_.name)
                    }
                }
            }
            Type::GenericEnumInstance(enum_id, generic_ids, _) => {
                let enum_ = self.get_enum_by_id(enum_id);
                if !generic_ids.is_empty() {
                    let inner_type_reprs = generic_ids.iter().map(|type_id| self.type_repr(type_id)).join(", ");
                    format!("{}<{}>", enum_.name, inner_type_reprs)
                } else {
                    format!("{}", enum_.name)
                }
            }
            Type::Function(param_type_ids, num_required_params, is_variadic, return_type_id) => {
                let num_params = *num_required_params + if *is_variadic { 1 } else { 0 };
                let param_reprs = param_type_ids.iter()
                    .take(num_params)
                    .enumerate()
                    .map(|(idx, type_id)| {
                        let repr = self.type_repr(type_id);
                        if idx == num_params - 1 && *is_variadic { format!("...{}", repr) } else { repr }
                    })
                    .join(", ");
                let return_repr = self.type_repr(return_type_id);
                format!("({}) => {}", param_reprs, return_repr)
            }
            Type::Type(TypeKind::Struct(struct_id)) => self.get_struct_by_id(struct_id).name.clone(),
            Type::Type(TypeKind::Enum(enum_id)) => self.get_enum_by_id(enum_id).name.clone(),
            Type::ModuleAlias => "<module>".to_string(),
        }
    }

    fn walk_scope_chain_with<'a, F, V>(&'a self, starting_scope_id: &ScopeId, f: F) -> Option<V>
        where F: Fn(&'a Scope) -> Option<V>
    {
        let mut cur_scope_id = &Some(*starting_scope_id);
        while let Some(scope_id) = cur_scope_id {
            let ScopeId(ModuleId(module_idx), scope_idx) = scope_id;
            let scope = &self.modules[*module_idx].scopes[*scope_idx];

            let v = f(scope);
            if v.is_some() { return v; }

            cur_scope_id = &scope.parent;
        }

        None
    }

    fn find_parent_scope_of_kind(&self, starting_scope_id: &ScopeId, kind: &ScopeKind) -> Option<&Scope> {
        self.walk_scope_chain_with(starting_scope_id, |sc| if &sc.kind == kind { Some(sc) } else { None })
    }

    fn find_parent_fn_scope(&self, starting_scope_id: &ScopeId) -> Option<&Scope> {
        self.walk_scope_chain_with(starting_scope_id, |sc| if matches!(&sc.kind, ScopeKind::Function(_)) { Some(sc) } else { None })
    }
}

#[derive(Copy, Clone, Debug, Eq, Hash, PartialEq)]
pub struct ModuleId(/* idx: */ pub usize);

impl ModuleId {
    pub const BOGUS: ModuleId = ModuleId(usize::MAX);
}

#[derive(Clone, Debug, PartialEq)]
pub struct Span {
    module_id: ModuleId,
    range: Range,
}

impl Span {
    #[cfg(test)]
    pub(crate) fn new(module_id: ModuleId, (start_line, start_col): (usize, usize), (end_line, end_col): (usize, usize)) -> Span {
        use crate::lexer::tokens::Position;

        Span {
            module_id,
            range: Range { start: Position { line: start_line, col: start_col }, end: Position { line: end_line, col: end_col } },
        }
    }

    fn from_range(module_id: ModuleId, range: Range) -> Span {
        Span { module_id, range }
    }

    pub fn expand(&self, other: &Span) -> Span {
        self.expand_range(&other.range)
    }

    pub fn expand_range(&self, other: &Range) -> Span {
        Span {
            module_id: self.module_id,
            range: self.range.expand(&other),
        }
    }
}

#[derive(Copy, Clone, Debug, Eq, Hash, PartialEq)]
pub struct StructId(/* module_id: */ pub ModuleId, /* idx: */ pub usize);

#[derive(Copy, Clone, Debug, Eq, PartialEq, Hash)]
pub struct EnumId(/* module_id: */ pub ModuleId, /* idx: */ pub usize);

#[derive(Debug, PartialEq)]
pub struct Struct {
    pub id: StructId,
    pub struct_scope_id: ScopeId,
    pub name: String,
    // Structs with no defined_span are builtins
    pub defined_span: Option<Span>,
    pub generic_ids: Vec<TypeId>,
    pub self_type_id: TypeId,
    pub fields: Vec<StructField>,
    pub methods: Vec<FuncId>,
    pub static_methods: Vec<FuncId>,
}

#[derive(Debug, PartialEq)]
pub struct StructField {
    pub name: String,
    pub type_id: TypeId,
    pub defined_span: Span,
    pub is_readonly: bool,
    pub default_value: Option<TypedNode>,
}

#[derive(Debug, PartialEq)]
pub struct Enum {
    pub id: EnumId,
    pub enum_scope_id: ScopeId,
    pub name: String,
    pub defined_span: Span,
    pub generic_ids: Vec<TypeId>,
    pub self_type_id: TypeId,
    pub variants: Vec<EnumVariant>,
    pub methods: Vec<FuncId>,
    pub static_methods: Vec<FuncId>,
}

#[derive(Clone, Debug, PartialEq)]
pub struct EnumVariant {
    pub name: String,
    pub defined_span: Span,
    pub kind: EnumVariantKind,
}

#[derive(Clone, Debug, PartialEq)]
pub enum EnumVariantKind {
    Constant,
    Container(FuncId),
}

#[derive(Copy, Clone, Debug, Eq, Hash, PartialEq)]
pub struct TypeId(/* scope_id: */ pub ScopeId, /* idx: */ pub usize);

impl TypeId {
    const PLACEHOLDER_SLOT_MARKER: ScopeId = ScopeId::BOGUS;
    const MODULE_ALIAS_MARKER: ScopeId = ScopeId(ScopeId::BOGUS.0, ScopeId::BOGUS.1 - 1);

    fn placeholder_slot(idx: usize) -> TypeId {
        TypeId(Self::PLACEHOLDER_SLOT_MARKER, idx)
    }

    fn is_placeholder_slot(&self) -> bool {
        self.0 == Self::PLACEHOLDER_SLOT_MARKER
    }

    fn module_type_alias(module_id: &ModuleId) -> TypeId {
        let ModuleId(module_idx) = module_id;
        TypeId(Self::MODULE_ALIAS_MARKER, *module_idx)
    }

    fn as_module_type_alias(&self) -> Option<ModuleId> {
        if self.0 == Self::MODULE_ALIAS_MARKER { Some(ModuleId(self.1)) } else { None }
    }
}

#[derive(Clone, Debug, PartialEq)]
pub enum PrimitiveType {
    Unit,
    Any,
    Int,
    Float,
    Bool,
    String,
}

#[derive(Copy, Clone, Debug, PartialEq)]
pub enum TypeKind {
    Struct(StructId),
    Enum(EnumId),
}

#[derive(Clone, Debug, PartialEq)]
pub enum Type {
    Primitive(PrimitiveType),
    Generic(/*span: */ Option<Range>, /* name: */ String),
    GenericInstance(StructId, Vec<TypeId>),
    GenericEnumInstance(EnumId, Vec<TypeId>, /* variant_idx: */ Option<usize>),
    Function(/* parameter_type_ids: */ Vec<TypeId>, /* num_required_params: */ usize, /* is_variadic: */ bool, /* return_type_id: */ TypeId),
    Type(TypeKind),
    ModuleAlias,
}

impl Type {
    pub fn get_field<'a>(&self, project: &'a Project, field_idx: usize) -> Option<(&'a String, &'a TypeId)> {
        let Some(struct_id) = self.get_struct_id(project) else { return None; };

        let struct_field = &project.get_struct_by_id(&struct_id).fields[field_idx];
        Some((&struct_field.name, &struct_field.type_id))
    }

    pub fn get_method(&self, project: &Project, method_idx: usize) -> Option<FuncId> {
        let Some(struct_id) = self.get_struct_id(project) else { return None; };

        Some(project.get_struct_by_id(&struct_id).methods[method_idx])
    }

    pub fn find_method_by_name<'a, S: AsRef<str>>(&self, project: &'a Project, method_name: S) -> Option<&'a FuncId> {
        let Some(struct_id) = self.get_struct_id(project) else { return None; };

        let method_name = method_name.as_ref();
        project.get_struct_by_id(&struct_id).methods.iter().find(|m| &project.get_func_by_id(m).name == method_name)
    }

    fn get_struct_id(&self, project: &Project) -> Option<StructId> {
        match self {
            Type::Primitive(PrimitiveType::Int) => Some(project.prelude_int_struct_id),
            Type::Primitive(PrimitiveType::Float) => Some(project.prelude_float_struct_id),
            Type::Primitive(PrimitiveType::Bool) => Some(project.prelude_bool_struct_id),
            Type::Primitive(PrimitiveType::String) => Some(project.prelude_string_struct_id),
            Type::GenericInstance(struct_id, _) => Some(*struct_id),
            _ => None
        }
    }

    pub fn find_static_method_by_name<'a, S: AsRef<str>>(&self, project: &'a Project, method_name: S) -> Option<&'a FuncId> {
        let static_methods = match self {
            Type::Type(TypeKind::Struct(struct_id)) => &project.get_struct_by_id(struct_id).static_methods,
            Type::Type(TypeKind::Enum(enum_id)) => &project.get_enum_by_id(enum_id).static_methods,
            _ => return None
        };

        let method_name = method_name.as_ref();
        static_methods.iter().find(|m| &project.get_func_by_id(m).name == method_name)
    }
}

#[derive(Copy, Clone, Debug, Eq, Hash, PartialEq)]
pub struct ScopeId(/* module_id: */ pub ModuleId, /* idx: */ pub usize);

impl ScopeId {
    pub const BOGUS: ScopeId = ScopeId(ModuleId::BOGUS, usize::MAX);
}

#[derive(Debug, PartialEq)]
pub enum ScopeKind {
    Module(ModuleId),
    Function(FuncId),
    Type,
    If,
    Match,
    Loop,
}

#[derive(Debug, PartialEq)]
pub enum ControlFlowTerminator {
    Break,
    Continue,
    Return,
}

#[derive(Copy, Clone, Debug, PartialEq)]
pub enum TerminatorKind {
    NonReturning,
    Returning,
}

fn compound_terminator_kinds(tk1: Option<TerminatorKind>, tk2: Option<TerminatorKind>) -> Option<TerminatorKind> {
    match (tk1, tk2) {
        (Some(TerminatorKind::Returning), Some(TerminatorKind::Returning)) => Some(TerminatorKind::Returning),
        (Some(TerminatorKind::NonReturning), Some(_)) | (Some(_), Some(TerminatorKind::NonReturning)) => Some(TerminatorKind::NonReturning),
        (None, _) | (_, None) => None,
    }
}

#[derive(Debug, PartialEq)]
pub struct Scope {
    pub label: String,
    pub kind: ScopeKind,
    pub terminator: Option<TerminatorKind>,
    pub id: ScopeId,
    pub parent: Option<ScopeId>,
    pub types: Vec<Type>,
    pub vars: Vec<Variable>,
    pub funcs: Vec<Function>,
}

#[derive(Copy, Clone, Debug, Eq, PartialEq)]
pub struct VarId(/* scope_id: */ pub ScopeId, /* idx: */ pub usize);

impl VarId {
    pub const BOGUS: VarId = VarId(ScopeId::BOGUS, usize::MAX);
}

#[derive(Debug, PartialEq)]
pub enum VariableAlias {
    None,
    Function(FuncId),
    Type(TypeKind),
}

#[derive(Debug, PartialEq)]
pub struct Variable {
    pub id: VarId,
    pub name: String,
    pub type_id: TypeId,
    pub is_mutable: bool,
    pub is_initialized: bool,
    // Variables with no defined_span are builtins
    pub defined_span: Option<Span>,
    pub is_captured: bool,
    pub alias: VariableAlias,
    pub is_parameter: bool,
}

#[derive(Copy, Clone, Debug, Eq, Hash, PartialEq)]
pub struct FuncId(/* scope_id: */ pub ScopeId, /* idx: */ pub usize);

impl FuncId {
    pub const BOGUS: FuncId = FuncId(ScopeId::BOGUS, usize::MAX);
}

#[derive(Debug, PartialEq)]
<<<<<<< HEAD
pub enum FunctionKind {
    Freestanding,
    Method(TypeId),
    StaticMethod(TypeId),
=======
pub struct DecoratorInstance {
    pub name: String,
    pub args: Vec<TypedNode>,
>>>>>>> fb195185
}

#[derive(Debug, PartialEq)]
pub struct Function {
    pub id: FuncId,
    pub fn_scope_id: ScopeId,
    pub decorators: Vec<DecoratorInstance>,
    pub name: String,
    pub generic_ids: Vec<TypeId>,
    pub kind: FunctionKind,
    pub params: Vec<FunctionParam>,
    pub return_type_id: TypeId,
    // Functions with no defined_span are builtins or lambdas (since they can't have name collisions anyway)
    pub defined_span: Option<Span>,
    pub body: Vec<TypedNode>,
    pub captured_vars: Vec<VarId>,
}

impl Function {
    fn is_variadic(&self) -> bool {
        self.params.last().map(|p| p.is_variadic).unwrap_or(false)
    }

    pub fn has_self(&self) -> bool {
        matches!(&self.kind, FunctionKind::Method(_))
    }
}

#[derive(Debug, PartialEq)]
pub struct FunctionParam {
    pub name: String,
    pub type_id: TypeId,
    pub var_id: VarId,
    // Params with no defined_span are for builtin functions
    pub defined_span: Option<Span>,
    pub default_value: Option<TypedNode>,
    pub is_variadic: bool,
    pub is_incomplete: bool,
}

#[derive(Copy, Clone, Debug, PartialEq)]
pub enum ExportedValue {
    Function(FuncId),
    Type(TypeKind),
    Variable(VarId),
}

#[derive(Debug, PartialEq)]
pub struct TypedModule {
    pub id: ModuleId,
    pub name: String,
    pub type_ids: Vec<TypeId>,
    // TODO: is this necessary?
    pub functions: Vec<FuncId>,
    pub structs: Vec<Struct>,
    pub enums: Vec<Enum>,
    pub code: Vec<TypedNode>,
    pub scopes: Vec<Scope>,
    pub exports: HashMap<String, ExportedValue>,
    pub completed: bool,
}

#[derive(Debug, PartialEq)]
pub enum AccessorKind {
    Field,
    Method,
    StaticMethod,
    EnumVariant,
}

#[derive(Debug, PartialEq)]
pub enum AssignmentKind {
    Identifier { var_id: VarId },
    Accessor { target: Box<TypedNode>, kind: AccessorKind, member_idx: usize },
    Indexing { target: Box<TypedNode>, index: Box<TypedNode> },
}

#[derive(Debug, PartialEq)]
pub struct TypedMatchCase {
    pub body: Vec<TypedNode>,
}

#[derive(Debug, PartialEq)]
pub enum TypedNode {
    // Expressions
    Literal { token: Token, value: TypedLiteral, type_id: TypeId },
    Unary { token: Token, op: UnaryOp, expr: Box<TypedNode> },
    Binary { op: BinaryOp, left: Box<TypedNode>, right: Box<TypedNode>, type_id: TypeId },
    Grouped { token: Token, expr: Box<TypedNode> },
    Array { token: Token, items: Vec<TypedNode>, type_id: TypeId },
    Tuple { token: Token, items: Vec<TypedNode>, type_id: TypeId },
    Set { token: Token, items: Vec<TypedNode>, type_id: TypeId },
    Map { token: Token, items: Vec<(TypedNode, TypedNode)>, type_id: TypeId },
    Identifier { token: Token, var_id: VarId, type_arg_ids: Vec<(TypeId, Range)>, type_id: TypeId },
    NoneValue { token: Token, type_id: TypeId },
    Invocation { target: Box<TypedNode>, arguments: Vec<Option<TypedNode>>, type_id: TypeId },
    Accessor { target: Box<TypedNode>, kind: AccessorKind, is_opt_safe: bool, member_idx: usize, member_span: Range, type_id: TypeId, type_arg_ids: Vec<(TypeId, Range)> },
    Indexing { target: Box<TypedNode>, index: IndexingMode<TypedNode>, type_id: TypeId },
    Lambda { span: Range, func_id: FuncId, type_id: TypeId },
    Assignment { span: Range, kind: AssignmentKind, type_id: TypeId, expr: Box<TypedNode> },
    If { if_token: Token, condition: Box<TypedNode>, condition_binding: Option<BindingPattern>, if_block: Vec<TypedNode>, else_block: Vec<TypedNode>, is_statement: bool, type_id: TypeId },
    Match { match_token: Token, target: Box<TypedNode>, cases: Vec<TypedMatchCase>, is_statement: bool, type_id: TypeId },

    // Statements
    FuncDeclaration(FuncId),
    TypeDeclaration(StructId),
    EnumDeclaration(EnumId),
    BindingDeclaration { token: Token, pattern: BindingPattern, vars: Vec<VarId>, expr: Option<Box<TypedNode>> },
    ForLoop { token: Token, binding: BindingPattern, binding_var_ids: Vec<VarId>, index_var_id: Option<VarId>, iterator: Box<TypedNode>, body: Vec<TypedNode> },
    WhileLoop { token: Token, condition: Box<TypedNode>, condition_var_id: Option<VarId>, body: Vec<TypedNode> },
    Break { token: Token },
    Continue { token: Token },
    Return { token: Token, expr: Option<Box<TypedNode>> },
    Import { token: Token, kind: ImportKind, module_id: ModuleId },
}

impl TypedNode {
    pub fn type_id(&self) -> &TypeId {
        match self {
            // Expressions
            TypedNode::Literal { type_id, .. } => type_id,
            TypedNode::Unary { expr, .. } => expr.type_id(),
            TypedNode::Binary { type_id, .. } => type_id,
            TypedNode::Grouped { expr, .. } => expr.type_id(),
            TypedNode::Array { type_id, .. } => type_id,
            TypedNode::Tuple { type_id, .. } => type_id,
            TypedNode::Set { type_id, .. } => type_id,
            TypedNode::Map { type_id, .. } => type_id,
            TypedNode::Identifier { type_id, .. } => type_id,
            TypedNode::NoneValue { type_id, .. } => type_id,
            TypedNode::Invocation { type_id, .. } => type_id,
            TypedNode::Accessor { type_id, .. } => type_id,
            TypedNode::Lambda { type_id, .. } => type_id,
            TypedNode::Assignment { type_id, .. } => type_id,
            TypedNode::Indexing { type_id, .. } => type_id,
            TypedNode::If { type_id, .. } => type_id,
            TypedNode::Match { type_id, .. } => type_id,

            // Statements
            TypedNode::FuncDeclaration(_) |
            TypedNode::TypeDeclaration(_) |
            TypedNode::EnumDeclaration(_) |
            TypedNode::BindingDeclaration { .. } |
            TypedNode::ForLoop { .. } |
            TypedNode::WhileLoop { .. } |
            TypedNode::Break { .. } |
            TypedNode::Continue { .. } => &PRELUDE_UNIT_TYPE_ID,
            TypedNode::Return { expr, .. } => expr.as_ref().map_or(&PRELUDE_UNIT_TYPE_ID, |expr| expr.type_id()),
            TypedNode::Import { .. } => &PRELUDE_UNIT_TYPE_ID,
        }
    }

    fn span(&self) -> Range {
        match self {
            // Expressions
            TypedNode::Literal { token, .. } => token.get_range(),
            TypedNode::Unary { token, expr, .. } => token.get_range().expand(&expr.span()),
            TypedNode::Binary { left, right, .. } => left.span().expand(&right.span()),
            TypedNode::Grouped { token, expr } => token.get_range().expand(&expr.span()),
            TypedNode::Array { token, items, .. } => token.get_range().expand(&items.last().map(|i| i.span()).unwrap_or(token.get_range())),
            TypedNode::Tuple { token, items, .. } => token.get_range().expand(&items.last().map(|i| i.span()).unwrap_or(token.get_range())),
            TypedNode::Set { token, items, .. } => token.get_range().expand(&items.last().map(|i| i.span()).unwrap_or(token.get_range())),
            TypedNode::Map { token, items, .. } => token.get_range().expand(&items.last().map(|(_, v)| v.span()).unwrap_or(token.get_range())),
            TypedNode::Identifier { token, .. } => token.get_range(),
            TypedNode::NoneValue { token, .. } => token.get_range(),
            TypedNode::Invocation { target, arguments, .. } => {
                let start = target.span();
                let mut max = None;
                for arg in arguments {
                    if let Some(arg) = arg {
                        let arg_span = arg.span();
                        match &max {
                            None => max = Some(arg_span),
                            Some(max_span) => if arg_span.end.line > max_span.end.line || arg_span.end.col > max_span.end.col {
                                max = Some(arg_span)
                            }
                        }
                    }
                }

                if let Some(max) = &max {
                    start.expand(max)
                } else {
                    start
                }
            }
            TypedNode::Accessor { target, member_span, .. } => target.span().expand(member_span),
            TypedNode::Lambda { span, .. } => span.clone(),
            TypedNode::Assignment { span, .. } => span.clone(),
            TypedNode::Indexing { target, index, .. } => {
                let start = target.span();
                match index {
                    IndexingMode::Index(idx_node) => start.expand(&idx_node.span()),
                    IndexingMode::Range(start_node, end_node) => {
                        let end = end_node.as_ref().map(|n| n.span()).or_else(|| start_node.as_ref().map(|n| n.span()));
                        if let Some(end) = end {
                            start.expand(&end)
                        } else {
                            start
                        }
                    }
                }
            }
            TypedNode::If { if_token, condition, condition_binding, if_block, else_block, .. } => {
                let start = if_token.get_range();
                if let Some(end) = else_block.last().map(|n| n.span()) {
                    start.expand(&end)
                } else if let Some(end) = if_block.last().map(|n| n.span()) {
                    start.expand(&end)
                } else if let Some(binding) = condition_binding {
                    start.expand(&binding.get_span())
                } else {
                    start.expand(&condition.span())
                }
            }
            TypedNode::Match { match_token, target, .. } => {
                let start = match_token.get_range();
                start.expand(&target.span())
            }

            // Statements
            TypedNode::FuncDeclaration(_) |
            TypedNode::TypeDeclaration(_) |
            TypedNode::EnumDeclaration(_) => todo!(),
            TypedNode::BindingDeclaration { token, pattern, expr, .. } => {
                let start = token.get_range();
                if let Some(expr) = expr {
                    start.expand(&expr.span())
                } else {
                    match pattern {
                        BindingPattern::Variable(v) => start.expand(&v.get_range()),
                        BindingPattern::Tuple(_, _) |
                        BindingPattern::Array(_, _, _) => todo!()
                    }
                }
            }
            TypedNode::ForLoop { token, iterator, body, .. } => {
                let start = token.get_range();
                let end = body.last().map(|n| n.span()).unwrap_or_else(|| iterator.span());
                start.expand(&end)
            }
            TypedNode::WhileLoop { token, condition, body, .. } => {
                let start = token.get_range();
                let end = body.last().map(|n| n.span()).unwrap_or_else(|| condition.span());
                start.expand(&end)
            }
            TypedNode::Break { token } |
            TypedNode::Continue { token } => token.get_range(),
            TypedNode::Return { token, expr } => {
                let start = token.get_range();
                if let Some(expr) = expr {
                    start.expand(&expr.span())
                } else {
                    start
                }
            }
            TypedNode::Import { token, .. } => token.get_range(),
        }
    }
}

#[derive(Debug, PartialEq)]
pub enum TypedLiteral {
    Int(i64),
    Float(f64),
    Bool(bool),
    String(String),
}

impl Eq for TypedLiteral {}

impl Hash for TypedLiteral {
    fn hash<H: Hasher>(&self, hasher: &mut H) {
        match self {
            TypedLiteral::Int(i) => i.hash(hasher),
            TypedLiteral::Float(f) => integer_decode(*f).hash(hasher),
            TypedLiteral::Bool(b) => b.hash(hasher),
            TypedLiteral::String(s) => s.hash(hasher),
        }
    }
}

pub const PRELUDE_MODULE_ID: ModuleId = ModuleId(0);
pub const PRELUDE_SCOPE_ID: ScopeId = ScopeId(PRELUDE_MODULE_ID, 0);
pub const PRELUDE_UNIT_TYPE_ID: TypeId = TypeId(PRELUDE_SCOPE_ID, 0);
pub const PRELUDE_ANY_TYPE_ID: TypeId = TypeId(PRELUDE_SCOPE_ID, 1);
pub const PRELUDE_INT_TYPE_ID: TypeId = TypeId(PRELUDE_SCOPE_ID, 2);
pub const PRELUDE_FLOAT_TYPE_ID: TypeId = TypeId(PRELUDE_SCOPE_ID, 3);
pub const PRELUDE_BOOL_TYPE_ID: TypeId = TypeId(PRELUDE_SCOPE_ID, 4);
pub const PRELUDE_STRING_TYPE_ID: TypeId = TypeId(PRELUDE_SCOPE_ID, 5);

pub type TypecheckError = Either<Either<LexerError, ParseError>, TypeError>;

#[derive(Debug, PartialEq)]
pub enum DestructuringMismatchKind {
    CannotDestructureAsTuple,
    InvalidTupleArity(/* actual_arity: */ usize, /* attempted_arity: */ usize),
    CannotDestructureAsArray,
}

#[derive(Debug, PartialEq)]
pub enum DuplicateNameKind {
    Variable,
    Function,
    TypeArgument,
    Type,
    Enum,
    Field,
    Method,
    EnumVariant,
    StaticMethodOrVariant,
}

#[derive(Debug, PartialEq)]
pub enum ImmutableAssignmentKind {
    Parameter,
    Variable,
    Field(/* type_name: */ String),
    Method(/* method_name: */ String),
    StaticMethod(/* type_name: */ String),
    EnumVariant(/* variant_name: */ String),
}

#[derive(Debug, PartialEq)]
pub enum InvalidTupleIndexKind {
    OutOfBounds(i64),
    NonConstant,
}

#[derive(Debug, PartialEq)]
pub enum InvalidAssignmentTargetKind {
    IndexingRange,
    IndexingString,
    IndexingTuple,
    UnsupportedAssignmentTarget,
}

#[derive(Debug, PartialEq)]
pub enum UnreachableMatchCaseKind {
    AlreadyCovered,
    NoTypeOverlap { case_type: Option<TypeId>, target_type: TypeId, target_span: Span },
}

#[derive(Debug, PartialEq)]
pub enum InvalidLoopTargetKind {
    For,
    While,
}

#[derive(Debug, PartialEq)]
pub enum TypeError {
    UnimplementedFeature { span: Span, desc: &'static str },
    TypeMismatch { span: Span, expected: Vec<TypeId>, received: TypeId },
    BranchTypeMismatch { span: Span, orig_span: Span, expected: TypeId, received: TypeId },
    IllegalOperator { span: Span, op: BinaryOp, left: TypeId, right: TypeId },
    UnknownType { span: Span, name: String },
    UnknownIdentifier { span: Span, token: Token },
    MissingBindingInitializer { span: Span, is_mutable: bool },
    DuplicateName { span: Span, name: String, original_span: Option<Span>, kind: DuplicateNameKind },
    ForbiddenAssignment { span: Span, type_id: TypeId, purpose: &'static str },
    DestructuringMismatch { span: Span, kind: DestructuringMismatchKind, type_id: TypeId },
    DuplicateSplat { span: Span },
    DuplicateParameter { span: Span, name: String },
    ReturnTypeMismatch { span: Span, func_name: String, expected: TypeId, received: TypeId },
    IllegalInvocation { span: Span, type_id: TypeId },
    IllegalEnumVariantConstruction { span: Span, enum_id: EnumId, variant_idx: usize },
    UnexpectedArgumentName { span: Span, arg_name: String, is_instantiation: bool },
    MixedArgumentType { span: Span },
    DuplicateArgumentLabel { span: Span, name: String },
    InvalidArity { span: Span, num_possible_args: usize, num_required_args: usize, num_provided_args: usize },
    InvalidSelfParam { span: Span },
    InvalidSelfParamPosition { span: Span },
    InvalidRequiredParamPosition { span: Span, is_variadic: bool },
    InvalidVarargPosition { span: Span },
    InvalidVarargType { span: Span, type_id: TypeId },
    InvalidTypeArgumentArity { span: Span, num_required_args: usize, num_provided_args: usize },
    UnknownMember { span: Span, field_name: String, type_id: TypeId },
    MissingRequiredArgumentLabels { span: Span },
    UnknownTypeForParameter { span: Span, param_name: String },
    AssignmentToImmutable { span: Span, var_name: String, defined_span: Option<Span>, kind: ImmutableAssignmentKind },
    InvalidIndexableType { span: Span, is_range: bool, type_id: TypeId },
    InvalidIndexType { span: Span, required_type_id: TypeId, provided_type_id: TypeId },
    InvalidTupleIndex { span: Span, kind: InvalidTupleIndexKind, type_id: TypeId },
    InvalidAssignmentTarget { span: Span, kind: InvalidAssignmentTargetKind },
    DuplicateMatchCase { span: Span, orig_span: Span },
    EmptyMatchBlock { span: Span },
    UnreachableMatchCase { span: Span, kind: UnreachableMatchCaseKind },
    NonExhaustiveMatch { span: Span, type_id: TypeId },
    InvalidLoopTarget { span: Span, type_id: TypeId, kind: InvalidLoopTargetKind },
    InvalidControlFlowTerminator { span: Span, terminator: ControlFlowTerminator },
    UnreachableCode { span: Span },
    InvalidExportScope { span: Span },
    CircularModuleImport { span: Span },
    UnknownModule { span: Span, module_path: Option<String> },
    UnknownExport { span: Span, module_id: ModuleId, import_name: String, is_aliased: bool },
}

impl TypeError {
    const INDENT_AMOUNT: usize = 2;

    fn get_underline(left_padding: usize, length: usize) -> String {
        format!("{}{}", " ".repeat(left_padding), "^".repeat(length))
    }

    fn indent() -> String {
        " ".repeat(Self::INDENT_AMOUNT)
    }

    fn get_underlined_line(loader: &ModuleLoader, span: &Span) -> String {
        let lines = if &span.module_id == &PRELUDE_MODULE_ID {
            std::io::BufReader::new(loader.prelude_raw.as_bytes())
                .lines()
                .skip(span.range.start.line - 1)
                .take(span.range.end.line - span.range.start.line + 1)
                .collect::<Result<Vec<_>, _>>()
                .unwrap()
        } else {
            let file_name = loader.get_path(&span.module_id)
                .expect("Internal error: cannot report on errors in a file that never existed in the first place");
            let file = std::fs::File::open(&file_name).unwrap();
            std::io::BufReader::new(file)
                .lines()
                .skip(span.range.start.line - 1)
                .take(span.range.end.line - span.range.start.line + 1)
                .collect::<Result<Vec<_>, _>>()
                .unwrap()
        };

        let num_lines = lines.len();
        if num_lines == 1 {
            let line = &lines[0];
            let length = span.range.end.col - span.range.start.col + 1;
            let underline = Self::get_underline(2 * Self::INDENT_AMOUNT + span.range.start.col, length);
            let indent = Self::indent();
            format!("{}|{}{}\n{}", indent, indent, line, underline)
        } else {
            lines.into_iter()
                .enumerate()
                .flat_map(|(idx, line)| {
                    let cursor_line = if idx == 0 {
                        Self::get_underline(span.range.start.col - 1, line.len() - span.range.start.col + 1)
                    } else if idx == num_lines - 1 {
                        Self::get_underline(0, span.range.end.col + 1)
                    } else {
                        Self::get_underline(0, line.len())
                    };

                    let indent = Self::indent();
                    vec![
                        format!("{}|{}{}", indent, indent, line),
                        format!("{} {}{}", indent, indent, cursor_line),
                    ]
                })
                .join("\n")
        }
    }

    pub fn message(&self, loader: &ModuleLoader, project: &Project) -> String {
        let span = match self {
            TypeError::UnimplementedFeature { span, .. } |
            TypeError::TypeMismatch { span, .. } |
            TypeError::BranchTypeMismatch { span, .. } |
            TypeError::IllegalOperator { span, .. } => span,
            TypeError::UnknownType { span, .. } |
            TypeError::UnknownIdentifier { span, .. } |
            TypeError::MissingBindingInitializer { span, .. } |
            TypeError::DuplicateName { span, .. } |
            TypeError::ForbiddenAssignment { span, .. } |
            TypeError::DestructuringMismatch { span, .. } |
            TypeError::DuplicateSplat { span } |
            TypeError::DuplicateParameter { span, .. } |
            TypeError::ReturnTypeMismatch { span, .. } |
            TypeError::IllegalInvocation { span, .. } |
            TypeError::IllegalEnumVariantConstruction { span, .. } |
            TypeError::UnexpectedArgumentName { span, .. } |
            TypeError::MixedArgumentType { span, .. } |
            TypeError::DuplicateArgumentLabel { span, .. } |
            TypeError::InvalidArity { span, .. } |
            TypeError::InvalidSelfParam { span } |
            TypeError::InvalidSelfParamPosition { span } |
            TypeError::InvalidRequiredParamPosition { span, .. } |
            TypeError::InvalidVarargPosition { span } |
            TypeError::InvalidVarargType { span, .. } |
            TypeError::InvalidTypeArgumentArity { span, .. } |
            TypeError::UnknownMember { span, .. } |
            TypeError::MissingRequiredArgumentLabels { span } |
            TypeError::UnknownTypeForParameter { span, .. } |
            TypeError::AssignmentToImmutable { span, .. } |
            TypeError::InvalidIndexableType { span, .. } |
            TypeError::InvalidIndexType { span, .. } |
            TypeError::InvalidTupleIndex { span, .. } |
            TypeError::InvalidAssignmentTarget { span, .. } |
            TypeError::DuplicateMatchCase { span, .. } |
            TypeError::EmptyMatchBlock { span } |
            TypeError::UnreachableMatchCase { span, .. } |
            TypeError::NonExhaustiveMatch { span, .. } |
            TypeError::InvalidLoopTarget { span, .. } |
            TypeError::InvalidControlFlowTerminator { span, .. } |
            TypeError::UnreachableCode { span } |
            TypeError::InvalidExportScope { span } |
            TypeError::CircularModuleImport { span } |
            TypeError::UnknownModule { span, .. } |
            TypeError::UnknownExport { span, .. } => span
        };
        let cursor_line = Self::get_underlined_line(loader, span);

        let msg = match self {
            TypeError::UnimplementedFeature { desc, .. } => {
                format!("Unimplemented feature: {}\n{}", desc, cursor_line)
            }
            TypeError::TypeMismatch { expected, received, .. } => {
                if *received == PRELUDE_UNIT_TYPE_ID {
                    format!(
                        "Type mismatch\n{}\n\
                        Cannot use instance of type {} as value",
                        cursor_line, project.type_repr(&PRELUDE_UNIT_TYPE_ID),
                    )
                } else {
                    let multiple_expected = expected.len() > 1;
                    let expected = expected.iter().map(|type_id| project.type_repr(type_id)).join(", ");
                    let received = project.type_repr(received);

                    format!(
                        "Type mismatch\n{}\n\
                        Expected{}{}\n\
                        but instead found: {}",
                        cursor_line,
                        if multiple_expected { " one of: " } else { ": " }, expected,
                        received
                    )
                }
            }
            TypeError::BranchTypeMismatch { orig_span, expected, received, .. } => {
                format!(
                    "Type mismatch between branches\n{}\n\
                    Found type {}, but expected type {} because of prior branch\n{}",
                    cursor_line,
                    project.type_repr(received), project.type_repr(expected),
                    Self::get_underlined_line(loader, orig_span)
                )
            }
            TypeError::IllegalOperator { op, left, right, .. } => {
                format!(
                    "Illegal operator\n{}\n\
                    No operator '{}' exists between types {} and {}",
                    cursor_line,
                    op.repr(), project.type_repr(left), project.type_repr(right),
                )
            }
            TypeError::UnknownType { name, .. } => {
                format!(
                    "Unknown type '{}'\n{}\n\
                    No type with that name is visible in current scope",
                    name, cursor_line
                )
            }
            TypeError::UnknownIdentifier { token, .. } => {
                let ident = Token::get_ident_name(token);
                if &ident == "_" {
                    format!(
                        "Unknown identifier '{}'\n{}\n\
                        The _ represents an anonymous identifier; please give the variable a name if you want to reference it",
                        ident, cursor_line
                    )
                } else {
                    format!(
                        "Unknown identifier '{}'\n{}\n\
                        No variable with that name is visible in current scope",
                        ident, cursor_line
                    )
                }
            }
            TypeError::MissingBindingInitializer { is_mutable, .. } => {
                let msg = if *is_mutable {
                    "Since 'var' was used, you can provide an initial value or a type annotation"
                } else {
                    "Since 'val' was used, you must provide an initial value"
                };

                format!(
                    "Could not determine type of {} variable\n{}\n{}",
                    if *is_mutable { "mutable" } else { "immutable" },
                    cursor_line, msg
                )
            }
            TypeError::DuplicateName { name, original_span, kind, .. } => {
                if *kind == DuplicateNameKind::StaticMethodOrVariant {
                    let first_msg = format!("Duplicate member '{}'\n{}", &name, cursor_line);

                    let Some(original_span) = original_span else { unreachable!() };
                    let pos = &original_span.range.start;
                    let cursor_line = Self::get_underlined_line(loader, original_span);
                    format!(
                        "{}\n\
                        There is already a variant declared in this enum with that name at ({}:{})\n{}",
                        first_msg,
                        pos.line, pos.col, cursor_line
                    )
                } else {
                    let kind = match kind {
                        DuplicateNameKind::Variable => "name",
                        DuplicateNameKind::Function => "function",
                        DuplicateNameKind::TypeArgument => "type argument",
                        DuplicateNameKind::Type => "type",
                        DuplicateNameKind::Enum => "enum",
                        DuplicateNameKind::Field => "field",
                        DuplicateNameKind::Method => "method",
                        DuplicateNameKind::EnumVariant => "enum variant",
                        DuplicateNameKind::StaticMethodOrVariant => unreachable!("Handled as a special case above"),
                    };

                    let first_msg = format!("Duplicate {} '{}'\n{}", &kind, &name, cursor_line);

                    let second_msg = if let Some(original_span) = original_span {
                        let pos = &original_span.range.start;
                        let cursor_line = Self::get_underlined_line(loader, original_span);
                        format!("This {} is already declared at ({}:{})\n{}", kind, pos.line, pos.col, cursor_line)
                    } else {
                        format!("This {} is already declared as built-in value", kind)
                    };

                    format!("{}\n{}", first_msg, second_msg)
                }
            }
            TypeError::ForbiddenAssignment { type_id, purpose, .. } => {
                let type_repr = project.type_repr(type_id);

                if *type_id == PRELUDE_UNIT_TYPE_ID {
                    format!(
                        "Forbidden type for variable\n{}\n\
                        Instances of type {} cannot be used as {} values",
                        cursor_line, type_repr, purpose
                    )
                } else {
                    format!(
                        "Could not determine type\n{}\n\
                        Type {} has unbound generics. Please use an explicit type annotation to denote the type",
                        cursor_line, type_repr
                    )
                }
            }
            TypeError::DestructuringMismatch { kind, type_id, .. } => {
                let msg = match kind {
                    DestructuringMismatchKind::CannotDestructureAsTuple => {
                        format!("Cannot destructure a value of type {} as a tuple", project.type_repr(type_id))
                    }
                    DestructuringMismatchKind::InvalidTupleArity(actual_arity, attempted_arity) => {
                        format!("Cannot destructure a tuple of {} elements into {} values", actual_arity, attempted_arity)
                    }
                    DestructuringMismatchKind::CannotDestructureAsArray => {
                        format!("Cannot destructure a value of type {} as an array", project.type_repr(type_id))
                    }
                };

                format!(
                    "Invalid destructuring pattern for assignment\n{}\n{}",
                    cursor_line, msg
                )
            }
            TypeError::DuplicateSplat { .. } => {
                format!(
                    "Invalid destructuring pattern for assignment\n{}\n\
                    Cannot have more than one splat (*) instance in an array destructuring",
                    cursor_line
                )
            }
            TypeError::DuplicateParameter { name, .. } => {
                format!("Duplicate parameter '{}'\n{}", &name, cursor_line)
            }
            TypeError::ReturnTypeMismatch { expected, received, func_name, .. } => {
                let expected_repr = project.type_repr(expected);
                let received_repr = project.type_repr(received);

                let first_line = if is_lambda_fn(&func_name) {
                    "Return type mismatch for lambda function".to_string()
                } else {
                    format!("Return type mismatch for function '{}'", func_name)
                };

                format!(
                    "{}\n{}\n\
                    Expected: {}\n\
                    but instead saw: {}",
                    first_line, cursor_line,
                    expected_repr,
                    received_repr,
                )
            }
            TypeError::IllegalInvocation { type_id, .. } => {
                let type_repr = project.type_repr(type_id);
                let hint = if let Some((enum_, _, _)) = project.get_enum_by_type_id(type_id) {
                    let example = if let Some(variant) = enum_.variants.first() {
                        format!(" (eg. '{}.{}')", type_repr, variant.name)
                    } else {
                        "".to_string()
                    };
                    format!("Type '{}' is an enum and can only be constructed using a variant{}", type_repr, example)
                } else {
                    format!("Type '{}' is not callable", type_repr)
                };

                format!(
                    "Cannot invoke target as function\n{}\n{}",
                    cursor_line, hint
                )
            }
            TypeError::IllegalEnumVariantConstruction { enum_id, variant_idx, .. } => {
                let enum_ = project.get_enum_by_id(enum_id);
                let enum_name = &enum_.name;
                let variant_name = &enum_.variants[*variant_idx].name;
                format!(
                    "Cannot invoke target as function\n{}\n\
                    Variant {} of enum {} cannot be constructed",
                    cursor_line,
                    variant_name, enum_name,
                )
            }
            TypeError::UnexpectedArgumentName { arg_name, is_instantiation, .. } => {
                let second_line = if *is_instantiation {
                    format!("This constructor doesn't have a field called '{}'", arg_name)
                } else {
                    format!("This function doesn't have a parameter called '{}'", arg_name)
                };
                format!("Unexpected argument label '{}'\n{}\n{}", arg_name, cursor_line, second_line)
            }
            TypeError::MixedArgumentType { .. } => {
                format!(
                    "Invalid function call\n{}\n\
                    Cannot mix named and positional arguments.",
                    cursor_line
                )
            }
            TypeError::DuplicateArgumentLabel { name, .. } => {
                format!(
                    "Duplicate parameter name '{}'\n{}\n\
                    A value has already been passed for this parameter",
                    name, cursor_line,
                )
            }
            TypeError::InvalidArity { num_possible_args, num_required_args, num_provided_args, .. } => {
                if num_provided_args < num_required_args {
                    format!(
                        "Not enough arguments for invocation\n{}\n\
                         {} argument{} required, but {} {} provided",
                        cursor_line,
                        num_required_args, if *num_required_args == 1 { "" } else { "s" },
                        num_provided_args, if *num_provided_args == 1 { "was" } else { "were" },
                    )
                } else if num_provided_args > num_possible_args {
                    format!(
                        "Too many arguments for invocation\n{}\n\
                         Expected no more than {} argument{}, but {} {} passed",
                        cursor_line,
                        num_possible_args, if *num_possible_args == 1 { "" } else { "s" },
                        num_provided_args, if *num_provided_args == 1 { "was" } else { "were" },
                    )
                } else {
                    unreachable!()
                }
            }
            TypeError::InvalidSelfParam { .. } => {
                format!(
                    "Invalid usage of `self` parameter\n{}\n\
                    `self` can only appear within methods on types",
                    cursor_line
                )
            }
            TypeError::InvalidSelfParamPosition { .. } => {
                format!(
                    "Invalid position for `self`\n{}\n\
                    `self` must appear as the first parameter",
                    cursor_line
                )
            }
            TypeError::InvalidRequiredParamPosition { is_variadic, .. } => {
                if *is_variadic {
                    format!(
                        "Invalid usage of variable-length parameter\n{}\n\
                        Functions with optional parameters cannot have a variadic parameter",
                        cursor_line,
                    )
                } else {
                    format!(
                        "Invalid position for required parameter\n{}\n\
                        Required parameters must all be listed before any optional parameters",
                        cursor_line,
                    )
                }
            }
            TypeError::InvalidVarargPosition { .. } => {
                format!(
                    "Invalid position for vararg parameter\n{}\n\
                    Vararg parameters must be the last in the parameter list",
                    cursor_line
                )
            }
            TypeError::InvalidVarargType { type_id, .. } => {
                format!(
                    "Invalid type for vararg parameter\n{}\n\
                    Vararg parameters must be an Array type, but got {}",
                    cursor_line, project.type_repr(type_id)
                )
            }
            TypeError::InvalidTypeArgumentArity { num_required_args, num_provided_args, .. } => {
                format!(
                    "Incorrect number of type arguments\n{}\n\
                    Expected {}, but {} {} passed",
                    cursor_line,
                    num_required_args,
                    num_provided_args, if *num_provided_args == 1 { "was" } else { "were" },
                )
            }
            TypeError::UnknownMember { field_name, type_id, .. } => {
                format!(
                    "Unknown member '{}'\n{}\n\
                    Type {} does not have a member with name '{}'",
                    field_name, cursor_line,
                    project.type_repr(type_id), field_name
                )
            }
            TypeError::MissingRequiredArgumentLabels { .. } => {
                format!(
                    "Invalid instantiation call\n{}\n\
                    Constructor functions must be called with argument labels",
                    cursor_line
                )
            }
            TypeError::UnknownTypeForParameter { param_name, .. } => {
                format!(
                    "Could not determine type for parameter '{}'\n{}\n\
                    Consider adding a type annotation",
                    param_name, cursor_line
                )
            }
            TypeError::AssignmentToImmutable { var_name, defined_span, kind, .. } => {
                let kind_name = match kind {
                    ImmutableAssignmentKind::Parameter => "parameter",
                    ImmutableAssignmentKind::Variable => "variable",
                    ImmutableAssignmentKind::Field(_) |
                    ImmutableAssignmentKind::Method(_) |
                    ImmutableAssignmentKind::StaticMethod(_) => "field",
                    ImmutableAssignmentKind::EnumVariant(_) => "enum variant",
                };

                let second_line = match kind {
                    ImmutableAssignmentKind::Parameter => "Function parameters are automatically declared as immutable".to_string(),
                    ImmutableAssignmentKind::Variable => "Variable is declared as immutable. Use 'var' when declaring variable to allow it to be reassigned".to_string(),
                    ImmutableAssignmentKind::Field(type_name) => format!("Field '{}' is marked readonly in type '{}'", var_name, type_name),
                    ImmutableAssignmentKind::Method(type_name) => format!("Function '{}' is a method on type '{}'", var_name, type_name),
                    ImmutableAssignmentKind::StaticMethod(type_name) => format!("Function '{}' is a static method on type '{}'", var_name, type_name),
                    ImmutableAssignmentKind::EnumVariant(enum_name) => format!("'{}' is a variant of enum '{}'", var_name, enum_name),
                };
                let second_line = format!(
                    "{}{}",
                    second_line,
                    defined_span.as_ref().map(|span| format!("\n{}", Self::get_underlined_line(loader, span))).unwrap_or("".to_string())
                );

                format!(
                    "Cannot assign to {} '{}'\n{}\n{}",
                    kind_name, var_name, cursor_line,
                    second_line
                )
            }
            TypeError::InvalidIndexableType { type_id, is_range, .. } => {
                format!(
                    "Unsupported indexing operation\n{}\n\
                    Type '{}' is not indexable{}",
                    cursor_line, project.type_repr(type_id),
                    if *is_range { " as a range" } else { "" }
                )
            }
            TypeError::InvalidIndexType { required_type_id, provided_type_id, .. } => {
                format!(
                    "Invalid type for index argument\n{}\n\
                    Expected: {}\n\
                    but instead saw: {}",
                    cursor_line, project.type_repr(required_type_id), project.type_repr(provided_type_id),
                )
            }
            TypeError::InvalidTupleIndex { kind, type_id, .. } => {
                let message = match kind {
                    InvalidTupleIndexKind::OutOfBounds(idx) => format!("No value at index {} for tuple of type '{}'", idx, project.type_repr(type_id)),
                    InvalidTupleIndexKind::NonConstant => "Index values for tuples must be constant non-negative integers".to_string(),
                };

                format!(
                    "Unsupported indexing into tuple\n{}\n{}",
                    cursor_line, message
                )
            }
            TypeError::InvalidAssignmentTarget { kind, .. } => {
                let message = match kind {
                    InvalidAssignmentTargetKind::IndexingRange => "Left-hand side of assignment cannot be a range",
                    InvalidAssignmentTargetKind::IndexingString => "Strings are immutable and cannot be updated with index operations",
                    InvalidAssignmentTargetKind::IndexingTuple => "Tuples are immutable and their values cannot be reassigned",
                    InvalidAssignmentTargetKind::UnsupportedAssignmentTarget => "Unsupported expression for left-hand side of assignment",
                };

                format!(
                    "Cannot perform assignment\n{}\n{}",
                    cursor_line, message
                )
            }
            TypeError::DuplicateMatchCase { orig_span, .. } => {
                let orig_line = Self::get_underlined_line(loader, orig_span);

                format!(
                    "Duplicate match case\n{}\n\
                    Match case already handled here\n{}",
                    cursor_line, orig_line
                )
            }
            TypeError::EmptyMatchBlock { .. } => {
                format!(
                    "Empty block for match case\n{}\n\
                    Each case in a match must result in a value",
                    cursor_line,
                )
            }
            TypeError::UnreachableMatchCase { kind, .. } => {
                let message = match kind {
                    UnreachableMatchCaseKind::AlreadyCovered => "This case has already been covered by a previous case".to_string(),
                    UnreachableMatchCaseKind::NoTypeOverlap { case_type, target_type, target_span } => {
                        let target_type_repr = project.type_repr(target_type);
                        let target_underline = Self::get_underlined_line(loader, target_span);

                        if let Some(case_type_id) = case_type {
                            format!(
                                "No overlap between case type '{}' and match target type '{}'\n{}",
                                project.type_repr(case_type_id), target_type_repr,
                                target_underline
                            )
                        } else {
                            format!("Match target type '{}' can never be None\n{}", target_type_repr, target_underline)
                        }
                    }
                };
                format!(
                    "Unreachable match case\n{}\n{}",
                    cursor_line, message
                )
            }
            TypeError::NonExhaustiveMatch { type_id, .. } => {
                format!(
                    "Non-exhaustive match\n{}\n\
                    Match target type '{}' is not covered by all match cases.\n\
                    You can use a wildcard to capture remaining cases.",
                    cursor_line, project.type_repr(type_id),
                )
            }
            TypeError::InvalidLoopTarget { type_id, kind, .. } => {
                let type_repr = project.type_repr(type_id);
                let (loop_type, message) = match kind {
                    InvalidLoopTargetKind::For => ("for", format!("Type '{}' is not iterable", type_repr)),
                    InvalidLoopTargetKind::While => ("while", format!("Expected Bool or Option type, got '{}'", type_repr)),
                };

                format!(
                    "Invalid type for {}-loop target\n{}\n{}",
                    loop_type, cursor_line,
                    message
                )
            }
            TypeError::InvalidControlFlowTerminator { terminator, .. } => {
                let (keyword, msg) = match terminator {
                    ControlFlowTerminator::Break => ("break", "A break keyword cannot appear outside of a loop"),
                    ControlFlowTerminator::Continue => ("continue", "A continue keyword cannot appear outside of a loop"),
                    ControlFlowTerminator::Return => ("return", "A return keyword cannot appear outside of a function"),
                };

                format!(
                    "Unexpected {} keyword\n{}\n{}",
                    keyword, cursor_line, msg
                )
            }
            TypeError::UnreachableCode { .. } => {
                format!("Unreachable code\n{}", cursor_line)
            }
            TypeError::InvalidExportScope { .. } => {
                format!(
                    "Invalid export modifier\n{}\n\
                    Exported values may only appear at the top level scope",
                    cursor_line
                )
            }
            TypeError::CircularModuleImport { .. } => {
                format!(
                    "Could not import module due to circular dependency\n{}\n\
                    The current module is imported by the desired module (or one of its imports), resulting in a cycle",
                    cursor_line
                )
            }
            TypeError::UnknownModule { module_path, .. } => {
                let path_msg = if let Some(module_path) = module_path {
                    format!(" at '{}'", module_path)
                } else {
                    "".to_string()
                };

                format!(
                    "Could not import module\n{}\nNo such module exists{}",
                    cursor_line, path_msg
                )
            }
            TypeError::UnknownExport { module_id, import_name, is_aliased, .. } => {
                let first_line = if *is_aliased { "Unknown member" } else { "Invalid import" };

                format!(
                    "{}\n{}\nThere's no exported value named '{}' in module '{}'",
                    first_line, cursor_line, import_name, project.modules[module_id.0].name,
                )
            }
        };

        let file_name = loader.get_path(&span.module_id)
            .expect("Internal error: cannot report on errors in a file that never existed in the first place");
        let error_line = format!("Error at {}:{}:{}", file_name, span.range.start.line, span.range.start.col);
        format!("{}\n{}", error_line, msg)
    }
}

#[derive(Debug, PartialEq)]
enum FunctionPass {
    NotStarted,
    Pass0,
    Pass1 { just_saw_function_call: bool },
    Pass2,
}

const LAMBDA_FN_NAME_PREFIX: &str = "lambda_";

fn is_lambda_fn(name: &String) -> bool {
    name.starts_with(LAMBDA_FN_NAME_PREFIX)
}

pub struct Typechecker2<'a, L: LoadModule> {
    module_loader: &'a mut L,
    project: &'a mut Project,
    current_scope_id: ScopeId,
    current_type_decl: Option<TypeId>,
    current_function: Option<FuncId>,
    function_pass: FunctionPass,
}

impl<'a, L: LoadModule> Typechecker2<'a, L> {
    pub fn new(module_loader: &'a mut L, project: &'a mut Project) -> Typechecker2<'a, L> {
        Typechecker2 { module_loader, project, current_scope_id: PRELUDE_SCOPE_ID, current_type_decl: None, current_function: None, function_pass: FunctionPass::NotStarted }
    }

    /* UTILITIES */

    fn current_module_mut(&mut self) -> &mut TypedModule {
        &mut self.project.modules[self.current_scope_id.0.0]
    }

    fn current_module(&self) -> &TypedModule {
        &self.project.modules[self.current_scope_id.0.0]
    }

    fn make_span(&self, range: &Range) -> Span {
        Span::from_range(self.current_module().id, range.clone())
    }

    fn current_scope_mut(&mut self) -> &mut Scope {
        let ScopeId(ModuleId(module_idx), scope_idx) = self.current_scope_id;
        &mut self.project.modules[module_idx].scopes[scope_idx]
    }

    fn current_scope(&self) -> &Scope {
        let ScopeId(ModuleId(module_idx), scope_idx) = self.current_scope_id;
        &self.project.modules[module_idx].scopes[scope_idx]
    }

    fn add_or_find_type_id(&mut self, ty: Type) -> TypeId {
        self.project.add_or_find_type_id(&self.current_scope_id, ty)
    }

    fn get_struct_by_name(&self, name: &String) -> Option<&Struct> {
        let current_module_id = self.current_module().id;
        self.project.find_struct_by_name(&current_module_id, name)
    }

    fn get_enum_by_name(&self, name: &String) -> Option<&Enum> {
        let current_module_id = self.current_module().id;
        self.project.find_enum_by_name(&current_module_id, name)
    }

    fn type_is_option(&self, type_id: &TypeId) -> Option<TypeId> {
        match self.project.get_type_by_id(&type_id) {
            Type::GenericInstance(struct_id, generic_ids) if *struct_id == self.project.prelude_option_struct_id => Some(generic_ids[0]),
            _ => None
        }
    }

    fn type_is_array(&self, type_id: &TypeId) -> Option<TypeId> {
        match self.project.get_type_by_id(&type_id) {
            Type::GenericInstance(struct_id, generic_ids) if *struct_id == self.project.prelude_array_struct_id => Some(generic_ids[0]),
            _ => None
        }
    }

    fn type_satisfies_other(&mut self, base_type: &TypeId, target_type: &TypeId) -> bool {
        #[inline]
        fn type_satisfies_other_impl<L: LoadModule>(zelf: &Typechecker2<L>, base_type_id: &TypeId, target_type_id: &TypeId, substitutions: &HashMap<TypeId, TypeId>) -> bool {
            let base_type_id = substitutions.get(&base_type_id).unwrap_or(&base_type_id);
            let target_type_id = substitutions.get(&target_type_id).unwrap_or(&target_type_id);

            if base_type_id.is_placeholder_slot() && target_type_id.is_placeholder_slot() {
                return base_type_id.1 == target_type_id.1;
            }

            let base_ty = zelf.project.get_type_by_id(base_type_id);
            let target_ty = zelf.project.get_type_by_id(target_type_id);

            match (base_ty, target_ty) {
                (_, Type::Primitive(PrimitiveType::Any)) => true,
                (Type::Generic(_, _), Type::Generic(_, _)) => base_type_id == target_type_id,
                (_, Type::Generic(_, _)) => false, // unreachable!("Test: we shouldn't reach here because before any attempt to test types, we should substitute generics. See if this assumption is true (there will surely be a counterexample someday)"),
                (Type::Primitive(idx1), Type::Primitive(idx2)) => idx1 == idx2,
                (Type::GenericInstance(struct_id_1, generic_ids_1), Type::GenericInstance(struct_id_2, generic_ids_2)) => {
                    if struct_id_1 != struct_id_2 || generic_ids_1.len() != generic_ids_2.len() {
                        return false;
                    }
                    for (generic_type_id_1, generic_type_id_2) in generic_ids_1.iter().zip(generic_ids_2.iter()) {
                        if !type_satisfies_other_impl(zelf, generic_type_id_1, generic_type_id_2, substitutions) {
                            return false;
                        }
                    }

                    true
                }
                (Type::GenericInstance(struct_id, _), _) if *struct_id == zelf.project.prelude_option_struct_id => {
                    false
                }
                (_, Type::GenericInstance(struct_id, generic_ids)) if *struct_id == zelf.project.prelude_option_struct_id => {
                    type_satisfies_other_impl(zelf, base_type_id, &generic_ids[0], substitutions)
                }
                (Type::GenericEnumInstance(enum_id, generic_ids, _), Type::GenericEnumInstance(target_enum_id, target_generic_ids, _)) => {
                    if enum_id != target_enum_id || generic_ids.len() != target_generic_ids.len() { return false; }

                    for (generic_type_id_1, generic_type_id_2) in generic_ids.iter().zip(target_generic_ids.iter()) {
                        if !type_satisfies_other_impl(zelf, generic_type_id_1, generic_type_id_2, substitutions) { return false; }
                    }

                    true
                }
                (Type::Function(base_param_type_ids, base_num_req, _, base_return_type_id), Type::Function(target_param_type_ids, _, _, target_return_type_id)) => {
                    let mut base_generics = zelf.extract_generic_slots(base_type_id);
                    let mut target_generics = zelf.extract_generic_slots(target_type_id);
                    let mut new_substitutions = substitutions.clone();
                    if !base_generics.is_empty() && !target_generics.is_empty() {
                        base_generics.drain(..).enumerate().for_each(|(idx, type_id)| { new_substitutions.insert(type_id, TypeId::placeholder_slot(idx)); });
                        target_generics.drain(..).enumerate().for_each(|(idx, type_id)| { new_substitutions.insert(type_id, TypeId::placeholder_slot(idx)); });
                    }

                    if !type_satisfies_other_impl(zelf, base_return_type_id, target_return_type_id, &new_substitutions) {
                        return false;
                    }

                    // Cannot assign a function to a type with fewer parameters, eg:
                    //   val f: (Int) => Int = (a, b) => a + b
                    // When calling `f` (eg. `f(12)`) the parameter `b` will not receive a value. And since it has no default value, this would be undefined behavior
                    if *base_num_req > target_param_type_ids.len() { return false; }

                    // 1. If the number of parameters is the same in both, that's ok as long as their types match, eg:
                    //      val f: (Int, Int) => Int = (a: Int, b: Int) => a + b
                    //      val f: (Int, Int) => Int = (a: Int, b = 12) => a + b // Even though the second parameter here is optional, its type still has to match
                    // 2. If there are more parameters in the type being assigned to than in the provided type, that's ok, as long as their types match, eg:
                    //      val f: (Int, Int) => Int = (a: Int) => a
                    //    Values passed into `f` when calling will just be ignored since the assigned function only cares about the first argument.
                    // 3. If there are fewer parameters in the type being assigned to than in the provided type, that's ok as long as the overlapping types
                    //    match AND the remainder of the parameters in the provided type have default values, eg:
                    //      val f: (Int) => Int = (a: Int, b = 4) => a + b
                    //    The value of the `b` parameter will be its default value when the function executes.
                    debug_assert!(*base_num_req <= target_param_type_ids.len());
                    for (base_param_type_id, target_param_type_id) in base_param_type_ids.iter().zip(target_param_type_ids) {
                        if !type_satisfies_other_impl(zelf, base_param_type_id, target_param_type_id, &new_substitutions) {
                            return false;
                        }
                    }

                    true
                }
                _ => false
            }
        }

        type_satisfies_other_impl(self, base_type, target_type, &HashMap::new())
    }

    fn substitute_generics(&mut self, hint_type_id: &TypeId, var_type_id: &TypeId) -> TypeId {
        let hint_ty = self.project.get_type_by_id(&hint_type_id);
        let var_ty = self.project.get_type_by_id(&var_type_id);

        match (hint_ty, var_ty) {
            (Type::Generic(_, _), _) => *var_type_id,
            (_, Type::Primitive(_)) => *var_type_id,
            (_, Type::Generic(_, _)) => *hint_type_id,
            (_, Type::GenericInstance(var_struct_id, var_generic_ids)) if *var_struct_id == self.project.prelude_option_struct_id => {
                let generic_id = var_generic_ids[0];
                let inner = self.substitute_generics(&hint_type_id, &generic_id);
                self.add_or_find_type_id(self.project.option_type(inner))
            }
            (Type::GenericInstance(hint_struct_id, hint_generic_ids), Type::GenericInstance(var_struct_id, var_generic_ids)) => {
                if var_struct_id == hint_struct_id && hint_generic_ids.len() == var_generic_ids.len() {
                    // Why: Rust can't know that I'm not mutating these refs in the substitute_generics call below :/
                    let hint_generic_ids = hint_generic_ids.clone();
                    let var_struct_id = *var_struct_id;
                    let var_generic_ids = var_generic_ids.clone();

                    let iter = hint_generic_ids.iter().zip(var_generic_ids.iter());
                    let mut new_var_generic_ids = Vec::with_capacity(iter.len());
                    for (hint_generic_type_id, var_generic_type_id) in iter {
                        new_var_generic_ids.push(self.substitute_generics(hint_generic_type_id, var_generic_type_id));
                    }
                    self.add_or_find_type_id(Type::GenericInstance(var_struct_id, new_var_generic_ids))
                } else {
                    *var_type_id
                }
            }
            (Type::GenericEnumInstance(hint_enum_id, hint_generic_ids, _), Type::GenericEnumInstance(var_enum_id, var_generic_ids, var_variant_idx)) => {
                if var_enum_id == hint_enum_id && hint_generic_ids.len() == var_generic_ids.len() {
                    let hint_generic_ids = hint_generic_ids.clone();
                    let var_enum_id = *var_enum_id;
                    let var_generic_ids = var_generic_ids.clone();
                    let var_variant_idx = *var_variant_idx;

                    let iter = hint_generic_ids.iter().zip(var_generic_ids.iter());
                    let mut new_var_generic_ids = Vec::with_capacity(iter.len());
                    for (hint_generic_type_id, var_generic_type_id) in iter {
                        new_var_generic_ids.push(self.substitute_generics(hint_generic_type_id, var_generic_type_id));
                    }
                    self.add_or_find_type_id(Type::GenericEnumInstance(var_enum_id, new_var_generic_ids, var_variant_idx))
                } else {
                    *var_type_id
                }
            }
            (Type::Function(hint_param_type_ids, _, _, hint_return_type_id), Type::Function(var_param_type_ids, var_num_req, var_is_variadic, var_return_type_id)) => {
                // Why: Rust can't know that I'm not mutating these refs in the substitute_generics call below :/
                let hint_param_type_ids = hint_param_type_ids.clone();
                let hint_return_type_id = *hint_return_type_id;
                let var_num_req = *var_num_req;
                let var_param_type_ids = var_param_type_ids.clone();
                let var_return_type_id = *var_return_type_id;
                let var_is_variadic = *var_is_variadic;

                // Try to substitute as much as we can.
                // If we have the same number of types in the working type and in the hint, substitute all hint params into the working type.
                // If we have more params in the working type than in the hint, we can't substitute any values from the hint so we use the remaining working type's params.
                // If we have more params in the hint type than in the working, break; we can't substitute them anywhere so we don't care about them.
                let mut param_type_ids = Vec::with_capacity(var_param_type_ids.len());
                for pair in hint_param_type_ids.iter().zip_longest(var_param_type_ids.iter()) {
                    let substituted_type_id = match pair {
                        EitherOrBoth::Both(hint_param_type_id, var_param_type_id) => self.substitute_generics(hint_param_type_id, var_param_type_id),
                        EitherOrBoth::Left(_) => break,
                        EitherOrBoth::Right(var_param_type_id) => *var_param_type_id,
                    };
                    param_type_ids.push(substituted_type_id);
                }

                let return_type_id = self.substitute_generics(&hint_return_type_id, &var_return_type_id);

                self.add_or_find_type_id(self.project.function_type(param_type_ids, var_num_req, var_is_variadic, return_type_id))
            }
            _ => *var_type_id
        }
    }

    fn extract_values_for_generics(&self, hint_type_id: &TypeId, type_id_containing_generics: &TypeId, substitutions: &mut HashMap<TypeId, TypeId>) {
        let hint_ty = self.project.get_type_by_id(hint_type_id);
        let ty_with_generics = self.project.get_type_by_id(type_id_containing_generics);

        match (ty_with_generics, hint_ty) {
            (Type::Generic(_, _), _) => {
                substitutions.insert(*type_id_containing_generics, *hint_type_id);
            }
            (Type::GenericInstance(s_id1, g_ids1), Type::GenericInstance(s_id2, g_ids2)) if s_id1 == s_id2 => {
                debug_assert!(g_ids1.len() == g_ids2.len());

                for (g_id1, g_id2) in g_ids1.iter().zip(g_ids2) {
                    self.extract_values_for_generics(g_id2, g_id1, substitutions);
                }
            }
            (Type::GenericEnumInstance(e_id1, g_ids1, _), Type::GenericEnumInstance(e_id2, g_ids2, _)) if e_id1 == e_id2 => {
                debug_assert!(g_ids1.len() == g_ids2.len());

                for (g_id1, g_id2) in g_ids1.iter().zip(g_ids2) {
                    self.extract_values_for_generics(g_id2, g_id1, substitutions);
                }
            }
            (Type::Function(ty_param_type_ids, _, _, ty_return_type_id), Type::Function(hint_param_type_ids, _, _, hint_return_type_id)) => {
                for (ty_param_type_id, hint_param_type_id) in ty_param_type_ids.iter().zip(hint_param_type_ids.iter()) {
                    self.extract_values_for_generics(hint_param_type_id, ty_param_type_id, substitutions);
                }

                self.extract_values_for_generics(hint_return_type_id, ty_return_type_id, substitutions);
            }
            _ => {}
        }
    }

    fn substitute_generics_with_known(&mut self, type_id: &TypeId, substitutions: &HashMap<TypeId, TypeId>) -> TypeId {
        let ty = self.project.get_type_by_id(&type_id);

        match ty.clone() {
            Type::Generic(_, _) => {
                let mut resolved_type_id = substitutions.get(&type_id)
                    .map(|substituted_type_id| *substituted_type_id)
                    .unwrap_or(*type_id);
                // The `substitutions` map is not flattened; it's possible that, in order to resolve
                // a generic's substitution, it may point to another generic which also needs to have
                // substitution applied (and so on). For example, consider this structure:
                //   type A<AT> { x: AT }
                //   type B<BT> { a: A<BT> }
                //   val b = B(a: A(x: 12))
                // When resolving ^^^^^^^^, the typechecker has the following as its known substitutions:
                //   { AT -> BT, BT -> Int }
                // In order to learn that AT -> Int, we need to flatten the map. In doing so, we bubble
                // up the proper type, so the instantiation of B correctly typechecks to `B<Int>`.
                // TODO: This could maybe be improved by flattening as it's being built (in `extract_values_for_generics`).
                while self.type_contains_generics(&resolved_type_id) {
                    if let Some(type_id) = substitutions.get(&resolved_type_id) {
                        if resolved_type_id == *type_id { break; }
                        resolved_type_id = *type_id;
                    } else {
                        break;
                    }
                }

                resolved_type_id
            }
            Type::GenericInstance(struct_id, generic_ids) => {
                let substituted_generic_ids = generic_ids.iter().map(|generic_type_id| self.substitute_generics_with_known(generic_type_id, substitutions)).collect();
                self.add_or_find_type_id(Type::GenericInstance(struct_id, substituted_generic_ids))
            }
            Type::GenericEnumInstance(enum_id, generic_ids, variant_idx) => {
                let substituted_generic_ids = generic_ids.iter().map(|generic_type_id| self.substitute_generics_with_known(generic_type_id, substitutions)).collect();
                self.add_or_find_type_id(Type::GenericEnumInstance(enum_id, substituted_generic_ids, variant_idx))
            }
            Type::Function(arg_type_ids, num_required_params, is_variadic, ret_type_id) => {
                let substituted_arg_type_ids = arg_type_ids.iter().map(|arg_type_id| self.substitute_generics_with_known(arg_type_id, substitutions)).collect();
                let substituted_ret_type_id = self.substitute_generics_with_known(&ret_type_id, substitutions);
                self.add_or_find_type_id(self.project.function_type(substituted_arg_type_ids, num_required_params, is_variadic, substituted_ret_type_id))
            }
            Type::Primitive(_) | Type::Type(_) | Type::ModuleAlias => *type_id,
        }
    }

    fn extract_generic_slots(&self, type_id: &TypeId) -> Vec<TypeId> {
        #[inline]
        fn extract_generic_slots_impl<L: LoadModule>(zelf: &Typechecker2<L>, type_id: &TypeId, generics: &mut Vec<TypeId>) {
            match zelf.project.get_type_by_id(type_id) {
                Type::Primitive(_) | Type::ModuleAlias => {}
                Type::Generic(_, _) => {
                    generics.push(*type_id);
                }
                Type::GenericInstance(_, generic_ids) => {
                    for type_id in generic_ids {
                        extract_generic_slots_impl(zelf, type_id, generics);
                    }
                }
                Type::GenericEnumInstance(_, generic_ids, _) => {
                    for type_id in generic_ids {
                        extract_generic_slots_impl(zelf, type_id, generics);
                    }
                }
                Type::Function(param_type_ids, _, _, return_type_id) => {
                    for type_id in param_type_ids {
                        extract_generic_slots_impl(zelf, type_id, generics);
                    }
                    extract_generic_slots_impl(zelf, return_type_id, generics);
                }
                Type::Type(id) => {
                    let generic_ids = match id {
                        TypeKind::Struct(struct_id) => &zelf.project.get_struct_by_id(struct_id).generic_ids,
                        TypeKind::Enum(enum_id) => &zelf.project.get_enum_by_id(enum_id).generic_ids,
                    };
                    for type_id in generic_ids {
                        extract_generic_slots_impl(zelf, type_id, generics);
                    }
                }
            }
        }

        let mut generics = Vec::new();
        extract_generic_slots_impl(self, type_id, &mut generics);
        generics.into_iter().unique().collect()
    }

    fn type_contains_generics(&self, type_id: &TypeId) -> bool {
        !self.extract_generic_slots(type_id).is_empty()
    }

    fn resolve_type_identifier(&mut self, type_identifier: &TypeIdentifier) -> Result<TypeId, TypeError> {
        match type_identifier {
            TypeIdentifier::Normal { ident, type_args } => {
                let default_type_args = vec![];
                let type_args = type_args.as_ref().unwrap_or(&default_type_args);
                let mut generic_ids = Vec::with_capacity(type_args.len());
                for type_arg_identifier in type_args {
                    let type_id = self.resolve_type_identifier(&type_arg_identifier)?;
                    generic_ids.push(type_id);
                }

                let assert_expected_type_args = |num_required_args: usize| -> Result<(), TypeError> {
                    let num_provided_args = generic_ids.len();
                    if num_required_args != num_provided_args {
                        let range = if num_provided_args > num_required_args {
                            type_args[num_required_args].get_ident().get_range().expand(&type_args[num_provided_args - 1].get_ident().get_range())
                        } else {
                            ident.get_range()
                        };

                        let span = self.make_span(&range);
                        return Err(TypeError::InvalidTypeArgumentArity { span, num_required_args, num_provided_args });
                    }

                    Ok(())
                };
                let assert_no_type_args = || assert_expected_type_args(0);

                let ident_name = Token::get_ident_name(ident);
                match ident_name.as_str() {
                    "Unit" => assert_no_type_args().and(Ok(PRELUDE_UNIT_TYPE_ID)),
                    "Any" => assert_no_type_args().and(Ok(PRELUDE_ANY_TYPE_ID)),
                    "Int" => assert_no_type_args().and(Ok(PRELUDE_INT_TYPE_ID)),
                    "Float" => assert_no_type_args().and(Ok(PRELUDE_FLOAT_TYPE_ID)),
                    "Bool" => assert_no_type_args().and(Ok(PRELUDE_BOOL_TYPE_ID)),
                    "String" => assert_no_type_args().and(Ok(PRELUDE_STRING_TYPE_ID)),
                    _ => {
                        if let Some(generic_type_id) = self.project.find_type_id_for_generic(&self.current_scope_id, &ident_name) {
                            if let Some(first) = type_args.get(0) {
                                let span = self.make_span(&first.get_ident().get_range());
                                return Err(TypeError::InvalidTypeArgumentArity { span, num_required_args: 0, num_provided_args: type_args.len() });
                            }

                            return Ok(generic_type_id);
                        }

                        if let Some(struct_) = self.get_struct_by_name(&ident_name) {
                            assert_expected_type_args(struct_.generic_ids.len())?;

                            let struct_id = struct_.id;
                            Ok(self.add_or_find_type_id(Type::GenericInstance(struct_id, generic_ids)))
                        } else if let Some(enum_) = self.get_enum_by_name(&ident_name) {
                            assert_expected_type_args(enum_.generic_ids.len())?;

                            let enum_id = enum_.id;
                            Ok(self.add_or_find_type_id(Type::GenericEnumInstance(enum_id, generic_ids, None)))
                        } else {
                            Err(TypeError::UnknownType { span: self.make_span(&ident.get_range()), name: ident_name })
                        }
                    }
                }
            }
            TypeIdentifier::Array { inner } => {
                let inner = self.resolve_type_identifier(&*inner)?;
                let ty = self.project.array_type(inner);
                Ok(self.add_or_find_type_id(ty))
            }
            TypeIdentifier::Tuple { types } => {
                let mut inners = vec![];
                for type_identifier in types {
                    inners.push(self.resolve_type_identifier(type_identifier)?);
                }
                let ty = self.project.tuple_type(inners);
                Ok(self.add_or_find_type_id(ty))
            }
            TypeIdentifier::Option { inner } => {
                let inner = self.resolve_type_identifier(&*inner)?;
                let ty = self.project.option_type(inner);
                Ok(self.add_or_find_type_id(ty))
            }
            TypeIdentifier::Union { .. } => todo!(),
            TypeIdentifier::Func { args, ret } => {
                let num_params = args.len();
                let param_type_ids = args.iter().map(|arg| self.resolve_type_identifier(arg)).collect::<Result<Vec<_>, _>>()?;
                let ret_type_id = self.resolve_type_identifier(&*ret)?;
                let ty = self.project.function_type(param_type_ids, num_params, false, ret_type_id);
                Ok(self.add_or_find_type_id(ty))
            }
        }
    }

    fn add_variable_to_current_scope(&mut self, name: String, type_id: TypeId, is_mutable: bool, is_initialized: bool, span: &Span, is_parameter: bool) -> Result<VarId, TypeError> {
        let current_scope = self.current_scope_mut();

        for var in &current_scope.vars {
            if var.name == name && name != "_" {
                return Err(TypeError::DuplicateName { span: span.clone(), name, original_span: var.defined_span.clone(), kind: DuplicateNameKind::Variable });
            }
        }

        let id = VarId(current_scope.id, current_scope.vars.len());
        let var = Variable { id, name, type_id, is_mutable, is_initialized, defined_span: Some(span.clone()), is_captured: false, alias: VariableAlias::None, is_parameter };
        current_scope.vars.push(var);

        Ok(id)
    }

    fn add_function_variable_alias_to_current_scope(&mut self, ident: &Token, func_id: &FuncId) -> Result<VarId, TypeError> {
        let func = self.project.get_func_by_id(func_id);
        let name = Token::get_ident_name(ident);
        let span = self.make_span(&ident.get_range());

        let fn_type_id = self.add_or_find_type_id(self.project.function_type_for_function(&func, false));
        let fn_var_id = self.add_variable_to_current_scope(name, fn_type_id, false, true, &span, false)?;
        let variable = self.project.get_var_by_id_mut(&fn_var_id);
        variable.alias = VariableAlias::Function(*func_id);

        Ok(fn_var_id)
    }

    fn add_function_to_current_scope(&mut self, fn_scope_id: ScopeId, name_token: &Token, generic_ids: Vec<TypeId>, has_self: bool, params: Vec<FunctionParam>, return_type_id: TypeId) -> Result<FuncId, TypeError> {
        let is_method = self.current_type_decl.is_some();
        let current_scope = self.current_scope();

        let name = Token::get_ident_name(name_token);
        let span = Span::from_range(current_scope.id.0, name_token.get_range());
        for func in &current_scope.funcs {
            if func.name == name {
                let kind = if is_method { DuplicateNameKind::Method } else { DuplicateNameKind::Function };
                return Err(TypeError::DuplicateName { span, name, original_span: func.defined_span.clone(), kind });
            }
        }

        let kind = if let Some(type_id) = self.current_type_decl.as_ref() {
            if has_self {
                FunctionKind::Method(*type_id)
            } else {
                FunctionKind::StaticMethod(*type_id)
            }
        } else {
            FunctionKind::Freestanding
        };
        let func_id = FuncId(current_scope.id, current_scope.funcs.len());
<<<<<<< HEAD
        let func = Function { id: func_id, fn_scope_id, name: name.clone(), generic_ids, kind, params, return_type_id, defined_span: Some(span.clone()), body: vec![], captured_vars: vec![] };

        let current_scope = self.current_scope_mut();
=======
        let func = Function { id: func_id, fn_scope_id, decorators: vec![], name: name.clone(), generic_ids, has_self, params, return_type_id, defined_span: Some(span.clone()), body: vec![], captured_vars: vec![] };
>>>>>>> fb195185
        current_scope.funcs.push(func);

        Ok(func_id)
    }

    fn new_lambda_fn_name(&self) -> String {
        let mut name = VecDeque::new();
        let mut cur_scope_id = &Some(self.current_scope_id);
        while let Some(scope_id) = cur_scope_id {
            let ScopeId(ModuleId(module_idx), scope_idx) = scope_id;
            let scope = &self.project.modules[*module_idx].scopes[*scope_idx];

            name.push_front(scope.id.1);

            cur_scope_id = &scope.parent;
        }

        let current_scope = self.current_scope();
        format!("{}{}_{}_{}", LAMBDA_FN_NAME_PREFIX, self.current_module().id.0, name.into_iter().join("_"), current_scope.funcs.len())
    }

    fn add_lambda_function_to_scope(&mut self, fn_decl_scope_id: &ScopeId, fn_scope_id: ScopeId, params: Vec<FunctionParam>) -> Result<FuncId, TypeError> {
        let name = self.new_lambda_fn_name();

        let fn_decl_scope = self.project.get_scope_by_id_mut(fn_decl_scope_id);

        let kind = FunctionKind::Freestanding;
        let func_id = FuncId(fn_decl_scope.id, fn_decl_scope.funcs.len());
<<<<<<< HEAD
        let func = Function { id: func_id, fn_scope_id, name, generic_ids: vec![], kind, params, return_type_id: PRELUDE_ANY_TYPE_ID, defined_span: None, body: vec![], captured_vars: vec![] };
=======
        let func = Function { id: func_id, fn_scope_id, decorators: vec![], name, generic_ids: vec![], has_self: false, params, return_type_id: PRELUDE_ANY_TYPE_ID, defined_span: None, body: vec![], captured_vars: vec![] };
>>>>>>> fb195185

        fn_decl_scope.funcs.push(func);

        Ok(func_id)
    }

    fn verify_type_name_unique_in_module(&self, module: &TypedModule, name: &String, range: &Range) -> Result<(), TypeError> {
        for struct_ in &module.structs {
            if struct_.name == *name {
                let span = self.make_span(range);
                return Err(TypeError::DuplicateName { span: span.clone(), name: name.clone(), original_span: struct_.defined_span.clone(), kind: DuplicateNameKind::Type });
            }
        }

        for enum_ in &module.enums {
            if enum_.name == *name {
                let span = self.make_span(range);
                return Err(TypeError::DuplicateName { span: span.clone(), name: name.clone(), original_span: Some(enum_.defined_span.clone()), kind: DuplicateNameKind::Enum });
            }
        }

        return Ok(());
    }

    fn add_struct_to_current_module(&mut self, struct_scope_id: ScopeId, name_token: &Token, generic_ids: Vec<TypeId>) -> Result<StructId, TypeError> {
        let current_module = self.current_module();

        let name = Token::get_ident_name(name_token);
        self.verify_type_name_unique_in_module(&current_module, &name, &name_token.get_range())?;
        let span = Span::from_range(current_module.id, name_token.get_range());

        let struct_id = StructId(current_module.id, current_module.structs.len());
        let self_type_id = self.add_or_find_type_id(Type::GenericInstance(struct_id, generic_ids.clone()));

        let struct_ = Struct {
            id: struct_id,
            struct_scope_id,
            name: name.clone(),
            defined_span: Some(span.clone()),
            generic_ids,
            self_type_id,
            fields: vec![],
            methods: vec![],
            static_methods: vec![],
        };
        self.current_module_mut().structs.push(struct_);

        let struct_type_id = self.add_or_find_type_id(self.project.struct_type(struct_id));
        let struct_var_id = self.add_variable_to_current_scope(name, struct_type_id, false, true, &span, false)?;
        let variable = self.project.get_var_by_id_mut(&struct_var_id);
        variable.alias = VariableAlias::Type(TypeKind::Struct(struct_id));

        Ok(struct_id)
    }

    fn add_enum_to_current_module(&mut self, enum_scope_id: ScopeId, name_token: &Token, generic_ids: Vec<TypeId>) -> Result<EnumId, TypeError> {
        let current_module = self.current_module();

        let name = Token::get_ident_name(name_token);
        self.verify_type_name_unique_in_module(&current_module, &name, &name_token.get_range())?;
        let span = Span::from_range(current_module.id, name_token.get_range());

        let enum_id = EnumId(current_module.id, current_module.enums.len());
        let self_type_id = self.add_or_find_type_id(Type::GenericEnumInstance(enum_id, generic_ids.clone(), None));

        let enum_ = Enum {
            id: enum_id,
            enum_scope_id,
            name: name.clone(),
            defined_span: span.clone(),
            generic_ids,
            self_type_id,
            variants: vec![],
            methods: vec![],
            static_methods: vec![],
        };
        self.current_module_mut().enums.push(enum_);

        let enum_type_id = self.add_or_find_type_id(self.project.enum_type(enum_id));
        let enum_var_id = self.add_variable_to_current_scope(name, enum_type_id, false, true, &span, false)?;
        let variable = self.project.get_var_by_id_mut(&enum_var_id);
        variable.alias = VariableAlias::Type(TypeKind::Enum(enum_id));

        Ok(enum_id)
    }

    fn create_child_scope<S: AsRef<str>>(&mut self, label: S, kind: ScopeKind) -> ScopeId {
        let parent_scope = self.current_scope_id;
        let current_module = self.current_module_mut();
        let new_scope_id = ScopeId(current_module.id, current_module.scopes.len());

        let child_scope = Scope {
            label: label.as_ref().to_string(),
            kind,
            terminator: None,
            id: new_scope_id,
            parent: Some(parent_scope),
            types: vec![],
            vars: vec![],
            funcs: vec![],
        };
        current_module.scopes.push(child_scope);

        new_scope_id
    }

    fn begin_child_scope<S: AsRef<str>>(&mut self, label: S, kind: ScopeKind) -> ScopeId {
        self.current_scope_id = self.create_child_scope(label, kind);

        self.current_scope_id
    }

    fn end_child_scope(&mut self) -> ScopeId {
        let Some(parent) = self.current_scope().parent else { unreachable!("Internal error: a child scope must always have a parent") };
        self.current_scope_id = parent;

        parent
    }

    fn scope_contains_other(&self, inner: &ScopeId, outer: &ScopeId) -> bool {
        let ScopeId(inner_scope_module_id, inner_scope_idx) = inner;
        let inner_scope = &self.project.modules[inner_scope_module_id.0].scopes[*inner_scope_idx];
        let mut parent = inner_scope.parent;
        while let Some(parent_id) = parent {
            if parent_id == *outer {
                return true;
            }

            let ScopeId(ModuleId(parent_scope_module_idx), parent_scope_idx) = parent_id;
            let parent_scope = &self.project.modules[parent_scope_module_idx].scopes[parent_scope_idx];
            parent = parent_scope.parent;
        }

        false
    }

    /// Unifying types. For input type `input_type_id`, and target/hint type `hint_type_id`:
    /// 1) Substitute any generics in `input_type_id` using type data from `hint_type_id` (eg. `{ a: [], b: [1] }`).
    /// 2) If `hint_type_id` is assignable to `input_type_id` (eg. they're both `Int`), then continue on, returning
    ///    the `input_type_id` with all possible generic substitutions performed.
    /// 3) Otherwise, attempt to expand `input_type_id` to include `hint_type_id`. If `input_type_id` can be
    ///    assignable to `hint_type_id`, then `hint_type_id` is a broader type, and `input_type_id` becomes
    ///    `hint_type_id` (eg. `{ a: 123, b: None }`). If not, then the types do not overlap and `None` is returned.
    fn unify_types(&mut self, input_type_id: &TypeId, hint_type_id: &TypeId) -> Option<TypeId> {
        let mut input_type_id = *input_type_id;

        if self.type_contains_generics(&input_type_id) {
            input_type_id = self.substitute_generics(hint_type_id, &input_type_id);
        }

        if !self.type_satisfies_other(&hint_type_id, &input_type_id) {
            if self.type_satisfies_other(&input_type_id, &hint_type_id) {
                input_type_id = *hint_type_id;
            } else {
                return None;
            }
        }

        Some(input_type_id)
    }

    /* TYPECHECKING */

    pub fn typecheck_prelude(&mut self) {
        debug_assert!(self.project.modules.is_empty());

        self.module_loader.register(&parser::ast::ModuleId::prelude(), &PRELUDE_MODULE_ID);
        let mut prelude_module = TypedModule { id: PRELUDE_MODULE_ID, name: "prelude".to_string(), type_ids: vec![], functions: vec![], structs: vec![], enums: vec![], code: vec![], scopes: vec![], exports: HashMap::new(), completed: false };
        let mut prelude_scope = Scope { label: "prelude.root".to_string(), kind: ScopeKind::Module(PRELUDE_MODULE_ID), terminator: None, id: PRELUDE_SCOPE_ID, parent: None, types: vec![], vars: vec![], funcs: vec![] };

        let primitives = [
            (PRELUDE_UNIT_TYPE_ID, PrimitiveType::Unit),
            (PRELUDE_ANY_TYPE_ID, PrimitiveType::Any),
            (PRELUDE_INT_TYPE_ID, PrimitiveType::Int),
            (PRELUDE_FLOAT_TYPE_ID, PrimitiveType::Float),
            (PRELUDE_BOOL_TYPE_ID, PrimitiveType::Bool),
            (PRELUDE_STRING_TYPE_ID, PrimitiveType::String)
        ];
        for (type_id, primitive_type) in primitives {
            prelude_scope.types.push(Type::Primitive(primitive_type));
            prelude_module.type_ids.push(type_id);
        }

        prelude_module.scopes.push(prelude_scope);
        self.project.modules.push(prelude_module);

        // Define `Tuple<T...>` struct
        // (There's no way of representing variadic generics like how tuple works, and it's not something that's necessary to add, so let's do a bit of hand-waving here)
        {
            let prelude_module = &self.project.modules[PRELUDE_MODULE_ID.0];
            let tuple_struct_id = StructId(PRELUDE_MODULE_ID, prelude_module.structs.len());
            let self_type_id = self.project.add_type_id(&PRELUDE_SCOPE_ID, Type::GenericInstance(tuple_struct_id, vec![]));
            let prelude_module = &mut self.project.modules[PRELUDE_MODULE_ID.0];
            prelude_module.structs.push(Struct { id: tuple_struct_id, self_type_id, struct_scope_id: PRELUDE_SCOPE_ID, name: "Tuple".to_string(), defined_span: None, generic_ids: vec![], fields: vec![], methods: vec![], static_methods: vec![] });
            self.project.prelude_tuple_struct_id = tuple_struct_id;
        }
        // Define `Option<T>` struct
        {
            let prelude_module = &mut self.project.modules[PRELUDE_MODULE_ID.0];
            let scope_id = ScopeId(PRELUDE_MODULE_ID, prelude_module.scopes.len());
            let scope = Scope { label: "prelude.Option".to_string(), kind: ScopeKind::Type, terminator: None, id: scope_id, parent: Some(PRELUDE_SCOPE_ID), types: vec![], vars: vec![], funcs: vec![] };
            prelude_module.scopes.push(scope);
            let generic_t_type_id = self.project.add_type_id(&scope_id, Type::Generic(None, "T".to_string()));

            let prelude_module = &self.project.modules[PRELUDE_MODULE_ID.0];
            let option_struct_id = StructId(PRELUDE_MODULE_ID, prelude_module.structs.len());
            let self_type_id = self.project.add_type_id(&PRELUDE_SCOPE_ID, Type::GenericInstance(option_struct_id, vec![generic_t_type_id]));
            let prelude_module = &mut self.project.modules[PRELUDE_MODULE_ID.0];
            prelude_module.structs.push(Struct { id: option_struct_id, self_type_id, struct_scope_id: scope_id, name: "Option".to_string(), defined_span: None, generic_ids: vec![generic_t_type_id], fields: vec![], methods: vec![], static_methods: vec![] });
            self.project.prelude_option_struct_id = option_struct_id;
        }
        // Define `None` builtin, which is of type `T?`
        {
            let prelude_module = &mut self.project.modules[PRELUDE_MODULE_ID.0];
            let scope_id = ScopeId(PRELUDE_MODULE_ID, prelude_module.scopes.len());
            let scope = Scope { label: "prelude.None".to_string(), kind: ScopeKind::Type, terminator: None, id: scope_id, parent: Some(PRELUDE_SCOPE_ID), types: vec![], vars: vec![], funcs: vec![] };
            prelude_module.scopes.push(scope);
            let generic_t_type_id = self.project.add_type_id(&scope_id, Type::Generic(None, "T".to_string()));

            self.project.prelude_none_type_id = self.project.add_type_id(&PRELUDE_SCOPE_ID, self.project.option_type(generic_t_type_id));
        }

        self.current_scope_id = PRELUDE_SCOPE_ID;

        let prelude_stub_file = self.module_loader.load_file(&"prelude.stub.abra".to_string()).expect("Internal error: should always be able to load prelude");
        let parse_result = tokenize_and_parse(&parser::ast::ModuleId::External("prelude".to_string()), &prelude_stub_file)
            .expect("There should not be a problem parsing the prelude file");
        self.typecheck_block(parse_result.nodes)
            .expect("There should not be a problem typechecking the prelude file");
        debug_assert_ne!(self.project.prelude_none_type_id, PLACEHOLDER_TYPE_ID);
        debug_assert_ne!(self.project.prelude_int_struct_id, PLACEHOLDER_STRUCT_ID);
        debug_assert_ne!(self.project.prelude_float_struct_id, PLACEHOLDER_STRUCT_ID);
        debug_assert_ne!(self.project.prelude_bool_struct_id, PLACEHOLDER_STRUCT_ID);
        debug_assert_ne!(self.project.prelude_string_struct_id, PLACEHOLDER_STRUCT_ID);
        debug_assert_ne!(self.project.prelude_array_struct_id, PLACEHOLDER_STRUCT_ID);
        debug_assert_ne!(self.project.prelude_set_struct_id, PLACEHOLDER_STRUCT_ID);
        debug_assert_ne!(self.project.prelude_map_struct_id, PLACEHOLDER_STRUCT_ID);
    }

    pub fn typecheck_module(&mut self, m_id: &parser::ast::ModuleId) -> Result<(), TypecheckError> {
        debug_assert!(self.project.modules.len() >= 1 && self.project.modules[0].name == "prelude", "Prelude must be loaded in order to typecheck further modules");

        let (file_name, parse_result) = self.module_loader.load_untyped_ast(&m_id).map_err(Either::Left)?
            .expect("Internal error");

        let module_id = ModuleId(self.project.modules.len());
        self.module_loader.register(m_id, &module_id);

        let scope_id = ScopeId(module_id, 0);
        let label = format!("{:?}.root", &module_id);
        let root_scope = Scope { label, kind: ScopeKind::Module(module_id), terminator: None, id: scope_id, parent: Some(PRELUDE_SCOPE_ID), types: vec![], vars: vec![], funcs: vec![] };
        self.project.modules.push(TypedModule {
            id: module_id,
            name: file_name,
            type_ids: vec![],
            functions: vec![],
            structs: vec![],
            enums: vec![],
            code: vec![],
            scopes: vec![root_scope],
            exports: HashMap::new(),
            completed: false,
        });

        self.current_scope_id = scope_id;

        if !parse_result.imports.is_empty() {
            for (_, import_m_id, module_token) in parse_result.imports {
                if !self.module_loader.module_exists(&import_m_id) { continue; }
                if let Some(m) = self.module_loader.get_module_id(&import_m_id).and_then(|module_id| self.project.modules.get(module_id.0)) {
                    if m.completed { continue; }

                    let span = self.make_span(&module_token.get_range());
                    return Err(Either::Right(TypeError::CircularModuleImport { span }));
                }

                let mut tc = Typechecker2::new(self.module_loader, self.project);
                tc.typecheck_module(&import_m_id)?;
            }
        }

        self.current_scope_id = scope_id;
        self.typecheck_block(parse_result.nodes).map_err(Either::Right)?;

        self.current_module_mut().completed = true;

        Ok(())
    }

    fn typecheck_block(&mut self, nodes: Vec<AstNode>) -> Result<(), TypeError> {
        let mut func_decls = Vec::new();
        let mut type_decls = Vec::new();
        let mut enum_decls = Vec::new();

        for node in &nodes {
            match node {
                AstNode::FunctionDecl(_, node) => func_decls.push(node),
                AstNode::TypeDecl(_, node) => type_decls.push(node),
                AstNode::EnumDecl(_, node) => enum_decls.push(node),
                _ => {}
            }
        }

        // --- BEGIN PASS 0 for types, enums, and functions

        let num_type_decls = type_decls.len();
        let mut struct_ids = Vec::with_capacity(num_type_decls);
        for node in &type_decls {
            let struct_id = self.typecheck_struct_pass_0(node)?;
            if self.current_scope_id == PRELUDE_SCOPE_ID {
                let struct_ = self.project.get_struct_by_id(&struct_id);
                if struct_.name == "Int" {
                    self.project.prelude_int_struct_id = struct_.id;
                } else if struct_.name == "Float" {
                    self.project.prelude_float_struct_id = struct_.id;
                } else if struct_.name == "Bool" {
                    self.project.prelude_bool_struct_id = struct_.id;
                } else if struct_.name == "String" {
                    self.project.prelude_string_struct_id = struct_.id;
                } else if struct_.name == "Array" {
                    self.project.prelude_array_struct_id = struct_.id;
                } else if struct_.name == "Set" {
                    self.project.prelude_set_struct_id = struct_.id;
                } else if struct_.name == "Map" {
                    self.project.prelude_map_struct_id = struct_.id;
                }
            }
            struct_ids.push(struct_id);
        }

        let num_enum_decls = enum_decls.len();
        let mut enum_ids = Vec::with_capacity(num_enum_decls);
        for node in &enum_decls {
            let enum_id = self.typecheck_enum_pass_0(node)?;
            enum_ids.push(enum_id);
        }

        let mut func_ids = Vec::with_capacity(func_decls.len());
        for node in &func_decls {
            let func_id = self.typecheck_function_pass_0(node)?;
            let func_var_id = self.add_function_variable_alias_to_current_scope(&node.name, &func_id)?;
            func_ids.push((func_id, func_var_id));
        }

        // --- END PASS 0 for types, enums, and functions
        // --- BEGIN PASS 1 for types, enums, and functions

        let mut struct_ids = VecDeque::from(struct_ids);
        debug_assert!(num_type_decls == struct_ids.len());
        for (node, struct_id) in type_decls.iter().zip(&struct_ids) {
            self.typecheck_struct_pass_1(node, &struct_id)?;
        }

        let mut enum_ids = VecDeque::from(enum_ids);
        debug_assert!(num_enum_decls == enum_ids.len());
        for (node, enum_id) in enum_decls.iter().zip(&enum_ids) {
            self.typecheck_enum_pass_1(node, &enum_id)?;
        }

        let mut func_ids = VecDeque::from(func_ids);
        debug_assert!(func_decls.len() == func_ids.len());
        for (node, (func_id, func_var_id)) in func_decls.iter().zip(&func_ids) {
            self.typecheck_function_pass_1(func_id, node, false)?;

            let func = self.project.get_func_by_id(func_id);
            let fn_type_id = self.add_or_find_type_id(self.project.function_type_for_function(&func, false));
            self.project.get_var_by_id_mut(func_var_id).type_id = fn_type_id;
        }

        // --- END PASS 1 for types, enums, and functions
        self.function_pass = FunctionPass::Pass2;

        for node in nodes {
            match node {
                AstNode::FunctionDecl(_, decl_node) => {
                    let (func_id, func_var_id) = func_ids.pop_front().expect("There should be a func_id for each function declaration in this block");
                    self.typecheck_function_pass_2(func_id, decl_node)?;

                    let func = self.project.get_func_by_id(&func_id);
                    let fn_type_id = self.add_or_find_type_id(self.project.function_type_for_function(&func, false));
                    self.project.get_var_by_id_mut(&func_var_id).type_id = fn_type_id;

                    let current_module = self.current_module_mut();
                    current_module.code.push(TypedNode::FuncDeclaration(func_id));
                }
                AstNode::TypeDecl(_, decl_node) => {
                    let struct_id = struct_ids.pop_front().expect("There should be a struct_id for each type declaration in this block");
                    self.typecheck_struct_pass_2(struct_id, decl_node)?;

                    let current_module = self.current_module_mut();
                    current_module.code.push(TypedNode::TypeDeclaration(struct_id));
                }
                AstNode::EnumDecl(_, decl_node) => {
                    let enum_id = enum_ids.pop_front().expect("There should be an enum_id for each enum declaration in this block");
                    self.typecheck_enum_pass_2(enum_id, decl_node)?;

                    let current_module = self.current_module_mut();
                    current_module.code.push(TypedNode::EnumDeclaration(enum_id));
                }
                node => {
                    let typed_node = self.typecheck_statement(node, None)?;

                    let current_module = self.current_module_mut();
                    current_module.code.push(typed_node);
                }
            }
        }

        Ok(())
    }

    fn add_generics_to_scope(&mut self, scope_id: &ScopeId, type_args: &Vec<Token>, walk_scopes: bool) -> Result<Vec<TypeId>, TypeError> {
        let mut generic_ids = Vec::with_capacity(type_args.len());
        for generic_ident in type_args {
            let generic_name = Token::get_ident_name(generic_ident);
            let possible_match = if walk_scopes {
                self.project
                    .find_type_id_for_generic(&scope_id, &generic_name)
                    .map(|type_id| self.project.get_type_by_id(&type_id))
            } else {
                self.project.get_scope_by_id(scope_id).types.iter().find(|ty| match ty {
                    Type::Generic(_, name) if &generic_name == name => true,
                    _ => false,
                })
            };
            if let Some(ty) = possible_match {
                let span = self.make_span(&generic_ident.get_range());
                let Type::Generic(orig_range, name) = ty.clone() else { unreachable!("We know it's a generic since it was identified as such") };
                let original_span = orig_range.map(|orig_range| self.make_span(&orig_range));
                return Err(TypeError::DuplicateName { span, name: name.clone(), original_span, kind: DuplicateNameKind::TypeArgument });
            }

            let generic_id = self.project.add_or_find_type_id(&scope_id, Type::Generic(Some(generic_ident.get_range()), generic_name));
            generic_ids.push(generic_id);
        }

        Ok(generic_ids)
    }

    fn verify_export_scope(&self, export_token: &Token) -> Result<(), TypeError> {
        let ScopeId(_, scope_idx) = self.current_scope_id;
        if scope_idx == 0 {
            Ok(())
        } else {
            Err(TypeError::InvalidExportScope { span: self.make_span(&export_token.get_range()) })
        }
    }

    fn typecheck_function_parameters_pass_1(&mut self, allow_self: bool, parameters: &Vec<(Parameter, Option<TypeId>)>, do_partial_completion: bool) -> Result<Vec<FunctionParam>, TypeError> {
        let mut seen_self = false;
        let mut seen_param_names = HashSet::new();
        let mut seen_default_valued_params = false;
        let mut params = vec![];
        let num_params = parameters.len();
        for (idx, (Parameter { ident, type_ident, is_vararg, default_value }, type_hint)) in parameters.iter().enumerate() {
            let ident_span = self.make_span(&ident.get_range());

            if *is_vararg && idx != num_params - 1 {
                return Err(TypeError::InvalidVarargPosition { span: ident_span });
            }

            let param_name = Token::get_ident_name(ident);

            if let Token::Self_(_) = &ident {
                let self_type_id = match &self.current_type_decl {
                    Some(type_id) if allow_self => *type_id,
                    _ => return Err(TypeError::InvalidSelfParam { span: ident_span }),
                };

                if seen_self || idx != 0 {
                    return Err(TypeError::InvalidSelfParamPosition { span: ident_span });
                }
                seen_self = true;

                let var_id = self.add_variable_to_current_scope(param_name.clone(), self_type_id, false, true, &ident_span, true)?;
                params.push(FunctionParam { name: param_name, type_id: self_type_id, var_id, defined_span: Some(ident_span.clone()), default_value: None, is_variadic: false, is_incomplete: false });

                continue;
            }

            if seen_param_names.contains(&param_name) {
                return Err(TypeError::DuplicateParameter { span: ident_span, name: param_name });
            }
            seen_param_names.insert(param_name.clone());

            let mut param_type_id = None;
            if let Some(type_ident) = type_ident {
                param_type_id = Some(self.resolve_type_identifier(type_ident)?);
            }
            if let Some(type_hint) = type_hint {
                if let Some(param_type_id) = param_type_id {
                    if !self.type_satisfies_other(&param_type_id, type_hint) {
                        let span = self.make_span(&ident.get_range());
                        return Err(TypeError::TypeMismatch { span, expected: vec![*type_hint], received: param_type_id });
                    }
                } else {
                    param_type_id = Some(*type_hint);
                }
            }
            let typed_default_value_expr = if let Some(default_value) = default_value {
                seen_default_valued_params = true;

                debug_assert!(if let FunctionPass::Pass1 { just_saw_function_call } = &self.function_pass { *just_saw_function_call == false } else { true }, "This flag should be un-set after each possible param default value");
                match self.typecheck_expression(default_value.clone(), param_type_id) {
                    Ok(typed_expr) => {
                        if let FunctionPass::Pass1 { just_saw_function_call } = &mut self.function_pass {
                            *just_saw_function_call = false;
                        };

                        Some(typed_expr)
                    }
                    Err(_) if do_partial_completion && matches!(self.function_pass, FunctionPass::Pass1 { just_saw_function_call: true }) => {
                        if let FunctionPass::Pass1 { just_saw_function_call } = &mut self.function_pass {
                            *just_saw_function_call = false;
                        };

                        let type_id = PRELUDE_ANY_TYPE_ID;
                        let var_id = self.add_variable_to_current_scope(param_name.clone(), type_id, false, true, &ident_span, true)?;
                        params.push(FunctionParam {
                            name: param_name,
                            type_id,
                            var_id,
                            defined_span: Some(ident_span),
                            default_value: None,
                            is_variadic: *is_vararg,
                            is_incomplete: true,
                        });
                        continue;
                    }
                    Err(e) => return Err(e)
                }
            } else {
                if seen_default_valued_params {
                    return Err(TypeError::InvalidRequiredParamPosition { span: ident_span, is_variadic: *is_vararg });
                }
                None
            };
            let type_id = match (param_type_id, &typed_default_value_expr) {
                (None, None) => return Err(TypeError::UnknownTypeForParameter { span: ident_span, param_name }),
                (Some(param_type_id), None) => param_type_id,
                (None, Some(typed_default_value_expr)) => *typed_default_value_expr.type_id(),
                (Some(param_type_id), Some(typed_default_value_expr)) => {
                    let default_value_type_id = typed_default_value_expr.type_id();
                    if !self.type_satisfies_other(default_value_type_id, &param_type_id) {
                        return Err(TypeError::TypeMismatch {
                            span: self.make_span(&typed_default_value_expr.span()),
                            expected: vec![param_type_id],
                            received: *default_value_type_id,
                        });
                    }
                    param_type_id
                }
            };

            let is_incomplete = do_partial_completion && typed_default_value_expr.is_some();
            let default_value = if do_partial_completion { None } else { typed_default_value_expr };
            let var_id = self.add_variable_to_current_scope(param_name.clone(), type_id, false, true, &ident_span, true)?;

            let mut param_type_id = type_id;
            if *is_vararg {
                let Some(inner_type_id) = self.type_is_array(&type_id) else {
                    return Err(TypeError::InvalidVarargType { span: ident_span, type_id });
                };
                param_type_id = inner_type_id;
            };
            params.push(FunctionParam {
                name: param_name,
                type_id: param_type_id,
                var_id,
                defined_span: Some(ident_span),
                default_value,
                is_variadic: *is_vararg,
                is_incomplete,
            });
        }

        Ok(params)
    }

    fn typecheck_function_pass_0(&mut self, node: &FunctionDeclNode) -> Result<FuncId, TypeError> {
        self.function_pass = FunctionPass::Pass0;

        let FunctionDeclNode { export_token, name, type_args, args, ret_type, .. } = node;
        let is_exported = export_token.is_some();
        if let Some(export_token) = export_token { self.verify_export_scope(export_token)?; }

        let fn_scope_id = self.begin_child_scope(format!("{:?}.{}", &self.current_module().id, Token::get_ident_name(&node.name)), ScopeKind::Function(FuncId::BOGUS));

        let has_self = args.first().map(|(tok, _, _, _)| matches!(tok, Token::Self_(_))).unwrap_or(false);
        let generic_ids = self.add_generics_to_scope(&fn_scope_id, type_args, has_self)?;
        let mut return_type_id = PRELUDE_UNIT_TYPE_ID;
        if let Some(ret_type) = ret_type {
            return_type_id = self.resolve_type_identifier(ret_type)?;
        }

        self.end_child_scope();

        let func_name = Token::get_ident_name(name);
        let func_id = self.add_function_to_current_scope(fn_scope_id, name, generic_ids, has_self, vec![], return_type_id)?;
        self.current_module_mut().functions.push(func_id);
        let ScopeKind::Function(id) = &mut self.project.get_scope_by_id_mut(&fn_scope_id).kind else { unreachable!() };
        *id = func_id;

        if is_exported {
            self.current_module_mut().exports.insert(func_name, ExportedValue::Function(func_id));
        }

        Ok(func_id)
    }

    fn typecheck_function_pass_1(&mut self, func_id: &FuncId, node: &FunctionDeclNode, allow_self: bool) -> Result<(), TypeError> {
        self.function_pass = FunctionPass::Pass1 { just_saw_function_call: false };

        let func = self.project.get_func_by_id(&func_id);
        let prev_scope_id = self.current_scope_id;
        self.current_scope_id = func.fn_scope_id;

        let node_parameters = node.parameters().into_iter().map(|p| (p, None)).collect();
        let params = self.typecheck_function_parameters_pass_1(allow_self, &node_parameters, true)?;

        debug_assert!(self.project.get_func_by_id(func_id).params.is_empty(), "In pass 0, an empty list of parameters should have been inserted, which we here overwrite");
        self.project.get_func_by_id_mut(func_id).params = params;

        self.current_scope_id = prev_scope_id;

        Ok(())
    }

    fn typecheck_function_pass_2(&mut self, func_id: FuncId, node: FunctionDeclNode) -> Result<(), TypeError> {
        debug_assert!(self.function_pass == FunctionPass::Pass2);

        let mut decorators = Vec::with_capacity(node.decorators.len());
        for dec in node.decorators {
            let mut args = Vec::with_capacity(dec.args.len());
            for (_, arg) in dec.args {
                args.push(self.typecheck_expression(arg, None)?)
            }
            decorators.push(DecoratorInstance { name: Token::get_ident_name(&dec.name), args });
        }
        self.project.get_func_by_id_mut(&func_id).decorators = decorators;

        let prev_func_id = self.current_function;
        self.current_function = Some(func_id);

        let func = self.project.get_func_by_id(&func_id);
        let prev_scope_id = self.current_scope_id;
        self.current_scope_id = func.fn_scope_id;

        let func_name = func.name.clone();
        let return_type_id = func.return_type_id;

        let node_parameters = node.args;
        debug_assert!(node_parameters.len() == func.params.len());
        for (param_idx, (_, _, _, default_value)) in (0..func.params.len()).zip(node_parameters) {
            let param = &self.project.get_func_by_id(&func_id).params[param_idx];
            if !param.is_incomplete { continue; }

            debug_assert!(param.default_value.is_none(), "There should be no reason for incompleteness other than lack of fully-typed default value");
            let Some(default_value) = default_value else {
                unreachable!("Internal error: misalignment attempting to hydrate parameter's default value");
            };

            let mut param_type_id = param.type_id;
            let type_hint = if param_type_id == PRELUDE_ANY_TYPE_ID { None } else { Some(param_type_id) };
            let typed_default_value = self.typecheck_expression(default_value, type_hint)?;
            let type_id = *typed_default_value.type_id();

            // If the default value expression contains an unbound generic, this is an unacceptable state.
            if self.type_contains_generics(&type_id) {
                return Err(TypeError::ForbiddenAssignment { span: self.make_span(&typed_default_value.span()), type_id, purpose: "parameter" });
            }

            // If the param's known type is the sentinel value `Any`, then don't perform any typechecks.
            if param_type_id != PRELUDE_ANY_TYPE_ID {
                if self.type_contains_generics(&param_type_id) {
                    param_type_id = self.substitute_generics(&type_id, &param_type_id);
                }
                if !self.type_satisfies_other(&type_id, &param_type_id) {
                    return Err(TypeError::TypeMismatch { span: self.make_span(&typed_default_value.span()), expected: vec![param_type_id], received: type_id });
                }
            }

            let mut param = &mut self.project.get_func_by_id_mut(&func_id).params[param_idx];
            param.default_value = Some(typed_default_value);
            param.type_id = type_id;
            param.is_incomplete = false;

            let param_var_id = param.var_id;
            let param_var = self.project.get_var_by_id_mut(&param_var_id);
            param_var.type_id = type_id;
        }

        let mut body = vec![];
        let num_nodes = node.body.len();
        for (idx, node) in node.body.into_iter().enumerate() {
            let is_last = idx == num_nodes - 1;
            let type_hint = if is_last {
                Some(return_type_id)
            } else {
                None
            };

            // TODO: Handle nested function declaration (and raise error on nested Type declaration)
            let typed_node = self.typecheck_statement(node, type_hint)?;
            let type_id = typed_node.type_id();

            if (is_last && return_type_id != PRELUDE_UNIT_TYPE_ID) && !self.type_satisfies_other(type_id, &return_type_id) {
                let span = self.make_span(&typed_node.span());
                return Err(TypeError::ReturnTypeMismatch { span, func_name, expected: return_type_id, received: *type_id });
            }

            body.push(typed_node);
        }

        let func = self.project.get_func_by_id_mut(&func_id);
        func.body = body;

        self.current_function = prev_func_id;
        self.current_scope_id = prev_scope_id;

        Ok(())
    }

    fn typecheck_struct_pass_0(&mut self, node: &TypeDeclNode) -> Result<StructId, TypeError> {
        let TypeDeclNode { export_token, name, type_args, fields, .. } = node;
        let is_exported = export_token.is_some();
        if let Some(export_token) = export_token { self.verify_export_scope(export_token)?; }

        let struct_name = Token::get_ident_name(&name);
        let struct_scope_id = self.create_child_scope(format!("{:?}.{}", &self.current_module().id, &struct_name), ScopeKind::Type);

        // A struct's generics are scoped to the struct declaration, but the instance type should be scoped to the outer scope.
        let generic_ids = self.add_generics_to_scope(&struct_scope_id, type_args, false)?;
        let struct_id = self.add_struct_to_current_module(struct_scope_id, name, generic_ids)?;

        let prev_scope_id = self.current_scope_id;
        self.current_scope_id = struct_scope_id;

        let mut seen_fields: HashMap<String, Token> = HashMap::new();
        for TypeDeclField { ident, type_ident, readonly, .. } in fields {
            let is_readonly = readonly.is_some();

            let field_name = Token::get_ident_name(&ident);
            if let Some(orig_field) = seen_fields.get(&field_name) {
                let span = self.make_span(&ident.get_range());
                let original_span = Some(self.make_span(&orig_field.get_range()));
                return Err(TypeError::DuplicateName { span, name: field_name, original_span, kind: DuplicateNameKind::Field });
            }
            seen_fields.insert(field_name.clone(), ident.clone());

            let field_type_id = self.resolve_type_identifier(&type_ident)?;
            let field = StructField {
                name: field_name,
                type_id: field_type_id,
                defined_span: self.make_span(&ident.get_range()),
                is_readonly,
                default_value: None,
            };
            self.project.get_struct_by_id_mut(&struct_id).fields.push(field);
        }

        self.current_scope_id = prev_scope_id;

        if is_exported {
            self.current_module_mut().exports.insert(struct_name, ExportedValue::Type(TypeKind::Struct(struct_id)));
        }

        Ok(struct_id)
    }

    fn typecheck_struct_pass_1(&mut self, node: &TypeDeclNode, struct_id: &StructId) -> Result<(), TypeError> {
        let TypeDeclNode { methods, .. } = node;

        let struct_ = self.project.get_struct_by_id(struct_id);

        let prev_scope_id = self.current_scope_id;
        self.current_scope_id = struct_.struct_scope_id;
        debug_assert!(self.current_type_decl.is_none(), "At the moment, types cannot be nested within other types");
        self.current_type_decl = Some(struct_.self_type_id);

        let self_type_id = struct_.self_type_id;
        let string_type_id = self.add_or_find_type_id(Type::Primitive(PrimitiveType::String));
        let tostring_func_id = self.add_function_to_current_scope(
            ScopeId::BOGUS,
            &Token::Ident(POSITION_BOGUS, "toString".to_string()),
            vec![],
            true,
            vec![
                FunctionParam {
                    name: "self".to_string(),
                    type_id: self_type_id,
                    var_id: VarId::BOGUS,
                    defined_span: None,
                    default_value: None,
                    is_variadic: false,
                    is_incomplete: false,
                }
            ],
            string_type_id,
        )?;
        self.project.get_func_by_id_mut(&tostring_func_id).defined_span = None;
        self.project.get_struct_by_id_mut(struct_id).methods.push(tostring_func_id);

        for method in methods {
            let AstNode::FunctionDecl(_, decl_node) = method else { unreachable!("Internal error: a type's methods must be of type AstNode::FunctionDecl") };
            let func_id = self.typecheck_function_pass_0(decl_node)?;

            let is_method = decl_node.args.get(0).map(|(token, _, _, _)| matches!(token, Token::Self_(_))).unwrap_or(false);
            if is_method {
                self.project.get_struct_by_id_mut(struct_id).methods.push(func_id);
            } else {
                self.project.get_struct_by_id_mut(struct_id).static_methods.push(func_id);
            }

            self.typecheck_function_pass_1(&func_id, decl_node, true)?;
        }

        self.current_type_decl = None;

        self.current_scope_id = prev_scope_id;

        Ok(())
    }

    fn typecheck_struct_pass_2(&mut self, struct_id: StructId, node: TypeDeclNode) -> Result<(), TypeError> {
        let TypeDeclNode { fields, methods, .. } = node;
        let struct_ = self.project.get_struct_by_id(&struct_id);

        let prev_scope_id = self.current_scope_id;
        self.current_scope_id = struct_.struct_scope_id;

        for (idx, TypeDeclField { default_value, .. }) in fields.into_iter().enumerate() {
            let Some(default_value_node) = default_value else { continue; };
            let struct_ = self.project.get_struct_by_id(&struct_id);
            let field_type_id = struct_.fields[idx].type_id;
            let default_value = self.typecheck_expression(default_value_node, Some(field_type_id))?;

            let mut type_id = *default_value.type_id();

            if self.type_contains_generics(&type_id) {
                type_id = self.substitute_generics(&field_type_id, &type_id);
            }
            if !self.type_satisfies_other(&type_id, &field_type_id) {
                let span = self.make_span(&default_value.span());
                return Err(TypeError::TypeMismatch { span, expected: vec![field_type_id], received: type_id });
            }

            let struct_ = self.project.get_struct_by_id_mut(&struct_id);
            struct_.fields[idx].default_value = Some(default_value);
        }

        let mut method_func_id_idx = 1; // Skip builtin toString
        let mut static_method_func_id_idx = 0;
        for method in methods.into_iter() {
            let AstNode::FunctionDecl(_, decl_node) = method else { unreachable!("Internal error: a type's methods must be of type AstNode::FunctionDecl") };
            let is_method = decl_node.args.get(0).map(|(token, _, _, _)| if let Token::Self_(_) = token { true } else { false }).unwrap_or(false);

            let struct_ = self.project.get_struct_by_id(&struct_id);
            let func_id = if is_method {
                method_func_id_idx += 1;
                struct_.methods[method_func_id_idx - 1]
            } else {
                static_method_func_id_idx += 1;
                struct_.static_methods[static_method_func_id_idx - 1]
            };

            self.typecheck_function_pass_2(func_id, decl_node)?;
        }

        self.current_scope_id = prev_scope_id;

        Ok(())
    }

    fn typecheck_enum_pass_0(&mut self, node: &EnumDeclNode) -> Result<EnumId, TypeError> {
        let EnumDeclNode { export_token, name, type_args, .. } = node;
        let is_exported = export_token.is_some();
        if let Some(export_token) = export_token { self.verify_export_scope(export_token)?; }

        let enum_name = Token::get_ident_name(&name);
        let enum_scope_id = self.create_child_scope(format!("{:?}.{}", &self.current_module().id, &enum_name), ScopeKind::Type);

        // An enum's generics are scoped to the enum declaration, but the instance type should be scoped to the outer scope.
        let generic_ids = self.add_generics_to_scope(&enum_scope_id, type_args, false)?;
        let enum_id = self.add_enum_to_current_module(enum_scope_id, name, generic_ids)?;
        debug_assert!(self.current_type_decl.is_none(), "At the moment, types cannot be nested within other types");

        if is_exported {
            self.current_module_mut().exports.insert(enum_name, ExportedValue::Type(TypeKind::Enum(enum_id)));
        }

        Ok(enum_id)
    }

    fn typecheck_enum_pass_1(&mut self, node: &EnumDeclNode, enum_id: &EnumId) -> Result<(), TypeError> {
        let EnumDeclNode { variants, methods, .. } = node;

        let enum_ = self.project.get_enum_by_id(enum_id);

        self.current_scope_id = enum_.enum_scope_id;
        self.current_type_decl = Some(enum_.self_type_id);

        let mut seen_variants = HashMap::<String, &Token>::new();
        for (variant_ident, variant_args) in variants {
            let name = Token::get_ident_name(variant_ident);
            let variant_ident_range = variant_ident.get_range();
            if let Some(seen_variant) = seen_variants.get(&name) {
                let span = self.make_span(&variant_ident_range);
                let original_span = Some(self.make_span(&seen_variant.get_range()));
                return Err(TypeError::DuplicateName { span, name, original_span, kind: DuplicateNameKind::EnumVariant });
            }
            seen_variants.insert(name.clone(), variant_ident);

            let kind = if variant_args.is_some() { EnumVariantKind::Container(FuncId::BOGUS) } else { EnumVariantKind::Constant };
            let defined_span = self.make_span(&variant_ident_range);
            let variant = EnumVariant { name, defined_span, kind };
            self.project.get_enum_by_id_mut(enum_id).variants.push(variant);
        }

        for method in methods {
            let AstNode::FunctionDecl(_, decl_node) = method else { unreachable!("Internal error: an enum's methods must be of type AstNode::FunctionDecl") };
            let func_id = self.typecheck_function_pass_0(decl_node)?;

            let is_method = decl_node.args.get(0).map(|(token, _, _, _)| matches!(token, Token::Self_(_))).unwrap_or(false);
            if is_method {
                self.project.get_enum_by_id_mut(enum_id).methods.push(func_id);
            } else {
                let enum_ = self.project.get_enum_by_id(&enum_id);
                let func_name = Token::get_ident_name(&decl_node.name);
                if let Some(variant) = enum_.variants.iter().find(|v| v.name == func_name) {
                    let func_name_span = self.make_span(&decl_node.name.get_range());
                    return Err(TypeError::DuplicateName { span: func_name_span, name: func_name, original_span: Some(variant.defined_span.clone()), kind: DuplicateNameKind::StaticMethodOrVariant });
                }

                self.project.get_enum_by_id_mut(enum_id).static_methods.push(func_id);
            }

            self.typecheck_function_pass_1(&func_id, decl_node, true)?;
        }

        self.current_type_decl = None;

        self.end_child_scope();

        Ok(())
    }

    fn typecheck_enum_pass_2(&mut self, enum_id: EnumId, node: EnumDeclNode) -> Result<(), TypeError> {
        let EnumDeclNode { variants, methods, .. } = node;
        let enum_ = self.project.get_enum_by_id(&enum_id);
        let enum_variants = enum_.variants.clone(); // Need to clone, sadly :/
        let generic_ids = enum_.generic_ids.clone();

        let prev_scope_id = self.current_scope_id;
        self.current_scope_id = enum_.enum_scope_id;

        debug_assert!(enum_.variants.len() == variants.len());
        for (idx, ((variant_decl_token, variant_decl_args), variant)) in variants.iter().zip(&enum_variants).enumerate() {
            if let EnumVariantKind::Container(_) = variant.kind {
                let Some(variant_decl_args) = variant_decl_args else { unreachable!("Internal error: incorrectly assigned EnumVariantKind::Container") };
                let fn_scope_id = self.begin_child_scope(format!("{:?}.{}", &self.current_module().id, Token::get_ident_name(&node.name)), ScopeKind::Function(FuncId::BOGUS));

                let params = variant_decl_args.iter().map(|arg| (args_to_parameters(arg), None)).collect_vec();
                let params = self.typecheck_function_parameters_pass_1(false, &params, false)?;

                let return_type_id = self.add_or_find_type_id(Type::GenericEnumInstance(enum_id, generic_ids.clone(), Some(idx)));
                self.end_child_scope();

                let variant_func_id = self.add_function_to_current_scope(fn_scope_id, variant_decl_token, vec![], false, params, return_type_id)?;
                let EnumVariantKind::Container(func_id) = &mut self.project.get_enum_by_id_mut(&enum_id).variants[idx].kind else { unreachable!() };
                *func_id = variant_func_id;
                let ScopeKind::Function(id) = &mut self.project.get_scope_by_id_mut(&fn_scope_id).kind else { unreachable!() };
                *id = variant_func_id;
            }
        }

        let mut method_func_id_idx = 0;
        let mut static_method_func_id_idx = 0;
        for method in methods.into_iter() {
            let AstNode::FunctionDecl(_, decl_node) = method else { unreachable!("Internal error: an enum's methods must be of type AstNode::FunctionDecl") };
            let is_method = decl_node.args.get(0).map(|(token, _, _, _)| if let Token::Self_(_) = token { true } else { false }).unwrap_or(false);

            let enum_ = self.project.get_enum_by_id(&enum_id);
            let func_id = if is_method {
                method_func_id_idx += 1;
                enum_.methods[method_func_id_idx - 1]
            } else {
                static_method_func_id_idx += 1;
                enum_.static_methods[static_method_func_id_idx - 1]
            };
            self.typecheck_function_pass_2(func_id, decl_node)?;
        }

        self.current_scope_id = prev_scope_id;

        Ok(())
    }

    fn typecheck_statement(&mut self, node: AstNode, type_hint: Option<TypeId>) -> Result<TypedNode, TypeError> {
        if self.current_scope().terminator.is_some() {
            return Err(TypeError::UnreachableCode { span: self.make_span(&node.get_token().get_range()) });
        }

        match node {
            AstNode::BindingDecl(token, n) => {
                let BindingDeclNode { export_token, mut binding, type_ann, expr, is_mutable, .. } = n;
                let is_exported = export_token.is_some();
                if let Some(export_token) = export_token { self.verify_export_scope(&export_token)?; }

                let type_hint_id = if let Some(type_identifier) = type_ann {
                    Some(self.resolve_type_identifier(&type_identifier)?)
                } else { None };

                let mut var_ids = vec![];
                let typed_expr = match (type_hint_id, expr) {
                    (None, None) => {
                        let span = self.make_span(&binding.get_span());
                        return Err(TypeError::MissingBindingInitializer { span, is_mutable });
                    }
                    (Some(type_hint_id), None) => {
                        if !is_mutable {
                            let span = self.make_span(&binding.get_span());
                            return Err(TypeError::MissingBindingInitializer { span, is_mutable });
                        }
                        self.typecheck_binding_pattern(is_mutable, false, &mut binding, &type_hint_id, &mut var_ids)?;

                        None
                    }
                    (None, Some(expr)) => {
                        let typed_expr = self.typecheck_expression(*expr, None)?;
                        let type_id = typed_expr.type_id();
                        if *type_id == PRELUDE_UNIT_TYPE_ID || self.type_contains_generics(type_id) {
                            let span = self.make_span(&typed_expr.span());
                            return Err(TypeError::ForbiddenAssignment { span, type_id: *type_id, purpose: "assignment" });
                        }
                        self.typecheck_binding_pattern(is_mutable, true, &mut binding, &type_id, &mut var_ids)?;

                        Some(Box::new(typed_expr))
                    }
                    (Some(type_hint_id), Some(expr)) => {
                        let typed_expr = self.typecheck_expression(*expr, Some(type_hint_id))?;
                        let mut type_id = *typed_expr.type_id();

                        if self.type_contains_generics(&type_id) {
                            type_id = self.substitute_generics(&type_hint_id, &type_id);
                        }
                        if !self.type_satisfies_other(&type_id, &type_hint_id) {
                            let span = self.make_span(&typed_expr.span());
                            return Err(TypeError::TypeMismatch { span, expected: vec![type_hint_id], received: type_id });
                        };
                        self.typecheck_binding_pattern(is_mutable, true, &mut binding, &type_hint_id, &mut var_ids)?;

                        Some(Box::new(typed_expr))
                    }
                };

                if is_exported {
                    for var_id in &var_ids {
                        let var = self.project.get_var_by_id(var_id);
                        let var_name = var.name.clone();
                        self.current_module_mut().exports.insert(var_name, ExportedValue::Variable(*var_id));
                    }
                }

                Ok(TypedNode::BindingDeclaration { token, pattern: binding, vars: var_ids, expr: typed_expr })
            }
            AstNode::IfStatement(token, if_node) => self.typecheck_if_node(token, if_node, false, type_hint),
            AstNode::ForLoop(token, for_loop_node) => {
                let ForLoopNode { mut binding, index_ident, iterator, body } = for_loop_node;

                let typed_iterator = self.typecheck_expression(*iterator, None)?;
                let iterator_type_id = typed_iterator.type_id();
                let iterator_type = self.project.get_type_by_id(iterator_type_id);
                let (iteratee_type_id, index_type_id) = match iterator_type {
                    Type::GenericInstance(struct_id, generic_ids) if *struct_id == self.project.prelude_array_struct_id => (generic_ids[0], PRELUDE_INT_TYPE_ID),
                    Type::GenericInstance(struct_id, generic_ids) if *struct_id == self.project.prelude_set_struct_id => (generic_ids[0], PRELUDE_INT_TYPE_ID),
                    Type::GenericInstance(struct_id, generic_ids) if *struct_id == self.project.prelude_map_struct_id => (generic_ids[0], generic_ids[1]),
                    _ => return Err(TypeError::InvalidLoopTarget { span: self.make_span(&typed_iterator.span()), type_id: *iterator_type_id, kind: InvalidLoopTargetKind::For }),
                };

                self.begin_child_scope("for_loop_block", ScopeKind::Loop);
                let mut binding_var_ids = vec![];
                self.typecheck_binding_pattern(false, true, &mut binding, &iteratee_type_id, &mut binding_var_ids)?;
                let index_var_id = if let Some(index_ident) = index_ident {
                    let var_name = Token::get_ident_name(&index_ident);
                    let span = self.make_span(&index_ident.get_range());
                    let var_id = self.add_variable_to_current_scope(var_name, index_type_id, false, true, &span, false)?;
                    Some(var_id)
                } else {
                    None
                };

                let mut typed_body = Vec::with_capacity(body.len());
                for node in body {
                    typed_body.push(self.typecheck_statement(node, None)?);
                }

                let loop_scope_terminator = self.current_scope().terminator;
                self.end_child_scope();
                if let Some(TerminatorKind::Returning) = loop_scope_terminator {
                    self.current_scope_mut().terminator = Some(TerminatorKind::Returning);
                }

                Ok(TypedNode::ForLoop { token, binding, binding_var_ids, index_var_id, iterator: Box::new(typed_iterator), body: typed_body })
            }
            AstNode::WhileLoop(token, while_loop_node) => {
                let WhileLoopNode { condition, condition_binding, body } = while_loop_node;

                let typed_condition = self.typecheck_expression(*condition, None)?;
                let condition_type_id = typed_condition.type_id();
                if *condition_type_id != PRELUDE_BOOL_TYPE_ID && self.type_is_option(condition_type_id).is_none() {
                    return Err(TypeError::InvalidLoopTarget { span: self.make_span(&typed_condition.span()), type_id: *condition_type_id, kind: InvalidLoopTargetKind::While });
                }

                self.begin_child_scope("while_loop_block", ScopeKind::Loop);
                let condition_var_id = if let Some(condition_binding) = condition_binding {
                    let condition_type_id = self.type_is_option(condition_type_id).unwrap_or(PRELUDE_BOOL_TYPE_ID);

                    let var_name = Token::get_ident_name(&condition_binding);
                    let span = self.make_span(&condition_binding.get_range());
                    let var_id = self.add_variable_to_current_scope(var_name, condition_type_id, false, true, &span, false)?;
                    Some(var_id)
                } else {
                    None
                };

                let mut typed_body = Vec::with_capacity(body.len());
                for node in body {
                    typed_body.push(self.typecheck_statement(node, None)?);
                }

                let loop_scope_terminator = self.current_scope().terminator;
                self.end_child_scope();
                if let Some(TerminatorKind::Returning) = loop_scope_terminator {
                    self.current_scope_mut().terminator = Some(TerminatorKind::Returning);
                }

                Ok(TypedNode::WhileLoop { token, condition: Box::new(typed_condition), condition_var_id, body: typed_body })
            }
            AstNode::Break(token) => {
                let Some(_) = self.project.find_parent_scope_of_kind(&self.current_scope_id, &ScopeKind::Loop) else {
                    let span = self.make_span(&token.get_range());
                    return Err(TypeError::InvalidControlFlowTerminator { span, terminator: ControlFlowTerminator::Break });
                };

                self.current_scope_mut().terminator = Some(TerminatorKind::NonReturning);

                Ok(TypedNode::Break { token })
            }
            AstNode::Continue(token) => {
                let Some(_) = self.project.find_parent_scope_of_kind(&self.current_scope_id, &ScopeKind::Loop) else {
                    let span = self.make_span(&token.get_range());
                    return Err(TypeError::InvalidControlFlowTerminator { span, terminator: ControlFlowTerminator::Continue });
                };

                self.current_scope_mut().terminator = Some(TerminatorKind::NonReturning);

                Ok(TypedNode::Continue { token })
            }
            AstNode::MatchStatement(token, match_node) => self.typecheck_match_node(token, match_node, false, type_hint),
            AstNode::ReturnStatement(token, ret_expr) => {
                let Some(sc) = self.project.find_parent_fn_scope(&self.current_scope_id) else {
                    let span = self.make_span(&token.get_range());
                    return Err(TypeError::InvalidControlFlowTerminator { span, terminator: ControlFlowTerminator::Return });
                };

                let ScopeKind::Function(parent_func_id) = sc.kind else { unreachable!() };
                self.current_scope_mut().terminator = Some(TerminatorKind::Returning);

                let parent_func = self.project.get_func_by_id(&parent_func_id);
                let func_name = parent_func.name.clone();

                let return_type_id = parent_func.return_type_id;
                let typed_ret_expr = if let Some(ret_expr) = ret_expr {
                    let expr = self.typecheck_expression(*ret_expr, Some(return_type_id))?;
                    Some(Box::new(expr))
                } else {
                    None
                };

                if let Some(typed_ret_expr) = &typed_ret_expr {
                    let mut expr_type_id = *typed_ret_expr.type_id();
                    if self.type_contains_generics(&expr_type_id) {
                        expr_type_id = self.substitute_generics(&return_type_id, &expr_type_id);
                    }
                    if !self.type_satisfies_other(&expr_type_id, &return_type_id) {
                        let span = self.make_span(&typed_ret_expr.span());
                        return Err(TypeError::ReturnTypeMismatch { span, func_name, expected: return_type_id, received: expr_type_id });
                    }
                } else {
                    if !self.type_satisfies_other(&PRELUDE_UNIT_TYPE_ID, &return_type_id) {
                        let span = self.make_span(&token.get_range());
                        return Err(TypeError::ReturnTypeMismatch { span, func_name, expected: return_type_id, received: PRELUDE_UNIT_TYPE_ID });
                    }
                }

                let parent_func = self.project.get_func_by_id_mut(&parent_func_id);
                if parent_func.return_type_id == PRELUDE_ANY_TYPE_ID {
                    let type_id = typed_ret_expr.as_ref().map_or(&PRELUDE_UNIT_TYPE_ID, |expr| expr.type_id());
                    parent_func.return_type_id = *type_id;
                }

                Ok(TypedNode::Return { token, expr: typed_ret_expr })
            }
            AstNode::FunctionDecl(_, _) | AstNode::TypeDecl(_, _) | AstNode::EnumDecl(_, _) => unreachable!("Internal error: node should have been handled in typecheck_block"),
            AstNode::ImportStatement(token, import_node) => {
                let ImportNode { kind, module_token, module_id } = import_node;
                let Some(module_id) = self.module_loader.get_module_id(&module_id) else {
                    let span = self.make_span(&module_token.get_range());
                    let module_path = self.module_loader.resolve_path(&module_id);
                    return Err(TypeError::UnknownModule { span, module_path });
                };
                let module_id = *module_id;
                let ModuleId(module_idx) = module_id;

                match &kind {
                    ImportKind::ImportAll(star_token) => {
                        let import_module = &self.project.modules[module_idx];
                        let exports = import_module.exports.values().map(|e| e.clone()).collect_vec();

                        for export in exports {
                            self.add_imported_value(export, star_token)?;
                        }
                    }
                    ImportKind::ImportList(imports) => {
                        for import_tok in imports {
                            let import_name = Token::get_ident_name(import_tok);
                            let import_module = &self.project.modules[module_idx];
                            let Some(export) = import_module.exports.get(&import_name) else {
                                let span = self.make_span(&import_tok.get_range());
                                return Err(TypeError::UnknownExport { span, module_id, import_name, is_aliased: false });
                            };

                            self.add_imported_value(*export, import_tok)?;
                        }
                    }
                    ImportKind::Alias(alias_token) => {
                        let alias_name = Token::get_ident_name(alias_token);
                        let module_type_id = TypeId::module_type_alias(&module_id);
                        let span = self.make_span(&alias_token.get_range());
                        self.add_variable_to_current_scope(alias_name, module_type_id, false, true, &span, false)?;
                    }
                }

                Ok(TypedNode::Import { token, kind, module_id })
            }
            n => self.typecheck_expression(n, type_hint)
        }
    }

    fn add_imported_value(&mut self, exported_value: ExportedValue, import_token: &Token) -> Result<(), TypeError> {
        let span = self.make_span(&import_token.get_range());

        match exported_value {
            ExportedValue::Function(func_id) => {
                self.add_function_variable_alias_to_current_scope(import_token, &func_id)?;
            }
            ExportedValue::Type(type_kind) => match type_kind {
                TypeKind::Struct(struct_id) => {
                    let struct_type_id = self.add_or_find_type_id(self.project.struct_type(struct_id));
                    let struct_ = self.project.get_struct_by_id(&struct_id);
                    let struct_var_id = self.add_variable_to_current_scope(struct_.name.clone(), struct_type_id, false, true, &span, false)?;
                    let variable = self.project.get_var_by_id_mut(&struct_var_id);
                    variable.alias = VariableAlias::Type(TypeKind::Struct(struct_id));
                }
                TypeKind::Enum(enum_id) => {
                    let enum_type_id = self.add_or_find_type_id(self.project.enum_type(enum_id));
                    let enum_ = self.project.get_enum_by_id(&enum_id);
                    let enum_var_id = self.add_variable_to_current_scope(enum_.name.clone(), enum_type_id, false, true, &span, false)?;
                    let variable = self.project.get_var_by_id_mut(&enum_var_id);
                    variable.alias = VariableAlias::Type(TypeKind::Enum(enum_id));
                }
            }
            ExportedValue::Variable(var_id) => {
                let imported_var = self.project.get_var_by_id(&var_id);
                let is_captured = imported_var.is_captured;
                let var_id = self.add_variable_to_current_scope(imported_var.name.clone(), imported_var.type_id, false, imported_var.is_initialized, &span, false)?;
                let var = self.project.get_var_by_id_mut(&var_id);
                var.is_captured = is_captured;
            }
        }

        Ok(())
    }

    fn typecheck_if_node(&mut self, if_token: Token, if_node: IfNode, is_expr: bool, type_hint: Option<TypeId>) -> Result<TypedNode, TypeError> {
        let is_statement = if let Some(type_hint) = &type_hint { *type_hint == PRELUDE_UNIT_TYPE_ID } else { !is_expr };

        let IfNode { condition, mut condition_binding, if_block, else_block } = if_node;

        let typed_condition = self.typecheck_expression(*condition, None)?;
        let condition_type_id = typed_condition.type_id();
        if !self.type_satisfies_other(condition_type_id, &PRELUDE_BOOL_TYPE_ID) {
            let span = self.make_span(&typed_condition.span());
            return Err(TypeError::TypeMismatch { span, expected: vec![PRELUDE_BOOL_TYPE_ID], received: *condition_type_id });
        }

        let mut type_id = None;
        if !is_statement {
            if let Some(type_hint) = &type_hint {
                type_id = Some(*type_hint);
            }
        }

        let if_block_scope_id = self.begin_child_scope("if_block", ScopeKind::If);
        if let Some(ref mut condition_binding) = &mut condition_binding {
            self.typecheck_binding_pattern(false, true, condition_binding, condition_type_id, &mut vec![])?;
        }
        let if_block_len = if_block.len();
        let mut typed_if_block = Vec::with_capacity(if_block_len);
        if if_block_len != 0 {
            // If the if-block has a body, typecheck it. The type of the last node should become the working type
            // for the overarching expression, and is compared against the provided type_hint, if one exists.
            for (idx, node) in if_block.into_iter().enumerate() {
                let typed_node = if idx == if_block_len - 1 {
                    let typed_node = self.typecheck_statement(node, type_id)?;
                    let mut node_type_id = *typed_node.type_id();

                    if self.current_scope().terminator.is_none() {
                        if let Some(hint_type_id) = &type_id {
                            if self.type_contains_generics(&node_type_id) {
                                node_type_id = self.substitute_generics(&hint_type_id, &node_type_id);
                            }
                            if !self.type_satisfies_other(&node_type_id, &hint_type_id) {
                                let span = self.make_span(&typed_node.span());
                                return Err(TypeError::TypeMismatch { span, expected: vec![*hint_type_id], received: node_type_id });
                            };
                        }

                        if !is_statement {
                            type_id = Some(node_type_id);
                        }
                    }

                    typed_node
                } else {
                    self.typecheck_statement(node, None)?
                };
                typed_if_block.push(typed_node);
            }
        } else if let Some(hint_type_id) = &type_id {
            // If there is no if-block body and there is a provided type_hint, then the working type for
            // the expression becomes the hint type wrapped in an option.
            type_id = Some(self.add_or_find_type_id(self.project.option_type(*hint_type_id)));
        } else if !is_statement {
            // If there is no if-block body and there is also no provided type_hint, we can't make any
            // assumptions about what the type should be, so we default to the type of the `None` builtin.
            type_id = Some(self.project.prelude_none_type_id);
        }
        self.end_child_scope();
        let if_block_terminator = self.project.get_scope_by_id(&if_block_scope_id).terminator;

        let mut else_block_terminator = None;
        let else_block = else_block.unwrap_or(vec![]);
        let else_block_len = else_block.len();
        let mut typed_else_block = Vec::with_capacity(else_block_len);
        if else_block_len != 0 {
            // If the else-block has a body, typecheck it. The type of the last node should be compared
            // against the working type to determine a match.
            let else_block_scope_id = self.begin_child_scope("else_block", ScopeKind::If);
            for (idx, node) in else_block.into_iter().enumerate() {
                let typed_node = if idx == else_block_len - 1 {
                    let typed_node = self.typecheck_statement(node, type_id)?;
                    let node_type_id = *typed_node.type_id();

                    if !is_statement && self.current_scope().terminator.is_none() {
                        type_id = if let Some(hint_type_id) = &type_id {
                            let Some(unified_type_id) = self.unify_types(hint_type_id, &node_type_id) else {
                                let span = self.make_span(&typed_node.span());
                                return if let Some(last_if_block_expr) = typed_if_block.last() {
                                    let orig_span = self.make_span(&last_if_block_expr.span());
                                    Err(TypeError::BranchTypeMismatch { span, orig_span, expected: *hint_type_id, received: node_type_id })
                                } else if !is_statement {
                                    let hint_type_id = self.type_is_option(hint_type_id).unwrap_or(*hint_type_id);
                                    Err(TypeError::TypeMismatch { span, expected: vec![hint_type_id], received: node_type_id })
                                } else { unreachable!() };
                            };
                            Some(unified_type_id)
                        } else {
                            Some(node_type_id)
                        };
                    }

                    typed_node
                } else {
                    self.typecheck_statement(node, None)?
                };

                typed_else_block.push(typed_node);
            }
            self.end_child_scope();
            else_block_terminator = self.project.get_scope_by_id(&else_block_scope_id).terminator;
        } else if let Some(hint_type_id) = &type_id {
            type_id = Some(self.add_or_find_type_id(self.project.option_type(*hint_type_id)));
        }

        self.current_scope_mut().terminator = compound_terminator_kinds(if_block_terminator, else_block_terminator);

        let type_id = if is_statement {
            PRELUDE_UNIT_TYPE_ID
        } else {
            type_id.unwrap_or(PRELUDE_UNIT_TYPE_ID)
        };

        Ok(TypedNode::If {
            if_token,
            condition: Box::new(typed_condition),
            condition_binding,
            if_block: typed_if_block,
            else_block: typed_else_block,
            is_statement,
            type_id,
        })
    }

    fn typecheck_match_node(&mut self, match_token: Token, match_node: MatchNode, is_expr: bool, type_hint: Option<TypeId>) -> Result<TypedNode, TypeError> {
        let is_statement = if let Some(type_hint) = &type_hint { *type_hint == PRELUDE_UNIT_TYPE_ID } else { !is_expr };
        let MatchNode { target, branches } = match_node;

        let typed_target = self.typecheck_expression(*target, None)?;
        let target_type_id = *typed_target.type_id();

        let mut type_id = None;
        if !is_statement {
            if let Some(type_hint) = &type_hint {
                type_id = Some(*type_hint);
            }
        }

        // Start off assuming there will be a terminator in one of the branches (aka "true"). The branches' values will effectively be ANDed together.
        let mut all_branches_terminator = Some(TerminatorKind::NonReturning);

        // Keep track of all possibilities, and whether they've been completed
        let mut seen_wildcard_token: Option<Token> = None;
        let mut seen_constant_values = HashMap::<TypedLiteral, Token>::new();
        let mut seen_none_token: Option<Token> = None;
        let mut none_case_covered = self.type_is_option(&target_type_id).is_none();
        let mut seen_type_token: Option<Token> = None;
        let mut type_case_covered = match self.project.get_type_by_id(&self.type_is_option(&target_type_id).unwrap_or(target_type_id)) {
            Type::GenericInstance(_, _) | Type::Primitive(_) => false,
            _ => true
        };
        let mut seen_enum_variants = HashMap::<(EnumId, usize), Range>::new();
        let mut enum_variants_covered = !matches!(self.project.get_type_by_id(&self.type_is_option(&target_type_id).unwrap_or(target_type_id)), Type::GenericEnumInstance(_, _, _));
        let mut all_cases_covered = false;

        let mut typed_match_cases = Vec::<TypedMatchCase>::with_capacity(branches.len());
        for (match_case_idx, (match_case, match_case_body)) in branches.into_iter().enumerate() {
            let MatchCase { token: match_case_token, match_type, case_binding } = match_case;

            if all_cases_covered {
                return Err(TypeError::UnreachableMatchCase { span: self.make_span(&match_case_token.get_range()), kind: UnreachableMatchCaseKind::AlreadyCovered });
            }

            self.begin_child_scope(&format!("match_case_{}", match_case_idx), ScopeKind::Match);

            let case_type_id;
            match match_type {
                MatchCaseType::None(none_token) => {
                    let Some(unwrapped_type) = self.type_is_option(&target_type_id) else {
                        let kind = UnreachableMatchCaseKind::NoTypeOverlap { case_type: None, target_type: target_type_id, target_span: self.make_span(&typed_target.span()) };
                        return Err(TypeError::UnreachableMatchCase { span: self.make_span(&none_token.get_range()), kind });
                    };
                    debug_assert!(self.type_is_option(&unwrapped_type).is_none(), "A nested Option type should be fully unwrapped");

                    if let Some(orig_token) = seen_none_token {
                        return Err(TypeError::DuplicateMatchCase { span: self.make_span(&none_token.get_range()), orig_span: self.make_span(&orig_token.get_range()) });
                    }
                    seen_none_token = Some(none_token);
                    none_case_covered = true;

                    case_type_id = self.project.prelude_none_type_id;
                }
                MatchCaseType::Ident(ident_token, args) => {
                    if let Some(destructured_arg) = args.as_ref().and_then(|args| args.first()) {
                        let tok = match destructured_arg {
                            MatchCaseArgument::Pattern(p) => p.get_token(),
                            MatchCaseArgument::Literal(n) => n.get_token(),
                        };
                        return Err(TypeError::UnimplementedFeature { span: self.make_span(&tok.get_range()), desc: "destructuring of non-enum type in match case" });
                    }
                    if let Some(orig_token) = seen_type_token {
                        return Err(TypeError::DuplicateMatchCase { span: self.make_span(&ident_token.get_range()), orig_span: self.make_span(&orig_token.get_range()) });
                    }
                    seen_type_token = Some(ident_token.clone());

                    let resolved_case_type_id = self.resolve_type_identifier(&TypeIdentifier::Normal { ident: ident_token.clone(), type_args: None })?;
                    if !self.type_satisfies_other(&resolved_case_type_id, &target_type_id) {
                        let kind = UnreachableMatchCaseKind::NoTypeOverlap { case_type: Some(resolved_case_type_id), target_type: target_type_id, target_span: self.make_span(&typed_target.span()) };
                        return Err(TypeError::UnreachableMatchCase { span: self.make_span(&ident_token.get_range()), kind });
                    }
                    if resolved_case_type_id == target_type_id || matches!(self.type_is_option(&target_type_id), Some(unwrapped_opt_type) if unwrapped_opt_type == resolved_case_type_id) {
                        type_case_covered = true;
                    }

                    case_type_id = resolved_case_type_id;
                }
                MatchCaseType::Compound(path_tokens, args) => {
                    debug_assert!(args.is_none(), "Destructuring enum variants not implemented yet");
                    let mut path_tokens_iter = path_tokens.into_iter();
                    let enum_name_token = path_tokens_iter.next().expect("There should be at least 2 tokens in the path");
                    let enum_name = Token::get_ident_name(&enum_name_token);
                    let Some(enum_) = self.get_enum_by_name(&enum_name) else {
                        return Err(TypeError::UnknownType { span: self.make_span(&enum_name_token.get_range()), name: enum_name });
                    };

                    let variant_name_token = path_tokens_iter.next().expect("There should be 2 tokens in the path");
                    let match_case_range = enum_name_token.get_range().expand(&variant_name_token.get_range());

                    let variant_name = Token::get_ident_name(&variant_name_token);
                    let Some((variant_idx, _variant)) = enum_.variants.iter().enumerate().find(|(_, v)| v.name == variant_name) else {
                        return Err(TypeError::UnknownMember { span: self.make_span(&variant_name_token.get_range()), field_name: variant_name, type_id: enum_.self_type_id });
                    };
                    let inner_type_id = self.type_is_option(&target_type_id).unwrap_or(target_type_id);
                    let target_ty = self.project.get_type_by_id(&inner_type_id);
                    let generic_ids = match target_ty {
                        Type::GenericEnumInstance(enum_id, generic_ids, _) if *enum_id == enum_.id => generic_ids,
                        _ => return Err(TypeError::UnreachableMatchCase {
                            span: self.make_span(&match_case_range),
                            kind: UnreachableMatchCaseKind::NoTypeOverlap { case_type: Some(enum_.self_type_id), target_type: target_type_id, target_span: self.make_span(&typed_target.span()) },
                        }),
                    };
                    if let Some(orig_range) = seen_enum_variants.get(&(enum_.id, variant_idx)) {
                        return Err(TypeError::DuplicateMatchCase { span: self.make_span(&match_case_range), orig_span: self.make_span(orig_range) });
                    }
                    seen_enum_variants.insert((enum_.id, variant_idx), match_case_range);
                    if enum_.variants.iter().enumerate().all(|(v_idx, _)| seen_enum_variants.contains_key(&(enum_.id, v_idx))) {
                        enum_variants_covered = true;
                    }

                    case_type_id = self.add_or_find_type_id(Type::GenericEnumInstance(enum_.id, generic_ids.clone(), Some(variant_idx)));
                }
                MatchCaseType::Wildcard(wildcard_token) => {
                    if let Some(seen_wildcard_token) = seen_wildcard_token {
                        return Err(TypeError::DuplicateMatchCase { span: self.make_span(&wildcard_token.get_range()), orig_span: self.make_span(&seen_wildcard_token.get_range()) });
                    }
                    seen_wildcard_token = Some(wildcard_token);
                    all_cases_covered = true;
                    case_type_id = target_type_id;
                }
                MatchCaseType::Constant(const_node) => {
                    let typed_const_node = self.typecheck_expression(const_node, None)?;
                    let node_type_id = *typed_const_node.type_id();
                    if !self.type_satisfies_other(&node_type_id, &target_type_id) {
                        let kind = UnreachableMatchCaseKind::NoTypeOverlap { case_type: Some(node_type_id), target_type: target_type_id, target_span: self.make_span(&typed_target.span()) };
                        return Err(TypeError::UnreachableMatchCase { span: self.make_span(&typed_const_node.span()), kind });
                    }
                    let TypedNode::Literal { token: const_token, value: const_val, .. } = typed_const_node else {
                        unreachable!("Internal error: constant case expressions must be int, float, bool, or string")
                    };
                    if let Some(orig_token) = seen_constant_values.get(&const_val) {
                        return Err(TypeError::DuplicateMatchCase { span: self.make_span(&const_token.get_range()), orig_span: self.make_span(&orig_token.get_range()) });
                    }

                    // Handle the special case where, if we're matching on a Bool and we have `true` and `false` literal match cases, then we know we have an exhaustive match.
                    if target_type_id == PRELUDE_BOOL_TYPE_ID {
                        if const_val == TypedLiteral::Bool(true) && seen_constant_values.contains_key(&TypedLiteral::Bool(false)) ||
                            const_val == TypedLiteral::Bool(false) && seen_constant_values.contains_key(&TypedLiteral::Bool(true)) {
                            all_cases_covered = true;
                        }
                    }
                    seen_constant_values.insert(const_val, const_token);

                    case_type_id = node_type_id;
                }
                MatchCaseType::Tuple(_, _) => {
                    // I think I want this to work slightly differently (better?) in this version. For example:
                    //   val arr = [1, 2, 3]
                    //   match arr[0], arr[1] {
                    //     None, 2 | 2, None => println("here")
                    //     _ => {}
                    //   }
                    // This "multi-match" syntax allows for tuple-like matching without the need to construct (and
                    // allocate) a tuple, and I think it's a little nicer to read and implement. If a tuple instance
                    // were passed to the "single-match" syntax, it'd desugar to the above.
                    todo!()
                }
            }

            if let Some(case_binding_tok) = case_binding {
                let binding_name = Token::get_ident_name(&case_binding_tok);
                let span = self.make_span(&case_binding_tok.get_range());
                let _var_id = self.add_variable_to_current_scope(binding_name, case_type_id, false, true, &span, false)?;
            }

            if match_case_body.is_empty() {
                let span = self.make_span(&match_case_token.get_range());
                return Err(TypeError::EmptyMatchBlock { span });
            }

            let num_body_nodes = match_case_body.len();
            let mut typed_body = Vec::with_capacity(num_body_nodes);
            for (idx, node) in match_case_body.into_iter().enumerate() {
                let typed_node = if idx == num_body_nodes - 1 {
                    let typed_node = self.typecheck_statement(node, type_id)?;
                    let mut node_type_id = *typed_node.type_id();

                    if !is_statement && self.current_scope().terminator.is_none() {
                        type_id = if match_case_idx == 0 {
                            if let Some(hint_type_id) = &type_id {
                                if self.type_contains_generics(&node_type_id) {
                                    node_type_id = self.substitute_generics(&hint_type_id, &node_type_id);
                                }
                                if !self.type_satisfies_other(&node_type_id, &hint_type_id) {
                                    let span = self.make_span(&typed_node.span());
                                    return Err(TypeError::TypeMismatch { span, expected: vec![*hint_type_id], received: node_type_id });
                                };
                            }

                            Some(node_type_id)
                        } else {
                            if let Some(hint_type_id) = &type_id {
                                let Some(unified_type_id) = self.unify_types(hint_type_id, &node_type_id) else {
                                    let span = self.make_span(&typed_node.span());

                                    return if let Some(last_match_block_expr) = typed_match_cases.last().and_then(|case| case.body.last()) {
                                        let orig_span = self.make_span(&last_match_block_expr.span());
                                        Err(TypeError::BranchTypeMismatch { span, orig_span, expected: *hint_type_id, received: node_type_id })
                                    } else {
                                        let hint_type_id = self.type_is_option(hint_type_id).unwrap_or(*hint_type_id);
                                        Err(TypeError::TypeMismatch { span, expected: vec![hint_type_id], received: node_type_id })
                                    };
                                };
                                Some(unified_type_id)
                            } else {
                                Some(node_type_id)
                            }
                        };
                    }

                    typed_node
                } else {
                    self.typecheck_statement(node, None)?
                };
                typed_body.push(typed_node);
            }

            all_branches_terminator = compound_terminator_kinds(all_branches_terminator, self.current_scope().terminator);
            self.end_child_scope();

            typed_match_cases.push(TypedMatchCase { body: typed_body })
        }

        self.current_scope_mut().terminator = all_branches_terminator;

        all_cases_covered |= none_case_covered && type_case_covered && enum_variants_covered;
        if !all_cases_covered {
            return Err(TypeError::NonExhaustiveMatch { span: self.make_span(&match_token.get_range()), type_id: target_type_id });
        }

        let type_id = if is_statement {
            PRELUDE_UNIT_TYPE_ID
        } else {
            type_id.unwrap_or(PRELUDE_UNIT_TYPE_ID)
        };

        Ok(TypedNode::Match {
            match_token,
            target: Box::new(typed_target),
            cases: typed_match_cases,
            is_statement,
            type_id,
        })
    }

    fn typecheck_binding_pattern(&mut self, is_mutable: bool, is_initialized: bool, pattern: &mut BindingPattern, type_id: &TypeId, var_ids: &mut Vec<VarId>) -> Result<(), TypeError> {
        match pattern {
            BindingPattern::Variable(var_token) => {
                let var_name = Token::get_ident_name(&var_token);

                let span = self.make_span(&var_token.get_range());
                let var_id = self.add_variable_to_current_scope(var_name, *type_id, is_mutable, is_initialized, &span, false)?;
                var_ids.push(var_id);
            }
            BindingPattern::Tuple(_, patterns) => {
                let mut err_kind = None;
                let mut was_option = false;
                let type_id = if let Some(wrapped_type_id) = self.type_is_option(&type_id) {
                    was_option = true;
                    wrapped_type_id
                } else {
                    *type_id
                };
                if let Type::GenericInstance(struct_id, generic_ids) = self.project.get_type_by_id(&type_id) {
                    if *struct_id != self.project.prelude_tuple_struct_id {
                        err_kind = Some(DestructuringMismatchKind::CannotDestructureAsTuple);
                    } else if patterns.len() != generic_ids.len() {
                        err_kind = Some(DestructuringMismatchKind::InvalidTupleArity(generic_ids.len(), patterns.len()));
                    } else {
                        let generic_ids = generic_ids.clone();
                        for (mut pattern, type_id) in patterns.iter_mut().zip(generic_ids.iter()) {
                            let type_id = if was_option {
                                self.add_or_find_type_id(self.project.option_type(*type_id))
                            } else {
                                *type_id
                            };
                            self.typecheck_binding_pattern(is_mutable, is_initialized, &mut pattern, &type_id, var_ids)?;
                        }
                    }
                } else {
                    err_kind = Some(DestructuringMismatchKind::CannotDestructureAsTuple);
                };
                if let Some(kind) = err_kind {
                    return Err(TypeError::DestructuringMismatch { span: self.make_span(&pattern.get_span()), kind, type_id });
                }
            }
            BindingPattern::Array(_, patterns, pattern_is_string) => {
                let mut err_kind = None;
                let mut inner_type_id = None;
                let type_id = if let Some(wrapped_type_id) = self.type_is_option(&type_id) {
                    wrapped_type_id
                } else {
                    *type_id
                };
                if let Type::GenericInstance(struct_id, generic_ids) = self.project.get_type_by_id(&type_id) {
                    if *struct_id != self.project.prelude_array_struct_id {
                        err_kind = Some(DestructuringMismatchKind::CannotDestructureAsArray);
                    } else {
                        debug_assert!(generic_ids.len() == 1, "Array type should have exactly 1 generic");
                        inner_type_id = Some(generic_ids[0]);
                    }
                } else if type_id != PRELUDE_STRING_TYPE_ID {
                    err_kind = Some(DestructuringMismatchKind::CannotDestructureAsArray);
                };
                if let Some(kind) = err_kind {
                    return Err(TypeError::DestructuringMismatch { span: self.make_span(&pattern.get_span()), kind, type_id });
                }

                let is_string = type_id == PRELUDE_STRING_TYPE_ID;
                let inner_type_id = if is_string { PRELUDE_STRING_TYPE_ID } else { inner_type_id.unwrap() };
                *pattern_is_string = is_string;

                let mut seen_splat = false;
                for (pattern, is_splat) in patterns {
                    let type_id = if *is_splat {
                        if seen_splat {
                            let span = self.make_span(&pattern.get_token().get_range());
                            return Err(TypeError::DuplicateSplat { span });
                        }
                        seen_splat = true;

                        if is_string {
                            PRELUDE_STRING_TYPE_ID
                        } else {
                            type_id
                        }
                    } else if *pattern_is_string {
                        inner_type_id
                    } else {
                        self.add_or_find_type_id(self.project.option_type(inner_type_id))
                    };

                    self.typecheck_binding_pattern(is_mutable, is_initialized, pattern, &type_id, var_ids)?;
                }
            }
        }

        Ok(())
    }

    fn typecheck_expression(&mut self, node: AstNode, type_hint: Option<TypeId>) -> Result<TypedNode, TypeError> {
        match node {
            AstNode::Literal(token, n) => match n {
                AstLiteralNode::IntLiteral(i) => Ok(TypedNode::Literal { token, value: TypedLiteral::Int(i), type_id: PRELUDE_INT_TYPE_ID }),
                AstLiteralNode::FloatLiteral(f) => Ok(TypedNode::Literal { token, value: TypedLiteral::Float(f), type_id: PRELUDE_FLOAT_TYPE_ID }),
                AstLiteralNode::BoolLiteral(b) => Ok(TypedNode::Literal { token, value: TypedLiteral::Bool(b), type_id: PRELUDE_BOOL_TYPE_ID }),
                AstLiteralNode::StringLiteral(s) => Ok(TypedNode::Literal { token, value: TypedLiteral::String(s), type_id: PRELUDE_STRING_TYPE_ID })
            }
            AstNode::Unary(token, n) => {
                let UnaryNode { op, expr } = n;

                let typed_expr = self.typecheck_expression(*expr, None)?;
                let type_id = typed_expr.type_id();

                let span = self.make_span(&token.get_range().expand(&typed_expr.span()));
                match op {
                    UnaryOp::Minus if *type_id != PRELUDE_INT_TYPE_ID && *type_id != PRELUDE_FLOAT_TYPE_ID => {
                        Err(TypeError::TypeMismatch { span, expected: vec![PRELUDE_INT_TYPE_ID, PRELUDE_FLOAT_TYPE_ID], received: *type_id })
                    }
                    UnaryOp::Negate if *type_id != PRELUDE_BOOL_TYPE_ID => {
                        Err(TypeError::TypeMismatch { span, expected: vec![PRELUDE_BOOL_TYPE_ID], received: *type_id })
                    }
                    _ => Ok(TypedNode::Unary { token, op, expr: Box::new(typed_expr) })
                }
            }
            AstNode::Binary(token, n) => {
                let BinaryNode { op, left, right } = n;

                let typecheck_transformed_expr = |left: Box<AstNode>, op: BinaryOp, right: Box<AstNode>| {
                    let transformed_node = AstNode::Assignment(
                        Token::Assign(token.get_position()),
                        AssignmentNode { target: left.clone(), expr: Box::new(AstNode::Binary(token, BinaryNode { right, op, left })) },
                    );
                    self.typecheck_expression(transformed_node, type_hint)
                };
                match &op {
                    BinaryOp::AddEq => return typecheck_transformed_expr(left, BinaryOp::Add, right),
                    BinaryOp::SubEq => return typecheck_transformed_expr(left, BinaryOp::Sub, right),
                    BinaryOp::MulEq => return typecheck_transformed_expr(left, BinaryOp::Mul, right),
                    BinaryOp::DivEq => return typecheck_transformed_expr(left, BinaryOp::Div, right),
                    BinaryOp::ModEq => return typecheck_transformed_expr(left, BinaryOp::Mod, right),
                    BinaryOp::AndEq => return typecheck_transformed_expr(left, BinaryOp::And, right),
                    BinaryOp::OrEq => return typecheck_transformed_expr(left, BinaryOp::Or, right),
                    BinaryOp::CoalesceEq => return typecheck_transformed_expr(left, BinaryOp::Coalesce, right),
                    _ => { /* other non-assignment cases handled down below */ }
                };

                let typed_left = self.typecheck_expression(*left, None)?;
                let typed_right = self.typecheck_expression(*right, None)?;
                let l_type_id = typed_left.type_id();
                let r_type_id = typed_right.type_id();

                let type_id = match &op {
                    BinaryOp::Add => match (*l_type_id, *r_type_id) {
                        (PRELUDE_INT_TYPE_ID, PRELUDE_INT_TYPE_ID) => PRELUDE_INT_TYPE_ID,
                        (PRELUDE_INT_TYPE_ID, PRELUDE_FLOAT_TYPE_ID) | (PRELUDE_FLOAT_TYPE_ID, PRELUDE_INT_TYPE_ID) | (PRELUDE_FLOAT_TYPE_ID, PRELUDE_FLOAT_TYPE_ID) => PRELUDE_FLOAT_TYPE_ID,
                        (_, PRELUDE_STRING_TYPE_ID) | (PRELUDE_STRING_TYPE_ID, _) => PRELUDE_STRING_TYPE_ID,
                        (left, right) => {
                            let span = self.make_span(&typed_left.span().expand(&typed_right.span()));
                            return Err(TypeError::IllegalOperator { span, op, left, right });
                        }
                    }
                    BinaryOp::Sub | BinaryOp::Mul | BinaryOp::Mod => match (*l_type_id, *r_type_id) {
                        (PRELUDE_INT_TYPE_ID, PRELUDE_INT_TYPE_ID) => PRELUDE_INT_TYPE_ID,
                        (PRELUDE_INT_TYPE_ID, PRELUDE_FLOAT_TYPE_ID) | (PRELUDE_FLOAT_TYPE_ID, PRELUDE_INT_TYPE_ID) | (PRELUDE_FLOAT_TYPE_ID, PRELUDE_FLOAT_TYPE_ID) => PRELUDE_FLOAT_TYPE_ID,
                        (left, right) => {
                            let span = self.make_span(&typed_left.span().expand(&typed_right.span()));
                            return Err(TypeError::IllegalOperator { span, op, left, right });
                        }
                    }
                    BinaryOp::Div | BinaryOp::Pow => match (*l_type_id, *r_type_id) {
                        (PRELUDE_INT_TYPE_ID, PRELUDE_INT_TYPE_ID) |
                        (PRELUDE_INT_TYPE_ID, PRELUDE_FLOAT_TYPE_ID) | (PRELUDE_FLOAT_TYPE_ID, PRELUDE_INT_TYPE_ID) | (PRELUDE_FLOAT_TYPE_ID, PRELUDE_FLOAT_TYPE_ID) => PRELUDE_FLOAT_TYPE_ID,
                        (left, right) => {
                            let span = self.make_span(&typed_left.span().expand(&typed_right.span()));
                            return Err(TypeError::IllegalOperator { span, op, left, right });
                        }
                    }
                    BinaryOp::Coalesce => {
                        let Some(mut inner) = self.type_is_option(&l_type_id) else {
                            // SHORT-CIRCUIT: If the LHS is not an Option, we can just return the LHS here.
                            return Ok(typed_left);
                        };

                        if self.type_contains_generics(&inner) {
                            inner = self.substitute_generics(r_type_id, &inner);
                        }
                        if !self.type_satisfies_other(r_type_id, &inner) {
                            let span = self.make_span(&typed_right.span());
                            return Err(TypeError::TypeMismatch { span, expected: vec![inner], received: *r_type_id });
                        }
                        *r_type_id
                    }
                    BinaryOp::Lt | BinaryOp::Lte | BinaryOp::Gt | BinaryOp::Gte => match (*l_type_id, *r_type_id) {
                        (PRELUDE_INT_TYPE_ID, PRELUDE_INT_TYPE_ID) |
                        (PRELUDE_INT_TYPE_ID, PRELUDE_FLOAT_TYPE_ID) | (PRELUDE_FLOAT_TYPE_ID, PRELUDE_INT_TYPE_ID) | (PRELUDE_FLOAT_TYPE_ID, PRELUDE_FLOAT_TYPE_ID) |
                        (PRELUDE_STRING_TYPE_ID, PRELUDE_STRING_TYPE_ID) => PRELUDE_BOOL_TYPE_ID,
                        (left, right) => {
                            let span = self.make_span(&typed_left.span().expand(&typed_right.span()));
                            return Err(TypeError::IllegalOperator { span, op, left, right });
                        }
                    }
                    BinaryOp::Eq | BinaryOp::Neq => PRELUDE_BOOL_TYPE_ID,

                    // Boolean operators
                    BinaryOp::And | BinaryOp::Or | BinaryOp::Xor => match (*l_type_id, *r_type_id) {
                        (PRELUDE_BOOL_TYPE_ID, PRELUDE_BOOL_TYPE_ID) => PRELUDE_BOOL_TYPE_ID,
                        (left, right) => {
                            let span = self.make_span(&typed_left.span().expand(&typed_right.span()));
                            return Err(TypeError::IllegalOperator { span, op, left, right });
                        }
                    }

                    // Assignment operators handled above
                    BinaryOp::AddEq | BinaryOp::SubEq | BinaryOp::MulEq | BinaryOp::DivEq | BinaryOp::ModEq | BinaryOp::AndEq | BinaryOp::OrEq | BinaryOp::CoalesceEq => unreachable!()
                };

                Ok(TypedNode::Binary { op, left: Box::new(typed_left), right: Box::new(typed_right), type_id })
            }
            AstNode::Grouped(token, n) => {
                let typed_expr = self.typecheck_expression(*n.expr, type_hint)?;
                Ok(TypedNode::Grouped { token, expr: Box::new(typed_expr) })
            }
            AstNode::Array(token, n) => {
                // If we have a type_hint and it's an Array, establish the type_hint for the items as the type_hint's first (and only) generic type value.
                // If we don't have a type_hint (or if it's not an Array, which is fine since that'll be caught at the callsite), continue onward.
                let mut inner_type_id = None;
                if let Some(type_hint_id) = &type_hint {
                    let ty = self.project.get_type_by_id(&type_hint_id);
                    if let Type::GenericInstance(struct_id, generic_ids) = ty {
                        if *struct_id == self.project.prelude_array_struct_id {
                            inner_type_id = Some(generic_ids[0]);
                        }
                    }
                }

                let mut typed_items = vec![];
                for item in n.items {
                    let typed_item = self.typecheck_expression(item, inner_type_id)?;
                    let current_value_type_id = typed_item.type_id();

                    match inner_type_id {
                        None => inner_type_id = Some(*current_value_type_id),
                        Some(type_id) => {
                            let Some(unified_type) = self.unify_types(&type_id, current_value_type_id) else {
                                let span = self.make_span(&typed_item.span());
                                return Err(TypeError::TypeMismatch { span, expected: vec![type_id], received: *current_value_type_id });
                            };
                            inner_type_id = Some(unified_type);
                        }
                    }

                    typed_items.push(typed_item);
                }

                let type_id = match inner_type_id {
                    None => {
                        let array_struct = &self.project.prelude_module().structs[self.project.prelude_array_struct_id.1];
                        let inner_type_id = array_struct.generic_ids[0];
                        self.add_or_find_type_id(self.project.array_type(inner_type_id))
                    }
                    Some(inner_type_id) => self.add_or_find_type_id(self.project.array_type(inner_type_id)),
                };

                Ok(TypedNode::Array { token, items: typed_items, type_id })
            }
            AstNode::Set(token, n) => {
                let mut inner_type_id = None;
                if let Some(type_hint_id) = &type_hint {
                    let ty = self.project.get_type_by_id(&type_hint_id);
                    if let Type::GenericInstance(struct_id, generic_ids) = ty {
                        if *struct_id == self.project.prelude_set_struct_id {
                            inner_type_id = Some(generic_ids[0]);
                        }
                    }
                }

                let mut typed_items = vec![];
                for item in n.items {
                    let typed_item = self.typecheck_expression(item, inner_type_id)?;
                    let current_value_type_id = typed_item.type_id();

                    match inner_type_id {
                        None => inner_type_id = Some(*current_value_type_id),
                        Some(type_id) => {
                            let Some(unified_type) = self.unify_types(&type_id, current_value_type_id) else {
                                let span = self.make_span(&typed_item.span());
                                return Err(TypeError::TypeMismatch { span, expected: vec![type_id], received: *current_value_type_id });
                            };
                            inner_type_id = Some(unified_type);
                        }
                    }

                    typed_items.push(typed_item);
                }

                let type_id = match inner_type_id {
                    None => {
                        let set_struct = &self.project.prelude_module().structs[self.project.prelude_set_struct_id.1];
                        let inner_type_id = set_struct.generic_ids[0];
                        self.add_or_find_type_id(self.project.set_type(inner_type_id))
                    }
                    Some(inner_type_id) => self.add_or_find_type_id(self.project.set_type(inner_type_id)),
                };

                Ok(TypedNode::Set { token, items: typed_items, type_id })
            }
            AstNode::Map(token, n) => {
                let mut key_type_id = None;
                let mut val_type_id = None;
                if let Some(type_hint_id) = &type_hint {
                    let ty = self.project.get_type_by_id(&type_hint_id);
                    if let Type::GenericInstance(struct_id, generic_ids) = ty {
                        if *struct_id == self.project.prelude_map_struct_id {
                            key_type_id = Some(generic_ids[0]);
                            val_type_id = Some(generic_ids[1]);
                        }
                    }
                }

                let mut typed_items = vec![];
                for (key_node, val_node) in n.items {
                    let typed_key_node = self.typecheck_expression(key_node, key_type_id)?;
                    let key_node_type_id = *typed_key_node.type_id();

                    match key_type_id {
                        None => key_type_id = Some(key_node_type_id),
                        Some(type_id) => {
                            let Some(unified_type) = self.unify_types(&type_id, &key_node_type_id) else {
                                let span = self.make_span(&typed_key_node.span());
                                return Err(TypeError::TypeMismatch { span, expected: vec![type_id], received: key_node_type_id });
                            };
                            key_type_id = Some(unified_type);
                        }
                    }

                    let typed_val_node = self.typecheck_expression(val_node, val_type_id)?;
                    let val_node_type_id = *typed_val_node.type_id();
                    match val_type_id {
                        None => val_type_id = Some(val_node_type_id),
                        Some(type_id) => {
                            let Some(unified_type) = self.unify_types(&type_id, &val_node_type_id) else {
                                let span = self.make_span(&typed_val_node.span());
                                return Err(TypeError::TypeMismatch { span, expected: vec![type_id], received: val_node_type_id });
                            };
                            val_type_id = Some(unified_type);
                        }
                    }

                    typed_items.push((typed_key_node, typed_val_node));
                }

                let type_id = match (key_type_id, val_type_id) {
                    (Some(key_type_id), Some(val_type_id)) => self.add_or_find_type_id(self.project.map_type(key_type_id, val_type_id)),
                    _ => {
                        let map_struct = &self.project.prelude_module().structs[self.project.prelude_map_struct_id.1];
                        let map_generics = &map_struct.generic_ids;
                        let key_type_id = map_generics[0];
                        let val_type_id = map_generics[1];
                        self.add_or_find_type_id(self.project.map_type(key_type_id, val_type_id))
                    }
                };

                Ok(TypedNode::Map { token, items: typed_items, type_id })
            }
            AstNode::Tuple(token, items) => {
                let mut inner_type_ids = None;
                if let Some(type_hint_id) = &type_hint {
                    let ty = self.project.get_type_by_id(&type_hint_id);
                    if let Type::GenericInstance(struct_id, generic_ids) = ty {
                        if *struct_id == self.project.prelude_tuple_struct_id {
                            inner_type_ids = Some(generic_ids.clone());
                        }
                    }
                }

                let mut typed_items = vec![];
                let mut typed_item_ids = vec![];
                for (idx, item) in items.into_iter().enumerate() {
                    let typed_item = match inner_type_ids.as_ref().and_then(|type_ids| type_ids.get(idx).map(|i| *i)) {
                        None => self.typecheck_expression(item, None)?,
                        Some(type_id) => {
                            let typed_item = self.typecheck_expression(item, Some(type_id))?;
                            let current_value_type_id = typed_item.type_id();
                            if type_id != *current_value_type_id {
                                let span = self.make_span(&typed_item.span());
                                return Err(TypeError::TypeMismatch { span, expected: vec![type_id], received: *current_value_type_id });
                            }

                            typed_item
                        }
                    };
                    typed_item_ids.push(*typed_item.type_id());
                    typed_items.push(typed_item);
                }

                let received_type_ids = typed_items.iter().map(|i| *i.type_id()).collect();
                let type_id = self.add_or_find_type_id(self.project.tuple_type(received_type_ids));

                if let Some(inner_type_ids) = &inner_type_ids {
                    if typed_items.len() != inner_type_ids.len() {
                        let range = token.get_range().expand(&typed_items.last().map(|i| i.span()).unwrap_or(token.get_range()));
                        let span = self.make_span(&range);
                        let expected = self.add_or_find_type_id(self.project.tuple_type(inner_type_ids.clone()));
                        return Err(TypeError::TypeMismatch { span, expected: vec![expected], received: type_id });
                    }
                }

                Ok(TypedNode::Tuple { token, items: typed_items, type_id })
            }
            AstNode::Identifier(token, type_args) => {
                if let Token::None(_) = &token {
                    let mut type_id = self.project.prelude_none_type_id;
                    if let Some(type_hint) = type_hint {
                        type_id = self.substitute_generics(&type_hint, &type_id);
                    }

                    return Ok(TypedNode::NoneValue { token, type_id });
                }

                let name = Token::get_ident_name(&token);
                let variable = self.project.find_variable_by_name(&self.current_scope_id, &name);
                let Some(Variable { id, type_id, .. }) = variable else {
                    let span = self.make_span(&token.get_range());
                    return Err(TypeError::UnknownIdentifier { span, token });
                };
                let var_id = *id;
                let mut var_type_id = *type_id;

                if let Some(type_hint) = type_hint {
                    var_type_id = self.substitute_generics(&type_hint, &var_type_id);
                }

                let mut type_arg_ids = Vec::with_capacity(type_args.as_ref().map(|args| args.len()).unwrap_or(0));
                if let Some(type_args) = type_args {
                    for type_arg in type_args {
                        let type_id = self.resolve_type_identifier(&type_arg)?;
                        type_arg_ids.push((type_id, type_arg.get_ident().get_range()));
                    }
                }

                // Track closed-over variables for current function
                if let Some(func_id) = self.current_function {
                    let VarId(var_scope_id, _) = var_id;
                    let FuncId(func_scope_id, _) = func_id;

                    if !self.scope_contains_other(&var_scope_id, &func_scope_id) {
                        let var = self.project.get_var_by_id_mut(&var_id);
                        if var.alias == VariableAlias::None {
                            var.is_captured = true;

                            let func = self.project.get_func_by_id_mut(&func_id);
                            if !func.captured_vars.contains(&var_id) {
                                func.captured_vars.push(var_id);
                            }
                        }
                    }
                }

                Ok(TypedNode::Identifier { token, var_id, type_arg_ids, type_id: var_type_id })
            }
            AstNode::Assignment(_, n) => {
                let AssignmentNode { target, expr } = n;

                let typed_target = self.typecheck_expression(*target, type_hint)?;
                let target_span = self.make_span(&typed_target.span());
                let target_type_id = *typed_target.type_id();
                let typed_expr = self.typecheck_expression(*expr, Some(target_type_id))?;

                let kind = match typed_target {
                    TypedNode::Identifier { var_id, .. } => {
                        let variable = self.project.get_var_by_id(&var_id);
                        if !variable.is_mutable {
                            let kind = if variable.is_parameter { ImmutableAssignmentKind::Parameter } else { ImmutableAssignmentKind::Variable };
                            return Err(TypeError::AssignmentToImmutable { span: target_span, var_name: variable.name.clone(), defined_span: variable.defined_span.clone(), kind });
                        }

                        AssignmentKind::Identifier { var_id }
                    }
                    TypedNode::Accessor { target, kind, member_idx, .. } => {
                        let ty = self.project.get_type_by_id(target.type_id());

                        match (ty, &kind) {
                            (Type::GenericInstance(_, _), AccessorKind::Field) => {
                                let (struct_, _) = self.project.get_struct_by_type_id(target.type_id()).expect("Internal error: This should have been caught when typechecking the Accessor");

                                let field = &struct_.fields[member_idx];
                                if field.is_readonly {
                                    let type_name = struct_.name.clone();
                                    return Err(TypeError::AssignmentToImmutable { span: target_span, var_name: field.name.clone(), defined_span: Some(field.defined_span.clone()), kind: ImmutableAssignmentKind::Field(type_name) });
                                }
                            }
                            (Type::GenericEnumInstance(_, _, Some(_)), AccessorKind::Field) => {}
                            (Type::GenericInstance(_, _), AccessorKind::Method) => {
                                let (struct_, _) = self.project.get_struct_by_type_id(target.type_id()).expect("Internal error: This should have been caught when typechecking the Accessor");
                                let type_name = struct_.name.clone();
                                let func_id = &struct_.methods[member_idx];
                                let function = self.project.get_func_by_id(func_id);
                                return Err(TypeError::AssignmentToImmutable { span: target_span, var_name: function.name.clone(), defined_span: function.defined_span.clone(), kind: ImmutableAssignmentKind::Method(type_name) });
                            }
                            (Type::GenericEnumInstance(_, _, _), AccessorKind::Method) => {
                                let (enum_, _, _) = self.project.get_enum_by_type_id(target.type_id()).expect("Internal error: This should have been caught when typechecking the Accessor");
                                let type_name = enum_.name.clone();
                                let func_id = &enum_.methods[member_idx];
                                let function = self.project.get_func_by_id(func_id);
                                return Err(TypeError::AssignmentToImmutable { span: target_span, var_name: function.name.clone(), defined_span: function.defined_span.clone(), kind: ImmutableAssignmentKind::Method(type_name) });
                            }
                            (Type::GenericInstance(_, _), AccessorKind::StaticMethod) => {
                                let (struct_, _) = self.project.get_struct_by_type_id(target.type_id()).expect("Internal error: This should have been caught when typechecking the Accessor");
                                let type_name = struct_.name.clone();
                                let func_id = &struct_.static_methods[member_idx];
                                let function = self.project.get_func_by_id(func_id);
                                return Err(TypeError::AssignmentToImmutable { span: target_span, var_name: function.name.clone(), defined_span: function.defined_span.clone(), kind: ImmutableAssignmentKind::StaticMethod(type_name) });
                            }
                            (Type::GenericEnumInstance(_, _, _), AccessorKind::StaticMethod) => {
                                let (enum_, _, _) = self.project.get_enum_by_type_id(target.type_id()).expect("Internal error: This should have been caught when typechecking the Accessor");
                                let type_name = enum_.name.clone();
                                let func_id = &enum_.static_methods[member_idx];
                                let function = self.project.get_func_by_id(func_id);
                                return Err(TypeError::AssignmentToImmutable { span: target_span, var_name: function.name.clone(), defined_span: function.defined_span.clone(), kind: ImmutableAssignmentKind::StaticMethod(type_name) });
                            }
                            (Type::Type(TypeKind::Enum(enum_id)), AccessorKind::EnumVariant) => {
                                let enum_ = self.project.get_enum_by_id(enum_id);
                                let type_name = enum_.name.clone();
                                let variant = &enum_.variants[member_idx];
                                return Err(TypeError::AssignmentToImmutable { span: target_span, var_name: variant.name.clone(), defined_span: Some(variant.defined_span.clone()), kind: ImmutableAssignmentKind::EnumVariant(type_name) });
                            }
                            _ => unreachable!()
                        };

                        AssignmentKind::Accessor { target, kind, member_idx }
                    }
                    TypedNode::Indexing { target, index: IndexingMode::Index(index), .. } => {
                        let index_target_type_id = target.type_id();
                        if let Type::GenericInstance(struct_id, _) = self.project.get_type_by_id(index_target_type_id) {
                            if struct_id == &self.project.prelude_tuple_struct_id {
                                return Err(TypeError::InvalidAssignmentTarget { span: target_span, kind: InvalidAssignmentTargetKind::IndexingTuple });
                            }
                        }
                        if index_target_type_id == &PRELUDE_STRING_TYPE_ID {
                            return Err(TypeError::InvalidAssignmentTarget { span: target_span, kind: InvalidAssignmentTargetKind::IndexingString });
                        }

                        AssignmentKind::Indexing { target, index }
                    }
                    TypedNode::Indexing { index: IndexingMode::Range(_, _), .. } => return Err(TypeError::InvalidAssignmentTarget { span: target_span, kind: InvalidAssignmentTargetKind::IndexingRange }),
                    _ => return Err(TypeError::InvalidAssignmentTarget { span: target_span, kind: InvalidAssignmentTargetKind::UnsupportedAssignmentTarget })
                };

                let mut type_id = *typed_expr.type_id();
                if self.type_contains_generics(&type_id) {
                    type_id = self.substitute_generics(&target_type_id, &type_id);
                }
                if !self.type_satisfies_other(&type_id, &target_type_id) {
                    return Err(TypeError::TypeMismatch { span: self.make_span(&typed_expr.span()), expected: vec![target_type_id], received: type_id });
                }

                let span = target_span.range.expand(&typed_expr.span());
                Ok(TypedNode::Assignment { span, kind, type_id, expr: Box::new(typed_expr) })
            }
            AstNode::Indexing(_, n) => {
                let IndexingNode { target, index } = n;

                let typed_target = self.typecheck_expression(*target, None)?;
                let target_type_id = *typed_target.type_id();
                let target_span = self.make_span(&typed_target.span());
                let target_ty = self.project.get_type_by_id(&target_type_id);

                // Handle tuples separately, since they have a special Literal requirement
                if let Type::GenericInstance(struct_id, generic_ids) = &target_ty {
                    if struct_id == &self.project.prelude_tuple_struct_id {
                        let tuple_items = generic_ids.clone();

                        let IndexingMode::Index(idx_node) = index else {
                            return Err(TypeError::InvalidIndexableType { span: target_span, is_range: true, type_id: target_type_id });
                        };
                        let typed_idx_node = self.typecheck_expression(*idx_node, Some(PRELUDE_INT_TYPE_ID))?;
                        let typed_idx_node_span = self.make_span(&typed_idx_node.span());
                        let TypedNode::Literal { value: TypedLiteral::Int(idx), .. } = typed_idx_node else {
                            return Err(TypeError::InvalidTupleIndex { span: typed_idx_node_span, kind: InvalidTupleIndexKind::NonConstant, type_id: target_type_id });
                        };
                        let Some(type_id) = tuple_items.get(idx as usize) else {
                            return Err(TypeError::InvalidTupleIndex { span: typed_idx_node_span, kind: InvalidTupleIndexKind::OutOfBounds(idx), type_id: target_type_id });
                        };

                        return Ok(TypedNode::Indexing { target: Box::new(typed_target), index: IndexingMode::Index(Box::new(typed_idx_node)), type_id: *type_id });
                    }
                }

                let (required_index_type_id, result_type_id) = match (&index, target_ty) {
                    (IndexingMode::Index(_), Type::GenericInstance(struct_id, generic_ids)) if struct_id == &self.project.prelude_array_struct_id => {
                        let opt = self.add_or_find_type_id(self.project.option_type(generic_ids[0]));
                        (PRELUDE_INT_TYPE_ID, opt)
                    }
                    (IndexingMode::Range(_, _), Type::GenericInstance(struct_id, _)) if struct_id == &self.project.prelude_array_struct_id => (PRELUDE_INT_TYPE_ID, target_type_id),
                    (IndexingMode::Index(_), Type::Primitive(PrimitiveType::String)) |
                    (IndexingMode::Range(_, _), Type::Primitive(PrimitiveType::String)) => (PRELUDE_INT_TYPE_ID, PRELUDE_STRING_TYPE_ID),
                    (IndexingMode::Index(_), Type::GenericInstance(struct_id, generic_ids)) if struct_id == &self.project.prelude_map_struct_id => {
                        let key_type_id = generic_ids[0];
                        let val_type_id = self.add_or_find_type_id(self.project.option_type(generic_ids[1]));
                        (key_type_id, val_type_id)
                    }
                    (index, _) => {
                        let is_range = matches!(&index, IndexingMode::Range(_, _));
                        return Err(TypeError::InvalidIndexableType { span: target_span, is_range, type_id: target_type_id });
                    }
                };

                let typed_index = match index {
                    IndexingMode::Index(idx_node) => {
                        let typed_idx_node = self.typecheck_expression(*idx_node, Some(required_index_type_id))?;
                        let mut type_id = *typed_idx_node.type_id();

                        if self.type_contains_generics(&type_id) {
                            type_id = self.substitute_generics(&required_index_type_id, &type_id);
                        }
                        if !self.type_satisfies_other(&type_id, &required_index_type_id) {
                            return Err(TypeError::TypeMismatch { span: self.make_span(&typed_idx_node.span()), expected: vec![required_index_type_id], received: type_id });
                        };

                        IndexingMode::Index(Box::new(typed_idx_node))
                    }
                    IndexingMode::Range(range_start_node, range_end_node) => {
                        let mut typed_nodes = Vec::with_capacity(2);
                        for node in [range_start_node, range_end_node] {
                            if let Some(node) = node {
                                let typed_node = self.typecheck_expression(*node, Some(PRELUDE_INT_TYPE_ID))?;
                                let mut type_id = *typed_node.type_id();
                                if self.type_contains_generics(&type_id) {
                                    type_id = self.substitute_generics(&required_index_type_id, &type_id);
                                }
                                if !self.type_satisfies_other(&type_id, &required_index_type_id) {
                                    return Err(TypeError::TypeMismatch { span: self.make_span(&typed_node.span()), expected: vec![required_index_type_id], received: type_id });
                                };
                                typed_nodes.push(Some(Box::new(typed_node)));
                            } else {
                                typed_nodes.push(None);
                            }
                        }
                        let typed_end_node = typed_nodes.pop().unwrap();
                        let typed_start_node = typed_nodes.pop().unwrap();

                        IndexingMode::Range(typed_start_node, typed_end_node)
                    }
                };

                Ok(TypedNode::Indexing { target: Box::new(typed_target), index: typed_index, type_id: result_type_id })
            }
            AstNode::Accessor(_, n) => {
                let AstNode::Identifier(field_ident, type_args) = *n.field else { unreachable!("Internal error: an accessor's `field` must be an identifier") };
                let field_name = Token::get_ident_name(&field_ident);
                let field_span = self.make_span(&field_ident.get_range());

                let typed_target = self.typecheck_expression(*n.target, None)?;
                let mut target_type_id = *typed_target.type_id();
                let mut target_is_option_type = false;
                if n.is_opt_safe {
                    if let Some(inner_type_id) = self.type_is_option(&target_type_id) {
                        target_type_id = inner_type_id;
                        target_is_option_type = true;
                    }
                }

                let mut type_arg_ids = Vec::with_capacity(type_args.as_ref().map(|args| args.len()).unwrap_or(0));
                if let Some(type_args) = type_args {
                    for type_arg in type_args {
                        let type_id = self.resolve_type_identifier(&type_arg)?;
                        type_arg_ids.push((type_id, type_arg.get_ident().get_range()));
                    }
                }

                if let Some(alias_module_id) = target_type_id.as_module_type_alias() {
                    let m = &self.project.modules[alias_module_id.0];
                    let Some(export) = m.exports.iter().find_map(|(name, val)| if name == &field_name { Some(val) } else { None }) else {
                        return Err(TypeError::UnknownExport { span: field_span, module_id: alias_module_id, import_name: field_name, is_aliased: true });
                    };

                    let var_id = match export {
                        ExportedValue::Function(func_id) => self.project.find_var_id_by_alias(VariableAlias::Function(*func_id)).expect("Internal error: no aliased variable for function"),
                        ExportedValue::Type(type_kind) => self.project.find_var_id_by_alias(VariableAlias::Type(*type_kind)).expect("Internal error: no aliased variable for type"),
                        ExportedValue::Variable(var_id) => *var_id,
                    };
                    let type_id = self.project.get_var_by_id(&var_id).type_id;

                    return Ok(TypedNode::Identifier { token: field_ident, var_id, type_arg_ids, type_id });
                }

                let mut field_data = None;
                let target_type = self.project.get_type_by_id(&target_type_id);
                if let Type::Type(id) = target_type {
                    match id {
                        TypeKind::Struct(struct_id) => {
                            let struct_ = self.project.get_struct_by_id(struct_id);
                            let method = struct_.static_methods.iter().enumerate().find_map(|(idx, func_id)| {
                                let function = self.project.get_func_by_id(func_id);
                                if function.name == field_name { Some((idx, function)) } else { None }
                            });
                            if let Some((idx, function)) = method {
                                let mut type_id = self.add_or_find_type_id(self.project.function_type_for_function(function, false));
                                if let Some(type_hint_id) = &type_hint {
                                    let ty = self.project.get_type_by_id(type_hint_id);
                                    if matches!(ty, Type::Function(_, _, _, _)) {
                                        type_id = self.substitute_generics(type_hint_id, &type_id);
                                    }
                                }
                                field_data = Some((AccessorKind::StaticMethod, idx, type_id));
                            }
                        }
                        TypeKind::Enum(enum_id) => {
                            let enum_ = self.project.get_enum_by_id(enum_id);

                            for (idx, variant) in enum_.variants.iter().enumerate() {
                                if *variant.name == field_name {
                                    match variant.kind {
                                        EnumVariantKind::Constant => {
                                            let mut generic_ids = &enum_.generic_ids;
                                            if let Some(type_hint_id) = &type_hint {
                                                let ty = self.project.get_type_by_id(&type_hint_id);
                                                if let Type::GenericEnumInstance(_, hint_generic_ids, _) = ty {
                                                    generic_ids = hint_generic_ids;
                                                }
                                            }

                                            let type_id = self.add_or_find_type_id(Type::GenericEnumInstance(*enum_id, generic_ids.clone(), Some(idx)));
                                            field_data = Some((AccessorKind::EnumVariant, idx, type_id));
                                            break;
                                        }
                                        EnumVariantKind::Container(func_id) => {
                                            let function = self.project.get_func_by_id(&func_id);
                                            let mut type_id = self.add_or_find_type_id(self.project.function_type_for_function(function, false));
                                            if let Some(type_hint_id) = &type_hint {
                                                let ty = self.project.get_type_by_id(type_hint_id);
                                                if matches!(ty, Type::Function(_, _, _, _)) {
                                                    type_id = self.substitute_generics(type_hint_id, &type_id);
                                                }
                                            }
                                            field_data = Some((AccessorKind::EnumVariant, idx, type_id));
                                            break;
                                        }
                                    }
                                }
                            }
                        }
                    }
                } else if matches!(target_type, Type::GenericEnumInstance(_, _, _)) {
                    let Some((enum_, generic_substitutions, variant_idx)) = self.project.get_enum_by_type_id(&target_type_id) else {
                        return Err(TypeError::UnknownMember { span: field_span, field_name, type_id: target_type_id });
                    };

                    if let Some(variant_idx) = variant_idx {
                        let variant = &enum_.variants[variant_idx];
                        if let EnumVariantKind::Container(func_id) = &variant.kind {
                            let variant_constructor = self.project.get_func_by_id(func_id);

                            field_data = variant_constructor.params.iter().enumerate().find_map(|(param_idx, param)| {
                                if param.name == field_name { Some((AccessorKind::Field, param_idx, param.type_id)) } else { None }
                            });
                        }
                    }
                    if field_data.is_none() {
                        for (idx, func_id) in enum_.methods.iter().enumerate() {
                            let func = self.project.get_func_by_id(func_id);
                            if func.name == field_name {
                                let type_id = self.add_or_find_type_id(self.project.function_type_for_function(&func, true));
                                field_data = Some((AccessorKind::Method, idx, type_id));
                                break;
                            }
                        }
                    }
                    if let Some((_, _, type_id)) = &mut field_data {
                        *type_id = self.substitute_generics_with_known(&type_id, &generic_substitutions);
                    }
                } else {
                    let Some((struct_, generic_substitutions)) = self.project.get_struct_by_type_id(&target_type_id) else {
                        return Err(TypeError::UnknownMember { span: field_span, field_name, type_id: target_type_id });
                    };

                    field_data = struct_.fields.iter().enumerate().find_map(|(idx, field)| {
                        if *field.name == field_name { Some((AccessorKind::Field, idx, field.type_id)) } else { None }
                    });
                    if field_data.is_none() {
                        for (idx, func_id) in struct_.methods.iter().enumerate() {
                            let func = self.project.get_func_by_id(func_id);
                            if func.name == field_name {
                                let type_id = self.add_or_find_type_id(self.project.function_type_for_function(&func, true));
                                field_data = Some((AccessorKind::Method, idx, type_id));
                                break;
                            }
                        }
                    }
                    if let Some((_, _, type_id)) = &mut field_data {
                        *type_id = self.substitute_generics_with_known(&type_id, &generic_substitutions);
                    }
                }

                if let Some((kind, member_idx, mut type_id)) = field_data {
                    if n.is_opt_safe && target_is_option_type {
                        type_id = self.add_or_find_type_id(self.project.option_type(type_id))
                    }

                    Ok(TypedNode::Accessor { target: Box::new(typed_target), kind, is_opt_safe: n.is_opt_safe, member_idx, member_span: field_ident.get_range(), type_id, type_arg_ids })
                } else {
                    Err(TypeError::UnknownMember { span: field_span, field_name, type_id: target_type_id })
                }
            }
            AstNode::Invocation(token, n) => {
                let InvocationNode { target, args } = n;

                let typed_target = self.typecheck_expression(*target, None)?;

                let mut filled_in_generic_types = HashMap::new();

                let is_param_optional = |p: &FunctionParam| {
                    // A parameter is optional if it has a default value; if we're currently in function pass 2, then the default values will be
                    // temporarily set to None and is_incomplete will be set instead.
                    p.default_value.is_some() || (matches!(self.function_pass, FunctionPass::Pass2) && p.is_incomplete)
                };

                let params_data;
                let fn_generic_ids;
                let provided_type_arg_ids;
                let mut return_type_id;
                let mut is_instantiation = false;
                let mut fn_is_variadic = false;
                let mut forbid_labels = false;
                match &typed_target {
                    TypedNode::Identifier { var_id, type_arg_ids, .. } if self.project.get_var_by_id(var_id).alias != VariableAlias::None => {
                        provided_type_arg_ids = type_arg_ids.clone();
                        let var = self.project.get_var_by_id(var_id);

                        match var.alias {
                            VariableAlias::Function(alias_func_id) => {
                                let function = self.project.get_func_by_id(&alias_func_id);
                                fn_is_variadic = function.is_variadic();
                                fn_generic_ids = function.generic_ids.clone();
                                params_data = function.params.iter().enumerate().map(|(idx, p)| (idx, p.name.clone(), p.type_id, is_param_optional(&p), p.is_variadic)).collect_vec();
                                return_type_id = function.return_type_id;
                            }
                            VariableAlias::Type(id) => {
                                match id {
                                    TypeKind::Struct(alias_struct_id) => {
                                        let struct_ = self.project.get_struct_by_id(&alias_struct_id);
                                        fn_generic_ids = struct_.generic_ids.clone();
                                        params_data = struct_.fields.iter().enumerate().map(|(idx, f)| (idx, f.name.clone(), f.type_id, f.default_value.is_some(), false)).collect_vec();
                                        return_type_id = struct_.self_type_id;
                                        is_instantiation = true;
                                    }
                                    TypeKind::Enum(alias_enum_id) => {
                                        let type_id = self.project.get_enum_by_id(&alias_enum_id).self_type_id;
                                        return Err(TypeError::IllegalInvocation { span: self.make_span(&typed_target.span()), type_id });
                                    }
                                }
                            }
                            VariableAlias::None => unreachable!("VariableAlias::None identifiers are excluded from this match case and are handled below"),
                        }
                    }
                    TypedNode::Accessor { target, kind, member_idx, is_opt_safe, type_arg_ids, .. } => {
                        provided_type_arg_ids = type_arg_ids.clone();

                        let mut target_type_id = *target.type_id();
                        let mut target_is_option_type = false;
                        if *is_opt_safe {
                            if let Some(inner_type_id) = self.type_is_option(&target_type_id) {
                                target_type_id = inner_type_id;
                                target_is_option_type = true;
                            }
                        }
                        let target_ty = self.project.get_type_by_id(&target_type_id);

                        match target_ty {
                            Type::GenericInstance(struct_id, generic_ids) => {
                                let struct_ = self.project.get_struct_by_id(struct_id);
                                match kind {
                                    AccessorKind::Field => {
                                        let field_ty = self.project.get_type_by_id(&struct_.fields[*member_idx].type_id);
                                        let Type::Function(param_type_ids, num_required_args, is_variadic, ret_type_id) = field_ty else {
                                            return Err(TypeError::IllegalInvocation { span: self.make_span(&typed_target.span()), type_id: target_type_id });
                                        };
                                        fn_generic_ids = vec![]; // Cannot determine whether a function accepts type args solely based on its type
                                        fn_is_variadic = *is_variadic;
                                        let num_param_type_ids = param_type_ids.len();
                                        params_data = param_type_ids.iter().enumerate()
                                            .map(|(idx, param_type_id)| {
                                                let param_is_variadic = *is_variadic && idx == num_param_type_ids - 1;
                                                (idx, format!("_{}", idx), *param_type_id, idx >= *num_required_args, param_is_variadic)
                                            })
                                            .collect_vec();
                                        return_type_id = *ret_type_id;
                                        forbid_labels = true;
                                    }
                                    AccessorKind::Method => {
                                        let function = self.project.get_func_by_id(&struct_.methods[*member_idx]);
                                        fn_generic_ids = function.generic_ids.clone();
                                        fn_is_variadic = function.is_variadic();
                                        params_data = function.params.iter().skip(1).enumerate().map(|(idx, p)| (idx, p.name.clone(), p.type_id, is_param_optional(&p), p.is_variadic)).collect_vec();
                                        return_type_id = function.return_type_id;
                                    }
                                    AccessorKind::StaticMethod => todo!(),
                                    AccessorKind::EnumVariant => unreachable!(),
                                }

                                for (generic_id, type_arg_id) in struct_.generic_ids.iter().zip(generic_ids.iter()) {
                                    filled_in_generic_types.insert(*generic_id, *type_arg_id);
                                }
                            }
                            Type::GenericEnumInstance(enum_id, _generic_ids, _variant_idx) => {
                                let enum_ = self.project.get_enum_by_id(enum_id);
                                match kind {
                                    AccessorKind::Field => todo!(),
                                    AccessorKind::Method => {
                                        let function = self.project.get_func_by_id(&enum_.methods[*member_idx]);
                                        fn_generic_ids = function.generic_ids.clone();
                                        fn_is_variadic = function.is_variadic();
                                        params_data = function.params.iter().skip(1).enumerate().map(|(idx, p)| (idx, p.name.clone(), p.type_id, is_param_optional(&p), p.is_variadic)).collect_vec();
                                        return_type_id = function.return_type_id;
                                    }
                                    AccessorKind::StaticMethod => todo!(),
                                    AccessorKind::EnumVariant => todo!(),
                                }
                            }
                            Type::Primitive(primitive_type) => {
                                let struct_id = match primitive_type {
                                    PrimitiveType::Unit | PrimitiveType::Any => unreachable!("Internal error: accessor of these primitives should have been caught already"),
                                    PrimitiveType::Int => &self.project.prelude_int_struct_id,
                                    PrimitiveType::Float => &self.project.prelude_float_struct_id,
                                    PrimitiveType::Bool => &self.project.prelude_bool_struct_id,
                                    PrimitiveType::String => &self.project.prelude_string_struct_id,
                                };
                                let struct_ = self.project.get_struct_by_id(&struct_id);
                                let function = self.project.get_func_by_id(&struct_.methods[*member_idx]);
                                fn_generic_ids = function.generic_ids.clone();
                                fn_is_variadic = function.is_variadic();
                                params_data = function.params.iter().skip(1).enumerate().map(|(idx, p)| (idx, p.name.clone(), p.type_id, is_param_optional(&p), p.is_variadic)).collect_vec();
                                return_type_id = function.return_type_id;
                            }
                            Type::Type(TypeKind::Struct(struct_id)) => {
                                let struct_ = self.project.get_struct_by_id(struct_id);
                                let function = self.project.get_func_by_id(&struct_.static_methods[*member_idx]);
                                fn_generic_ids = function.generic_ids.clone();
                                fn_is_variadic = function.is_variadic();
                                params_data = function.params.iter().enumerate().map(|(idx, p)| (idx, p.name.clone(), p.type_id, is_param_optional(&p), p.is_variadic)).collect_vec();
                                return_type_id = function.return_type_id;
                            }
                            Type::Type(TypeKind::Enum(enum_id)) => {
                                let enum_ = self.project.get_enum_by_id(enum_id);
                                let variant = &enum_.variants[*member_idx];
                                let EnumVariantKind::Container(func_id) = variant.kind else {
                                    return Err(TypeError::IllegalEnumVariantConstruction { span: self.make_span(&typed_target.span()), enum_id: *enum_id, variant_idx: *member_idx });
                                };
                                let function = self.project.get_func_by_id(&func_id);
                                fn_generic_ids = function.generic_ids.clone();
                                fn_is_variadic = function.is_variadic();
                                params_data = function.params.iter().enumerate().map(|(idx, p)| (idx, p.name.clone(), p.type_id, is_param_optional(&p), p.is_variadic)).collect_vec();
                                return_type_id = function.return_type_id;
                            }
                            Type::Generic(_, _) |
                            Type::Function(_, _, _, _) => todo!(),
                            Type::ModuleAlias => unreachable!(),
                        }

                        if *is_opt_safe && target_is_option_type {
                            return_type_id = self.add_or_find_type_id(self.project.option_type(return_type_id));
                        }
                    }
                    _ => {
                        provided_type_arg_ids = vec![];
                        let target_type_id = typed_target.type_id();
                        let target_ty = self.project.get_type_by_id(target_type_id);
                        let Type::Function(param_type_ids, num_required_args, is_variadic, ret_type_id) = target_ty else {
                            return Err(TypeError::IllegalInvocation { span: self.make_span(&typed_target.span()), type_id: *target_type_id });
                        };
                        fn_generic_ids = vec![];
                        fn_is_variadic = *is_variadic;
                        let num_param_type_ids = param_type_ids.len();
                        params_data = param_type_ids.iter().enumerate()
                            .map(|(idx, param_type_id)| {
                                let param_is_variadic = *is_variadic && idx == num_param_type_ids - 1;
                                (idx, format!("_{}", idx), *param_type_id, idx >= *num_required_args, param_is_variadic)
                            })
                            .collect_vec();
                        return_type_id = *ret_type_id;
                        forbid_labels = true;
                    }
                }

                if let FunctionPass::Pass1 { just_saw_function_call } = &mut self.function_pass {
                    *just_saw_function_call = true;
                    return Ok(TypedNode::Invocation { target: Box::new(typed_target), arguments: vec![], type_id: return_type_id });
                }

                if !provided_type_arg_ids.is_empty() && provided_type_arg_ids.len() != fn_generic_ids.len() {
                    let span = if provided_type_arg_ids.len() > fn_generic_ids.len() {
                        let (_, span) = &provided_type_arg_ids[fn_generic_ids.len()];
                        span.clone()
                    } else {
                        typed_target.span()
                    };
                    let span = self.make_span(&span);
                    return Err(TypeError::InvalidTypeArgumentArity { span, num_required_args: fn_generic_ids.len(), num_provided_args: provided_type_arg_ids.len() });
                }
                for (generic_id, (type_arg_id, _)) in fn_generic_ids.iter().zip(provided_type_arg_ids.iter()) {
                    filled_in_generic_types.insert(*generic_id, *type_arg_id);
                }

                if self.type_contains_generics(&return_type_id) {
                    return_type_id = self.substitute_generics_with_known(&return_type_id, &filled_in_generic_types);
                }
                if let Some(type_hint) = type_hint {
                    if self.type_contains_generics(&return_type_id) {
                        self.extract_values_for_generics(&type_hint, &return_type_id, &mut filled_in_generic_types);
                    }
                }

                let num_possible_args = params_data.len();
                let num_required_args = params_data.iter().filter(|(_, _, _, is_optional, _)| !*is_optional).count();
                let num_provided_args = args.len();

                let mut seen_labels = HashSet::new();
                let mut typed_arguments = (0..params_data.len()).map(|_| None).collect_vec();
                let mut variadic_arguments = Vec::new();
                for (idx, (label, arg_node)) in args.into_iter().enumerate() {
                    if is_instantiation && label.is_none() && !forbid_labels {
                        return Err(TypeError::MissingRequiredArgumentLabels { span: self.make_span(&arg_node.get_token().get_range()) });
                    }

                    let param_idx;
                    let mut param_type_id;
                    let gather_variadic_arguments;
                    if let Some(label) = label {
                        let label_name = Token::get_ident_name(&label);
                        let label_span = self.make_span(&label.get_range());

                        if forbid_labels {
                            debug_assert!(!is_instantiation, "We should always require labels if we're instantiating");
                            return Err(TypeError::UnexpectedArgumentName { span: label_span, arg_name: label_name, is_instantiation });
                        }

                        if idx > 0 && seen_labels.is_empty() {
                            return Err(TypeError::MixedArgumentType { span: label_span });
                        }

                        if seen_labels.contains(&label_name) {
                            return Err(TypeError::DuplicateArgumentLabel { span: label_span, name: label_name });
                        }
                        let Some(param_data) = params_data.iter().find(|(_, param_name, _, _, _)| *param_name == label_name) else {
                            return Err(TypeError::UnexpectedArgumentName { span: label_span, arg_name: label_name, is_instantiation });
                        };
                        if idx >= params_data.len() {
                            // This _should_ be unreachable given the two cases above, but just in case let's return an error here as well
                            return Err(TypeError::InvalidArity { span: label_span, num_possible_args, num_required_args, num_provided_args });
                        }

                        seen_labels.insert(label_name);

                        param_idx = param_data.0;
                        param_type_id = param_data.2;
                        if param_data.4 { // is variadic
                            param_type_id = self.add_or_find_type_id(self.project.array_type(param_data.2));
                        }
                        gather_variadic_arguments = false;
                    } else if idx > 0 && !seen_labels.is_empty() {
                        return Err(TypeError::MixedArgumentType { span: self.make_span(&arg_node.get_token().get_range()) });
                    } else {
                        gather_variadic_arguments = idx >= params_data.len().saturating_sub(1) && fn_is_variadic;

                        if idx >= params_data.len() {
                            if !fn_is_variadic {
                                let span = self.make_span(&typed_target.span().expand(&token.get_range()));
                                return Err(TypeError::InvalidArity { span, num_possible_args, num_required_args, num_provided_args });
                            }

                            let param = params_data.last().expect("If the function is variadic, then the last param is the variadic param");
                            param_idx = param.0;
                            param_type_id = param.2;
                        } else {
                            param_idx = params_data[idx].0;
                            param_type_id = params_data[idx].2;
                        }
                    };

                    // Fill in any known generics (ie. from the instance, for a method) before typechecking arg expression
                    if self.type_contains_generics(&param_type_id) && !filled_in_generic_types.is_empty() {
                        param_type_id = self.substitute_generics_with_known(&param_type_id, &filled_in_generic_types);
                    }

                    let typed_arg_value = self.typecheck_expression(arg_node, Some(param_type_id))?;
                    let arg_type_id = *typed_arg_value.type_id();

                    if arg_type_id == PRELUDE_UNIT_TYPE_ID {
                        return Err(TypeError::ForbiddenAssignment { span: self.make_span(&typed_arg_value.span()), type_id: arg_type_id, purpose: "parameter" });
                    }

                    // Fill in any resolved generics that are only determined after typechecking arg expression (ie. function return types)
                    if self.type_contains_generics(&param_type_id) {
                        self.extract_values_for_generics(&arg_type_id, &param_type_id, &mut filled_in_generic_types);

                        param_type_id = self.substitute_generics_with_known(&param_type_id, &filled_in_generic_types);
                    }

                    if !self.type_satisfies_other(&arg_type_id, &param_type_id) {
                        return Err(TypeError::TypeMismatch { span: self.make_span(&typed_arg_value.span()), expected: vec![param_type_id], received: arg_type_id });
                    }

                    if gather_variadic_arguments {
                        variadic_arguments.push(typed_arg_value);
                    } else {
                        typed_arguments[param_idx] = Some(typed_arg_value);
                    }
                }

                for (param_idx, _, param_type_id, param_is_optional, param_is_variadic) in &params_data {
                    if *param_is_variadic {
                        debug_assert!(*param_idx == typed_arguments.len() - 1);
                        if typed_arguments[*param_idx].is_none() {
                            let start_pos = variadic_arguments.get(0).map(|a| a.span().start).unwrap_or(POSITION_BOGUS);

                            typed_arguments[*param_idx] = Some(TypedNode::Array {
                                token: Token::LBrack(start_pos, false),
                                items: variadic_arguments.drain(..).collect(),
                                type_id: self.add_or_find_type_id(self.project.array_type(*param_type_id)),
                            })
                        }
                    } else if typed_arguments[*param_idx].is_none() && !*param_is_optional {
                        let span = self.make_span(&typed_target.span().expand(&token.get_range()));
                        return Err(TypeError::InvalidArity { span, num_possible_args, num_required_args, num_provided_args });
                    }
                }

                if self.type_contains_generics(&return_type_id) {
                    return_type_id = self.substitute_generics_with_known(&return_type_id, &filled_in_generic_types);
                }
                let type_id = if let Some(type_hint_id) = type_hint {
                    self.substitute_generics(&type_hint_id, &return_type_id)
                } else {
                    return_type_id
                };

                Ok(TypedNode::Invocation { target: Box::new(typed_target), arguments: typed_arguments, type_id })
            }
            AstNode::IfExpression(token, if_node) => self.typecheck_if_node(token, if_node, true, type_hint),
            AstNode::MatchExpression(token, match_node) => self.typecheck_match_node(token, match_node, true, type_hint),
            AstNode::Lambda(token, n) => {
                let mut arg_hints = None;
                let mut ret_hint = None;
                if let Some(type_hint_id) = &type_hint {
                    let ty = self.project.get_type_by_id(type_hint_id);
                    if let Type::Function(param_type_ids, _, _, return_type_id) = ty {
                        arg_hints = Some(param_type_ids.clone());
                        ret_hint = Some(*return_type_id);
                    }
                }

                let parameters = n.parameters().into_iter().enumerate()
                    .map(|(idx, p)| {
                        let param_hint = arg_hints.as_ref().and_then(|hints| hints.get(idx).map(|t| *t));
                        (p, param_hint)
                    })
                    .collect();

                let prev_scope_id = self.current_scope_id;
                let fn_scope_id = self.begin_child_scope(format!("{:?}.lambda_{}", &self.current_module().id, self.new_lambda_fn_name()), ScopeKind::Function(FuncId::BOGUS));
                let parameters = self.typecheck_function_parameters_pass_1(false, &parameters, false)?;

                let lambda_func_id = self.add_lambda_function_to_scope(&prev_scope_id, fn_scope_id, parameters)?;
                let ScopeKind::Function(id) = &mut self.project.get_scope_by_id_mut(&fn_scope_id).kind else { unreachable!() };
                *id = lambda_func_id;
                let prev_func_id = self.current_function;
                self.current_function = Some(lambda_func_id);

                let mut body = vec![];
                let mut last_type_id = PRELUDE_UNIT_TYPE_ID;
                let num_nodes = n.body.len();
                for (idx, node) in n.body.into_iter().enumerate() {
                    let is_last = idx == num_nodes - 1;
                    let type_hint = if is_last { ret_hint } else { None };

                    // TODO: Handle nested function declaration (and raise error on nested Type declaration)
                    let typed_node = self.typecheck_statement(node, type_hint)?;
                    let type_id = typed_node.type_id();
                    last_type_id = *type_id;

                    if is_last {
                        if let Some(type_hint) = type_hint {
                            if !self.type_contains_generics(&type_hint) && !self.type_satisfies_other(&last_type_id, &type_hint) {
                                return Err(TypeError::TypeMismatch { span: self.make_span(&typed_node.span()), expected: vec![type_hint], received: last_type_id });
                            }
                        }
                    }

                    body.push(typed_node);
                }

                let func = self.project.get_func_by_id_mut(&lambda_func_id);
                func.body = body;
                func.return_type_id = last_type_id;

                let func = self.project.get_func_by_id(&lambda_func_id);
                let span = func.params.first()
                    .and_then(|p| p.defined_span.as_ref().map(|s| &s.range)).unwrap_or(&token.get_range())
                    .expand(&func.body.last().map(|n| n.span()).unwrap_or(token.get_range()));
                let func_type_id = self.add_or_find_type_id(self.project.function_type_for_function(&func, false));

                self.end_child_scope();
                self.current_function = prev_func_id;

                Ok(TypedNode::Lambda { span, func_id: lambda_func_id, type_id: func_type_id })
            }
            AstNode::Try(_, _) => todo!(),
            n => unreachable!("Internal error: node is not an expression: {:?}", n),
        }
    }
}<|MERGE_RESOLUTION|>--- conflicted
+++ resolved
@@ -770,16 +770,16 @@
 }
 
 #[derive(Debug, PartialEq)]
-<<<<<<< HEAD
 pub enum FunctionKind {
     Freestanding,
     Method(TypeId),
     StaticMethod(TypeId),
-=======
+}
+
+#[derive(Debug, PartialEq)]
 pub struct DecoratorInstance {
     pub name: String,
     pub args: Vec<TypedNode>,
->>>>>>> fb195185
 }
 
 #[derive(Debug, PartialEq)]
@@ -2317,14 +2317,9 @@
             FunctionKind::Freestanding
         };
         let func_id = FuncId(current_scope.id, current_scope.funcs.len());
-<<<<<<< HEAD
-        let func = Function { id: func_id, fn_scope_id, name: name.clone(), generic_ids, kind, params, return_type_id, defined_span: Some(span.clone()), body: vec![], captured_vars: vec![] };
-
-        let current_scope = self.current_scope_mut();
-=======
-        let func = Function { id: func_id, fn_scope_id, decorators: vec![], name: name.clone(), generic_ids, has_self, params, return_type_id, defined_span: Some(span.clone()), body: vec![], captured_vars: vec![] };
->>>>>>> fb195185
-        current_scope.funcs.push(func);
+        let func = Function { id: func_id, fn_scope_id, decorators: vec![], name: name.clone(), generic_ids, kind, params, return_type_id, defined_span: Some(span.clone()), body: vec![], captured_vars: vec![] };
+
+        self.current_scope_mut().funcs.push(func);
 
         Ok(func_id)
     }
@@ -2352,11 +2347,7 @@
 
         let kind = FunctionKind::Freestanding;
         let func_id = FuncId(fn_decl_scope.id, fn_decl_scope.funcs.len());
-<<<<<<< HEAD
-        let func = Function { id: func_id, fn_scope_id, name, generic_ids: vec![], kind, params, return_type_id: PRELUDE_ANY_TYPE_ID, defined_span: None, body: vec![], captured_vars: vec![] };
-=======
-        let func = Function { id: func_id, fn_scope_id, decorators: vec![], name, generic_ids: vec![], has_self: false, params, return_type_id: PRELUDE_ANY_TYPE_ID, defined_span: None, body: vec![], captured_vars: vec![] };
->>>>>>> fb195185
+        let func = Function { id: func_id, fn_scope_id, decorators: vec![], name, generic_ids: vec![], kind, params, return_type_id: PRELUDE_ANY_TYPE_ID, defined_span: None, body: vec![], captured_vars: vec![] };
 
         fn_decl_scope.funcs.push(func);
 
