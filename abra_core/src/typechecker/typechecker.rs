use crate::builtins::native_types::field_for_type;
use crate::common::ast_visitor::AstVisitor;
use crate::lexer::tokens::{Token, Position};
use crate::parser::ast::{AstNode, AstLiteralNode, UnaryNode, BinaryNode, BinaryOp, UnaryOp, ArrayNode, BindingDeclNode, AssignmentNode, IndexingNode, IndexingMode, GroupedNode, IfNode, FunctionDeclNode, InvocationNode, WhileLoopNode, ForLoopNode, TypeDeclNode, MapNode, AccessorNode};
use crate::vm::prelude::Prelude;
use crate::typechecker::types::{Type, StructType};
use crate::typechecker::typed_ast::{TypedAstNode, TypedLiteralNode, TypedUnaryNode, TypedBinaryNode, TypedArrayNode, TypedBindingDeclNode, TypedAssignmentNode, TypedIndexingNode, TypedGroupedNode, TypedIfNode, TypedFunctionDeclNode, TypedIdentifierNode, TypedInvocationNode, TypedWhileLoopNode, TypedForLoopNode, TypedTypeDeclNode, TypedMapNode, TypedAccessorNode, TypedInstantiationNode, AssignmentTargetKind};
use crate::typechecker::typechecker_error::{TypecheckerError, InvalidAssignmentTargetReason};
use std::collections::{HashSet, HashMap};
use std::iter::FromIterator;
<<<<<<< HEAD
=======
use std::cell::RefCell;
use crate::common::util::random_string;
>>>>>>> 5dd043bb

#[derive(Debug, PartialEq)]
pub(crate) struct ScopeBinding(/*token:*/ Token, /*type:*/ Type, /*is_mutable:*/ bool);

#[derive(Debug, PartialEq)]
pub(crate) enum ScopeKind {
    Root,
    Block,
    Function(/*token: */ Token, /*name: */ String, /*is_recursive: */ bool),
    TypeDef,
    Loop,
}

pub(crate) struct Scope {
    pub(crate) kind: ScopeKind,
    pub(crate) bindings: HashMap<String, ScopeBinding>,
    pub(crate) types: HashMap<String, (Type, /* Must be a TypedAstNode::TypeDecl */ Option<TypedAstNode>)>,
}

impl Scope {
    fn new(kind: ScopeKind) -> Self {
        Scope { kind, bindings: HashMap::new(), types: HashMap::new() }
    }

    fn root_scope() -> Self {
        let mut scope = Scope::new(ScopeKind::Root);

        let prelude = Prelude::new();
        for (name, typ) in prelude.get_binding_types().into_iter() {
            let token = Token::Ident(Position::new(0, 0), name.clone());
            scope.bindings.insert(name, ScopeBinding(token, typ, false));
        }

        for (name, typ) in prelude.get_typedefs().into_iter() {
            scope.types.insert(name, (typ, None));
        }

        scope
    }
}

pub struct Typechecker {
    pub(crate) cur_typedef: Option<StructType>,
    pub(crate) scopes: Vec<Scope>,
}

impl Typechecker {
    fn get_binding(&self, name: &str) -> Option<(&ScopeBinding, usize)> {
        let mut depth = 0;
        for scope in self.scopes.iter().rev() {
            match scope.bindings.get(name) {
                None => {
                    depth += 1;
                    continue;
                }
                Some(binding) => return Some((binding, self.scopes.len() - depth - 1))
            }
        }
        None
    }

    fn get_binding_in_current_scope(&self, name: &str) -> Option<&ScopeBinding> {
        self.scopes.last().and_then(|scope| scope.bindings.get(name))
    }

    fn add_binding(&mut self, name: &str, ident: &Token, typ: &Type, is_mutable: bool) {
        let scope = self.scopes.last_mut().unwrap();
        let binding = ScopeBinding(ident.clone(), typ.clone(), is_mutable);
        scope.bindings.insert(name.to_string(), binding);
    }

    fn update_binding<F>(&mut self, name: &String, func: F)
        where F: FnOnce(&mut ScopeBinding)
    {
        for scope in self.scopes.iter_mut().rev() {
            for (binding_name, entry) in scope.bindings.iter_mut() {
                if binding_name == name {
                    return func(entry);
                }
            }
        }
    }

    fn get_binding_mut(&mut self, name: &str) -> Option<&mut ScopeBinding> {
        let scope = self.scopes.last_mut().unwrap();
        scope.bindings.get_mut(name)
    }

    fn get_types_in_scope(&self) -> HashMap<String, Type> {
        let mut types = HashMap::<String, Type>::new();
        for scope in self.scopes.iter().rev() {
            scope.types.iter().for_each(|(key, (typ, _))| {
                types.insert(key.clone(), typ.clone());
            });
        }
        types
    }

    fn add_type(&mut self, name: String, type_decl_node: Option<TypedAstNode>, typ: Type) {
        let scope = self.scopes.last_mut().unwrap();
        scope.types.insert(name, (typ, type_decl_node));
    }

    fn update_type<F>(&mut self, name: &String, func: F)
        where F: FnOnce(&mut (Type, Option<TypedAstNode>))
    {
        for scope in self.scopes.iter_mut().rev() {
            for (type_name, entry) in scope.types.iter_mut() {
                if type_name == name {
                    return func(entry);
                }
            }
        }
    }

    fn get_type(&self, name: &String) -> Option<(Type, Option<TypedAstNode>)> {
        for scope in self.scopes.iter().rev() {
            for (type_name, (typ, type_decl_node)) in scope.types.iter() {
                if type_name == name {
                    return Some((typ.clone(), type_decl_node.clone()));
                }
            }
        }
        None
    }

    // Called from visit_if_expression and visit_if_statement, but it has to be up here since it's
    // not part of the AstVisitor trait.
    fn visit_if_node(&mut self, is_stmt: bool, node: IfNode) -> Result<TypedIfNode, TypecheckerError> {
        let IfNode { condition, if_block, else_block } = node;

        let condition = self.visit(*condition)?;
        if !condition.get_type().is_equivalent_to(&Type::Bool) {
            let token = condition.get_token().clone();
            return Err(TypecheckerError::Mismatch { token, expected: Type::Bool, actual: condition.get_type() });
        }
        let condition = Box::new(condition);

        self.scopes.push(Scope::new(ScopeKind::Block));
        let if_block_len = if_block.len();
        let if_block: Result<Vec<_>, _> = if_block.into_iter().enumerate()
            .map(|(idx, mut node)| {
                // If the last node of an if-expression is an if-statement, treat it as an if-expr.
                // This is due to the fact that if-blocks are only treated as expressions in certain
                // situations, namely when an expression is already expected. Otherwise, they're parsed
                // as an if-statement. However, since the last item in an if-expression's block is the
                // "return value" for that block, the last slot is ALSO a valid place for an expression
                // to be. This is much more difficult to represent in the parser, so it's done here.
                if !is_stmt && idx == if_block_len - 1 {
                    if let AstNode::IfStatement(token, if_node) = node {
                        node = AstNode::IfExpression(token, if_node)
                    }
                }
                self.visit(node)
            })
            .collect();
        let if_block = if_block?;
        self.scopes.pop();

        self.scopes.push(Scope::new(ScopeKind::Block));
        let else_block = match else_block {
            None => None,
            Some(nodes) => {
                let else_block_len = nodes.len();
                let else_block: Result<Vec<_>, _> = nodes.into_iter().enumerate()
                    .map(|(idx, mut node)| {
                        if !is_stmt && idx == else_block_len - 1 {
                            if let AstNode::IfStatement(token, if_node) = node {
                                node = AstNode::IfExpression(token, if_node)
                            }
                        }
                        self.visit(node)
                    })
                    .collect();
                Some(else_block?)
            }
        };
        self.scopes.pop();

        Ok(TypedIfNode { typ: Type::Unit, condition, if_block, else_block })
    }
}

pub fn typecheck(ast: Vec<AstNode>) -> Result<(Typechecker, Vec<TypedAstNode>), TypecheckerError> {
    let mut typechecker = Typechecker { cur_typedef: None, scopes: vec![Scope::root_scope()] };

    let results: Result<Vec<TypedAstNode>, TypecheckerError> = ast.into_iter()
        .map(|node| typechecker.visit(node))
        .collect();
    Ok((typechecker, results?))
}

impl AstVisitor<TypedAstNode, TypecheckerError> for Typechecker {
    fn visit_literal(&mut self, token: Token, node: AstLiteralNode) -> Result<TypedAstNode, TypecheckerError> {
        match node {
            AstLiteralNode::IntLiteral(val) =>
                Ok(TypedAstNode::Literal(token, TypedLiteralNode::IntLiteral(val))),
            AstLiteralNode::FloatLiteral(val) =>
                Ok(TypedAstNode::Literal(token, TypedLiteralNode::FloatLiteral(val))),
            AstLiteralNode::StringLiteral(val) =>
                Ok(TypedAstNode::Literal(token, TypedLiteralNode::StringLiteral(val))),
            AstLiteralNode::BoolLiteral(val) =>
                Ok(TypedAstNode::Literal(token, TypedLiteralNode::BoolLiteral(val)))
        }
    }

    fn visit_unary(&mut self, token: Token, node: UnaryNode) -> Result<TypedAstNode, TypecheckerError> {
        let expr = *node.expr;
        let typed_expr = self.visit(expr)?;
        let expr_type = typed_expr.get_type();
        match (&node.op, &expr_type) {
            (UnaryOp::Minus, Type::Int) | (UnaryOp::Minus, Type::Float) |
            (UnaryOp::Negate, Type::Bool) => {
                let node = TypedUnaryNode { typ: expr_type, op: node.op, expr: Box::new(typed_expr) };
                Ok(TypedAstNode::Unary(token, node))
            }
            (op @ UnaryOp::Minus, _) | (op @ UnaryOp::Negate, _) => {
                let expected = if op == &UnaryOp::Minus {
                    Type::Or(vec![Type::Int, Type::Float])
                } else {
                    Type::Bool
                };
                Err(TypecheckerError::Mismatch { token, expected, actual: expr_type })
            }
        }
    }

    fn visit_binary(&mut self, token: Token, node: BinaryNode) -> Result<TypedAstNode, TypecheckerError> {
        #[inline]
        fn type_for_op(
            token: &Token,
            op: &BinaryOp,
            typed_left: &TypedAstNode,
            typed_right: &TypedAstNode,
        ) -> Result<Type, TypecheckerError> {
            let ltype = typed_left.get_type();
            let rtype = typed_right.get_type();

            match op {
                BinaryOp::Add =>
                    match (&ltype, &rtype) {
                        (Type::String, _) | (_, Type::String) => Ok(Type::String),
                        (Type::Int, Type::Int) => Ok(Type::Int),
                        (Type::Float, Type::Int) | (Type::Int, Type::Float) | (Type::Float, Type::Float) => Ok(Type::Float),
                        (_, _) => Err(TypecheckerError::InvalidOperator { token: token.clone(), op: op.clone(), ltype, rtype })
                    }
                BinaryOp::Sub | BinaryOp::Mul =>
                    match (&ltype, &rtype) {
                        (Type::Int, Type::Int) => Ok(Type::Int),
                        (Type::Float, Type::Int) | (Type::Int, Type::Float) | (Type::Float, Type::Float) => Ok(Type::Float),
                        (_, _) => Err(TypecheckerError::InvalidOperator { token: token.clone(), op: op.clone(), ltype, rtype })
                    }
                BinaryOp::Div =>
                    match (&ltype, &rtype) {
                        (Type::Int, Type::Int) | (Type::Float, Type::Int) | (Type::Int, Type::Float) | (Type::Float, Type::Float) => Ok(Type::Float),
                        (_, _) => Err(TypecheckerError::InvalidOperator { token: token.clone(), op: op.clone(), ltype, rtype })
                    }
                BinaryOp::Mod =>
                    match (&ltype, &rtype) {
                        (Type::Int, Type::Int) => Ok(Type::Int),
                        (Type::Float, Type::Int) | (Type::Int, Type::Float) | (Type::Float, Type::Float) => Ok(Type::Float),
                        (_, _) => Err(TypecheckerError::InvalidOperator { token: token.clone(), op: op.clone(), ltype, rtype })
                    }
                BinaryOp::And | BinaryOp::Or =>
                    match (&ltype, &rtype) {
                        (Type::Bool, Type::Bool) => Ok(Type::Bool),
                        (_, _) => Err(TypecheckerError::InvalidOperator { token: token.clone(), op: op.clone(), ltype, rtype })
                    }
                BinaryOp::Lt | BinaryOp::Lte | BinaryOp::Gt | BinaryOp::Gte =>
                    match (&ltype, &rtype) {
                        (Type::String, Type::String) => Ok(Type::Bool),
                        (Type::Int, Type::Int) | (Type::Int, Type::Float) | (Type::Float, Type::Float) | (Type::Float, Type::Int) => Ok(Type::Bool),
                        (_, _) => Err(TypecheckerError::InvalidOperator { token: token.clone(), op: op.clone(), ltype, rtype })
                    }
                BinaryOp::Neq | BinaryOp::Eq => Ok(Type::Bool),
                BinaryOp::Coalesce => {
                    match (&ltype, &rtype) {
                        (Type::Option(ltype), rtype @ _) => {
                            if !rtype.is_equivalent_to(ltype) {
                                let token = typed_right.get_token().clone();
                                Err(TypecheckerError::Mismatch { token, expected: (**ltype).clone(), actual: rtype.clone() })
                            } else {
                                Ok(rtype.clone())
                            }
                        }
                        (_, _) => Err(TypecheckerError::InvalidOperator { token: token.clone(), op: op.clone(), ltype, rtype })
                    }
                }
            }
        }

        let left = *node.left;
        let typed_left = self.visit(left)?;

        let right = *node.right;
        let typed_right = self.visit(right)?;

        let typ = type_for_op(&token, &node.op, &typed_left, &typed_right)?;

        let pos = &token.get_position();
        let typed_ast_node = match &node.op {
            op @ BinaryOp::And |
            op @ BinaryOp::Or => {
                #[inline]
                fn bool_lit(pos: &Position, b: bool) -> TypedAstNode {
                    TypedAstNode::Literal(Token::Bool(pos.clone(), b), TypedLiteralNode::BoolLiteral(b))
                }

                let (if_block, else_block) = match op {
                    BinaryOp::And => (typed_right, bool_lit(pos, false)),
                    BinaryOp::Or => (bool_lit(pos, true), typed_right),
                    _ => unreachable!()
                };
                TypedAstNode::IfExpression(Token::If(pos.clone()), TypedIfNode {
                    typ,
                    condition: Box::new(typed_left),
                    if_block: vec![if_block],
                    else_block: Some(vec![else_block]),
                })
            }
            _ => {
                TypedAstNode::Binary(token.clone(), TypedBinaryNode {
                    typ,
                    left: Box::new(typed_left),
                    op: node.op,
                    right: Box::new(typed_right),
                })
            }
        };
        Ok(typed_ast_node)
    }

    fn visit_grouped(&mut self, token: Token, node: GroupedNode) -> Result<TypedAstNode, TypecheckerError> {
        let GroupedNode { expr } = node;
        let typed_expr = self.visit(*expr)?;
        let typ = typed_expr.get_type();
        let expr = Box::new(typed_expr);
        Ok(TypedAstNode::Grouped(token, TypedGroupedNode { typ, expr }))
    }

    fn visit_array(&mut self, token: Token, node: ArrayNode) -> Result<TypedAstNode, TypecheckerError> {
        let items: Result<Vec<TypedAstNode>, TypecheckerError> = node.items.into_iter()
            .map(|n| self.visit(*n))
            .collect();
        let items = items?;

        let item_types: HashSet<Type> = HashSet::from_iter(
            items.iter().map(|node| node.get_type())
        );
        let typ = if item_types.len() == 1 {
            item_types.into_iter()
                .nth(0)
                .expect("We know the size is 1")
        } else if !item_types.is_empty() {
            Type::Or(item_types.into_iter().collect())
        } else {
            Type::Any
        };

        let items = items.into_iter()
            .map(Box::new)
            .collect();

        Ok(TypedAstNode::Array(token.clone(), TypedArrayNode { typ: Type::Array(Box::new(typ)), items }))
    }

    fn visit_map_literal(&mut self, token: Token, node: MapNode) -> Result<TypedAstNode, TypecheckerError> {
        let MapNode { items } = node;

        let mut fields = Vec::<(Token, TypedAstNode)>::new();
        let mut field_types = Vec::<(String, Type)>::new();
        let mut field_names = HashMap::<String, Token>::new();
        for (field_name_tok, field_value) in items {
            let field_name = Token::get_ident_name(&field_name_tok);
            if let Some(orig_ident) = field_names.get(&field_name) {
                return Err(TypecheckerError::DuplicateBinding { orig_ident: orig_ident.clone(), ident: field_name_tok });
            } else {
                field_names.insert(field_name.clone(), field_name_tok.clone());
            }

            let field_value = self.visit(field_value)?;
            let field_type = field_value.get_type();
            field_types.push((field_name.clone(), field_type));
            fields.push((field_name_tok.clone(), field_value));
        }

        let all_types = field_types.iter()
            .map(|(_, typ)| typ)
            .collect::<HashSet<&Type>>();
        let homogeneous_type = if all_types.len() <= 1 {
            match all_types.into_iter().next() {
                Some(typ) => Some(Box::new(typ.clone())),
                None => Some(Box::new(Type::Any))
            }
        } else { None };
        let typ = Type::Map(field_types, homogeneous_type);
        Ok(TypedAstNode::Map(token, TypedMapNode { typ, items: fields }))
    }

    fn visit_binding_decl(&mut self, token: Token, node: BindingDeclNode) -> Result<TypedAstNode, TypecheckerError> {
        let BindingDeclNode { is_mutable, ident, type_ann, expr } = node;

        if !is_mutable && expr == None {
            return Err(TypecheckerError::MissingRequiredAssignment { ident });
        }

        let name = Token::get_ident_name(&ident);

        if let Some(ScopeBinding(orig_ident, _, _)) = self.get_binding_in_current_scope(&name) {
            let orig_ident = orig_ident.clone();
            return Err(TypecheckerError::DuplicateBinding { ident, orig_ident });
        }

        let typed_expr = match expr {
            Some(e) => Some(self.visit(*e)?),
            None => None
        };

        let typ = match (&typed_expr, &type_ann) {
            (Some(e), None) => Ok(e.get_type()),
            (typed_expr @ _, Some(ann)) => {
                let ann_type = Type::from_type_ident(ann, &self.get_types_in_scope())
                    .ok_or(TypecheckerError::UnknownType { type_ident: ann.get_ident() })?;

                match typed_expr {
                    None => Ok(ann_type),
                    Some(e) => {
                        if e.get_type().is_equivalent_to(&ann_type) {
                            Ok(ann_type)
                        } else {
                            Err(TypecheckerError::Mismatch {
                                token: e.get_token().clone(),
                                expected: ann_type.clone(),
                                actual: e.get_type(),
                            })
                        }
                    }
                }
            }
            (None, None) => Err(TypecheckerError::UnannotatedUninitialized {
                ident: ident.clone(),
                is_mutable,
            })
        }?;

        self.add_binding(&name, &ident, &typ, is_mutable);
        let scope_depth = self.scopes.len() - 1;

        let node = TypedBindingDeclNode {
            is_mutable,
            ident,
            expr: typed_expr.map(Box::new),
            scope_depth,
        };
        Ok(TypedAstNode::BindingDecl(token, node))
    }

    fn visit_func_decl(&mut self, token: Token, node: FunctionDeclNode) -> Result<TypedAstNode, TypecheckerError> {
        let FunctionDeclNode { name, args, ret_type, body } = node;

        let func_name = Token::get_ident_name(&name);
        if let Some(ScopeBinding(orig_ident, _, _)) = self.get_binding_in_current_scope(&func_name) {
            let orig_ident = orig_ident.clone();
            return Err(TypecheckerError::DuplicateBinding { ident: name, orig_ident });
        }

        self.scopes.push(Scope::new(ScopeKind::Function(name.clone(), func_name.clone(), false)));
        let mut typed_args = Vec::<(Token, Type, Option<TypedAstNode>)>::with_capacity(args.len());
        let mut arg_idents = HashMap::<String, Token>::new();
        let mut seen_optional_arg = false;
        for (idx, (token, type_ident, default_value)) in args.into_iter().enumerate() {
            let arg_name = Token::get_ident_name(&token).clone();

            if let Token::Self_(_) = &token {
                if idx != 0 {
                    return Err(TypecheckerError::InvalidSelfParamPosition { token: token.clone() });
                }

                let arg_type = match &self.cur_typedef {
                    None => return Err(TypecheckerError::InvalidSelfParam { token: token.clone() }),
                    Some(cur_type) => cur_type.clone(),
                };
                let arg_type = Type::Struct(arg_type);

                self.add_binding(&arg_name, &token, &arg_type, false);
                typed_args.push((token.clone(), arg_type, None));

                continue;
            }

            if let Some(arg_tok) = arg_idents.get(&arg_name) {
                return Err(TypecheckerError::DuplicateBinding { orig_ident: arg_tok.clone(), ident: token.clone() });
            }
            arg_idents.insert(arg_name, token.clone());

            match type_ident {
                Some(type_ident) => {
                    let arg_type = Type::from_type_ident(&type_ident, &self.get_types_in_scope());
                    match arg_type {
                        None => return Err(TypecheckerError::UnknownType { type_ident: type_ident.get_ident() }),
                        Some(arg_type) => {
                            match default_value {
                                Some(default_value) => {
                                    seen_optional_arg = true;
                                    let default_value = self.visit(default_value)?;
                                    if default_value.get_type().is_equivalent_to(&arg_type) {
                                        let arg_name = Token::get_ident_name(&token);
                                        self.add_binding(&arg_name, &token, &arg_type, false);
                                        typed_args.push((token, arg_type, Some(default_value)));
                                    } else {
                                        return Err(TypecheckerError::Mismatch { token: default_value.get_token().clone(), expected: arg_type, actual: default_value.get_type() });
                                    }
                                }
                                None => {
                                    if seen_optional_arg {
                                        return Err(TypecheckerError::InvalidRequiredArgPosition(token));
                                    }
                                    let arg_name = Token::get_ident_name(&token);
                                    self.add_binding(&arg_name, &token, &arg_type, false);
                                    typed_args.push((token, arg_type, None));
                                }
                            }
                        }
                    }
                }
                None => {
                    match default_value {
                        None => unreachable!(), // This should be caught during parsing
                        Some(default_value) => {
                            seen_optional_arg = true;
                            let default_value = self.visit(default_value)?;
                            let arg_type = default_value.get_type();
                            let arg_name = Token::get_ident_name(&token);
                            self.add_binding(&arg_name, &token, &arg_type, false);
                            typed_args.push((token, arg_type, Some(default_value)));
                        }
                    }
                }
            }
        }
        let args = typed_args;

        // Store a stub version of the function type, based on what we know so far. Recursive references
        // to the function within its body will be typed according to whatever is saved now. If we cannot
        // determine the return type (due to a missing return type annotation, since we haven't yet
        // typechecked the body, and thus cannot infer it), store it as Unknown. When identifiers are
        // typechecked later in (say, for example, within the function body), a return type of Unknown
        // will signal a recursive reference to a function which is missing a return type. Note: this is
        // a fairly brittle abstraction, and should probably be readdressed.
        // Note also that we need to add this reference to the previous scope, which is achieved via
        // this pop/push.
        let scope = self.scopes.pop().unwrap();
        let arg_types = args.iter()
            .filter_map(|(ident, typ, default_value)| {
                match ident {
                    Token::Self_(_) => None,
                    ident @ _ => {
                        Some((Token::get_ident_name(ident).clone(), typ.clone(), default_value.is_some()))
                    }
                }
            })
            .collect::<Vec<_>>();
        let initial_ret_type = match &ret_type {
            None => Type::Unknown,
            Some(ret_type) => {
                match Type::from_type_ident(ret_type, &self.get_types_in_scope()) {
                    None => Err(TypecheckerError::UnknownType { type_ident: ret_type.get_ident() }),
                    Some(typ) => Ok(typ)
                }?
            }
        };

        let func_type = Type::Fn(arg_types, Box::new(initial_ret_type.clone()));
        self.add_binding(&func_name, &name, &func_type, false);
        self.scopes.push(scope);

        // Typecheck function body
        let body_len = body.len();
        let body: Result<Vec<TypedAstNode>, _> = body.into_iter().enumerate()
            .map(|(idx, node)| {
                if idx == body_len - 1 {
                    // This is sufficiently gross to warrant a comment. This logic is similar to the
                    // if-block logic in `visit_if_node` above, but slightly different. Like in an
                    // if-/else-block, the last slot in a function body could be treated as an
                    // expression. An if-block in this slot will be parsed as an if-statement, and
                    // should be re-counted here as if it were an expression instead. HOWEVER, this
                    // DOES NOT account for functions which return Unit. A function that ends in
                    // such a re-attributed if-expression in which both or either branch is a Unit
                    // type (ie. a full Unit type or a Unit? type) should be treated as if it were
                    // an if-statement instead. This is critical for bytecode generation, as no
                    // POP instruction will be emitted following an if-statement.
                    match node {
                        AstNode::IfStatement(token, if_node) => {
                            let node = AstNode::IfExpression(token.clone(), if_node);
                            let typed_node = self.visit(node)?;
                            match typed_node.get_type() {
                                Type::Unit => {
                                    if let TypedAstNode::IfExpression(token, typed_if_node) = typed_node {
                                        Ok(TypedAstNode::IfStatement(token, typed_if_node))
                                    } else {
                                        unreachable!()
                                    }
                                }
                                // Kind of annoying, but the box_patterns feature is hidden behind a
                                // nightly feature, so code duplication is unavoidable here
                                Type::Option(ref t) if *t == Box::new(Type::Unit) => {
                                    if let TypedAstNode::IfExpression(token, typed_if_node) = typed_node {
                                        Ok(TypedAstNode::IfStatement(token, typed_if_node))
                                    } else {
                                        unreachable!()
                                    }
                                }
                                _ => Ok(typed_node)
                            }
                        }
                        n @ _ => self.visit(n)
                    }
                } else {
                    self.visit(node)
                }
            })
            .collect();
        let body = body?;
        let body_type = body.last().map_or(Type::Unit, |node| node.get_type());

        let fn_scope = self.scopes.pop().unwrap();
        let is_recursive = if let ScopeKind::Function(_, _, is_recursive) = fn_scope.kind {
            is_recursive
        } else {
            unreachable!("A function's scope should always be of ScopeKind::Function")
        };

        let ret_type = match ret_type {
            None => body_type,
            Some(ret_type) => {
                match Type::from_type_ident(&ret_type, &self.get_types_in_scope()) {
                    None => Err(TypecheckerError::UnknownType { type_ident: ret_type.get_ident() }),
                    Some(typ) => {
                        if !body_type.is_equivalent_to(&typ) {
                            Err(TypecheckerError::Mismatch {
                                token: body.last().map_or(
                                    name.clone(),
                                    |node| node.get_token().clone(),
                                ),
                                actual: body_type,
                                expected: typ,
                            })
                        } else {
                            Ok(body_type)
                        }
                    }
                }?
            }
        };
        // Rewrite the return type of the previously-inserted func_type stub
        let ScopeBinding(_, func_type, _) = self.get_binding_mut(&func_name).unwrap();
        if let Type::Fn(_, return_type) = func_type {
            *return_type = Box::new(ret_type.clone());
        }
        let scope_depth = self.scopes.len() - 1;

        Ok(TypedAstNode::FunctionDecl(token, TypedFunctionDeclNode { name, args, ret_type, body, scope_depth, is_recursive, is_anon: false }))
    }

    fn visit_type_decl(&mut self, token: Token, node: TypeDeclNode) -> Result<TypedAstNode, TypecheckerError> {
        let TypeDeclNode { name, fields, methods, .. } = node;
        let new_type_name = Token::get_ident_name(&name).clone();

        if let Some((_, typed_decl_node)) = self.get_type(&new_type_name) {
            let token = typed_decl_node.map(|node| node.get_token().clone());
            return Err(TypecheckerError::DuplicateType { ident: name.clone(), orig_ident: token });
        }

        let typedef = StructType { name: new_type_name.clone(), fields: vec![], static_fields: vec![], methods: vec![] };
        let new_type = Type::Struct(typedef.clone());

        let binding_type = Type::Type(new_type_name.clone(), Box::new(new_type.clone()));
        self.add_binding(&new_type_name, &name, &binding_type, false);

        let typed_node = TypedTypeDeclNode { name, fields: vec![], static_fields: vec![], methods: vec![] };
        self.add_type(new_type_name.clone(), Some(TypedAstNode::TypeDecl(token, typed_node)), new_type);

        let all_types = self.get_types_in_scope();
        self.scopes.push(Scope::new(ScopeKind::TypeDef));
        let mut field_names = HashMap::<String, Token>::new();
        let fields = fields.into_iter()
            .map(|(field_name, field_type, default_value)| {
                let field_type = Type::from_type_ident(&field_type, &all_types)
                    .ok_or(TypecheckerError::UnknownType { type_ident: field_type.get_ident() })?;
                let field_name_str = Token::get_ident_name(&field_name);
                if let Some(orig_ident) = field_names.get(&field_name_str) {
                    return Err(TypecheckerError::DuplicateField { orig_ident: orig_ident.clone(), ident: field_name, orig_is_field: true });
                } else {
                    field_names.insert(field_name_str.clone(), field_name.clone());
                }
                let default_value = if let Some(default_value) = default_value { // TODO: THis shoudln't be done yet, eg what about if the default value is Person.ken() ?
                    let default_value = self.visit(default_value)?;
                    let default_value_type = default_value.get_type();
                    if !default_value_type.is_equivalent_to(&field_type) {
                        return Err(TypecheckerError::Mismatch { token: default_value.get_token().clone(), actual: default_value_type, expected: field_type });
                    } else {
                        Some(default_value)
                    }
                } else { None };
                Ok((field_name, field_type, default_value))
            })
            .collect::<Result<Vec<(Token, Type, Option<TypedAstNode>)>, _>>();
        let fields = fields?;
        self.update_type(&new_type_name, |(typ, node)| {
            match typ {
                Type::Struct(t) => {
                    t.fields = fields.iter()
                        .map(|(name, typ, default_value)| {
                            (Token::get_ident_name(name).clone(), typ.clone(), default_value.is_some())
                        })
                        .collect();
                }
                _ => unreachable!()
            };
            if let Some(TypedAstNode::TypeDecl(_, ref mut node)) = node {
                node.fields = fields;
            } else { unreachable!() }
        });

        let types_in_scope = self.get_types_in_scope();
        for func_decl_node in &methods {
            let FunctionDeclNode { name, ret_type, args, .. } = match &func_decl_node {
                AstNode::FunctionDecl(_, node) => node,
                _ => unreachable!()
            };

            let ret_type = match ret_type {
                None => return Err(TypecheckerError::MissingRequiredTypeAnnotation { token: name.clone() }),
                Some(ret_type_ident) => {
                    let arg_type = Type::from_type_ident(ret_type_ident, &types_in_scope);
                    match arg_type {
                        None => return Err(TypecheckerError::UnknownType { type_ident: ret_type_ident.get_ident() }),
                        Some(typ) => typ,
                    }
                }
            };

            let mut is_static = true;
            let mut arg_types = Vec::new();
            for (ident, type_ident, default_value) in args {
                match ident {
                    Token::Self_(_) => is_static = false,
                    ident @ _ => {
                        let arg_type = match type_ident {
                            None => match default_value {
                                None => unreachable!(), // This should be caught during parsing
                                Some(default_value) => {
                                    let default_value = self.visit(default_value.clone())?;
                                    default_value.get_type()
                                }
                            },
                            Some(type_ident) => {
                                let arg_type = Type::from_type_ident(type_ident, &types_in_scope);
                                match arg_type {
                                    None => return Err(TypecheckerError::UnknownType { type_ident: type_ident.get_ident() }),
                                    Some(typ) => typ,
                                }
                            }
                        };
                        arg_types.push((Token::get_ident_name(ident).clone(), arg_type.clone(), default_value.is_some()));
                    }
                }
            }

            let fn_name = Token::get_ident_name(name).clone();
            let fn_type = Type::Fn(arg_types, Box::new(ret_type.clone()));
            self.update_type(&new_type_name, |(typ, _)| {
                match typ {
                    Type::Struct(t) => {
                        if is_static {
                            t.static_fields.push((fn_name, fn_type, true))
                        } else {
                            t.methods.push((fn_name, fn_type))
                        }
                    }
                    _ => unreachable!()
                }
            });
        }
        self.update_type(&new_type_name, |(typ, _)| {
            let updated_ret_type = typ.clone();
            match typ {
                Type::Struct(ref mut t) => {
                    for field in &mut t.static_fields {
                        if let Type::Fn(_, ref mut ret) = field.1 {
                            if let Type::Struct(StructType { ref mut name, .. }) = **ret {
                                if name == &new_type_name {
                                    *ret = Box::new(updated_ret_type.clone())
                                }
                            }
                        }
                    }
                    for field in &mut t.fields {
                        if let Type::Fn(_, ref mut ret) = field.1 {
                            if let Type::Struct(StructType { ref mut name, .. }) = **ret {
                                if name == &new_type_name {
                                    *ret = Box::new(updated_ret_type.clone())
                                }
                            }
                        } else if let Type::Struct(StructType { ref mut name, .. }) = field.1 {
                            if name == &new_type_name {
                                field.1 = updated_ret_type.clone();
                            }
                        } else if let Type::Option(ref mut inner_type) = field.1 {
                            if let Type::Struct(StructType { ref mut name, .. }) = **inner_type {
                                if name == &new_type_name {
                                    field.1 = Type::Option(Box::new(updated_ret_type.clone()));
                                }
                            }
                        }
                    }
                }
                _ => unreachable!()
            }
        });
        if let Some((Type::Struct(typedef), _)) = self.get_type(&new_type_name) {
            self.update_binding(&new_type_name, |ref mut binding| {
                binding.1 = Type::Type(new_type_name.clone(), Box::new(Type::Struct(typedef.clone())));
            });
            self.cur_typedef = Some(typedef);
        } else { unreachable!() }

        let mut method_names = HashMap::<String, Token>::new();
        let mut typed_methods = Vec::new();
        let mut static_fields = Vec::new();
        for func_decl_node in methods {
            let name_tok = match &func_decl_node {
                AstNode::FunctionDecl(_, FunctionDeclNode { name, .. }) => name.clone(),
                _ => unreachable!()
            };
            let name = Token::get_ident_name(&name_tok).clone();

            if let Some(orig_ident) = method_names.get(&name) {
                return Err(TypecheckerError::DuplicateField { orig_ident: orig_ident.clone(), ident: name_tok.clone(), orig_is_field: false });
            } else if let Some(orig_ident) = field_names.get(&name) {
                return Err(TypecheckerError::DuplicateField { orig_ident: orig_ident.clone(), ident: name_tok.clone(), orig_is_field: true });
            }

            method_names.insert(name.clone(), name_tok.clone());

            let typed_func_decl = self.visit(func_decl_node)?;
            match &typed_func_decl {
                TypedAstNode::FunctionDecl(tok, TypedFunctionDeclNode { name, args, .. }) => {
                    let name = Token::get_ident_name(&name);
                    let is_static = args.iter()
                        .find(|(ident, _, _)| if let Token::Self_(_) = ident { true } else { false })
                        .is_none();
                    if is_static {
                        let fn_type = self.cur_typedef.as_ref().unwrap().static_fields.iter()
                            .find(|(field_name, _, _)| &name == field_name)
                            .map(|(_, typ, _)| typ.clone())
                            .unwrap();
                        static_fields.push((tok.clone(), fn_type, Some(typed_func_decl)));
                    } else {
                        typed_methods.push((name, typed_func_decl));
                    }
                }
                _ => unreachable!()
            };
        }

        self.scopes.pop();

        let mut typedef = None;
        std::mem::swap(&mut typedef, &mut self.cur_typedef);

        // let type_decl = TypedAstNode::TypeDecl(token, TypedTypeDeclNode { name, fields, static_fields, methods: typed_methods });
        self.update_type(&new_type_name, |(_, ref mut node)| {
            // *node = Some(type_decl.clone());
            if let Some(TypedAstNode::TypeDecl(_, node)) = node {
                node.static_fields = static_fields;
                node.methods = typed_methods;
            } else { unreachable!() }
        });
        let (_, type_decl_node) = self.get_type(&new_type_name).unwrap();
        Ok(type_decl_node.unwrap())
    }

    fn visit_ident(&mut self, token: Token) -> Result<TypedAstNode, TypecheckerError> {
        let name = Token::get_ident_name(&token);

        match self.get_binding(&name) {
            None => Err(TypecheckerError::UnknownIdentifier { ident: token }),
            Some((ScopeBinding(_, typ, is_mutable), scope_depth)) => {
                let binding_typ = typ.clone();
                let is_mutable = is_mutable.clone();

                if let Type::Fn(_, ret_type) = typ {
                    // Type::Unknown acts as the sentinel value for a not-fully typechecked function
                    let has_explicit_ret_type = **ret_type != Type::Unknown;

                    for scope in self.scopes.iter_mut().rev() {
                        if let ScopeKind::Function(func_token, func_name, _) = &scope.kind {
                            if &name == func_name {
                                if !has_explicit_ret_type {
                                    // A function can't be referenced recursively unless it has a declared return type
                                    return Err(TypecheckerError::RecursiveRefWithoutReturnType {
                                        orig_token: func_token.clone(),
                                        token: token.clone(),
                                    });
                                } else {
                                    // If it has a declared return type, then everything's cool. We just need to
                                    // mark this function as recursive. This value will be used downstream.
                                    scope.kind = ScopeKind::Function(func_token.clone(), func_name.clone(), true);
                                }
                            }
                        }
                    }
                }
                let node = TypedIdentifierNode { typ: binding_typ, name: name.clone(), is_mutable, scope_depth };
                Ok(TypedAstNode::Identifier(token, node))
            }
        }
    }

    fn visit_assignment(&mut self, token: Token, node: AssignmentNode) -> Result<TypedAstNode, TypecheckerError> {
        let AssignmentNode { target, expr } = node;
        match *target {
            AstNode::Identifier(ident_tok) => {
                let ident = self.visit_ident(ident_tok.clone())?;
                let (typ, is_mutable) = match &ident {
                    TypedAstNode::Identifier(_, TypedIdentifierNode { typ, is_mutable, .. }) => (typ, is_mutable),
                    _ => unreachable!()
                };
                if !is_mutable {
                    let name = Token::get_ident_name(&ident_tok);
                    let orig_ident = match self.get_binding(&name) {
                        Some((ScopeBinding(orig_ident, _, _), _)) => orig_ident.clone(),
                        None => unreachable!()
                    };
                    return Err(TypecheckerError::AssignmentToImmutable { token, orig_ident });
                }

                let typed_expr = self.visit(*expr)?;
                let expr_type = typed_expr.get_type();
                if !expr_type.is_equivalent_to(typ) {
                    Err(TypecheckerError::Mismatch {
                        token: typed_expr.get_token().clone(),
                        expected: typ.clone(),
                        actual: expr_type,
                    })
                } else {
                    let node = TypedAssignmentNode {
                        kind: AssignmentTargetKind::Identifier,
                        typ: expr_type,
                        target: Box::new(ident),
                        expr: Box::new(typed_expr),
                    };
                    Ok(TypedAstNode::Assignment(token, node))
                }
            }
            AstNode::Indexing(tok, node) => {
                if let IndexingMode::Range(_, _) = &node.index {
                    return Err(TypecheckerError::InvalidAssignmentTarget { token, reason: Some(InvalidAssignmentTargetReason::IndexingMode) });
                }

                let typed_expr = self.visit(*expr)?;
                let expr_type = typed_expr.get_type();

                let typed_target = self.visit_indexing(tok.clone(), node)?;
                let (index_target_type, kind) = match &typed_target {
                    TypedAstNode::Indexing(_, TypedIndexingNode { target, .. }) => {
                        match target.get_type() {
                            Type::Array(inner_type) => (*inner_type, AssignmentTargetKind::ArrayIndex),
                            Type::Map(_, homogeneous_type) => {
                                let map_value_type = match homogeneous_type {
                                    Some(map_val_type) => *map_val_type,
                                    None => expr_type.clone(),
                                };
                                (map_value_type, AssignmentTargetKind::MapIndex)
                            }
                            Type::String => {
                                return Err(TypecheckerError::InvalidAssignmentTarget { token, reason: Some(InvalidAssignmentTargetReason::StringTarget) });
                            }
                            _ => unreachable!()
                        }
                    }
                    _ => unreachable!()
                };

                if !expr_type.is_equivalent_to(&index_target_type) {
                    Err(TypecheckerError::Mismatch {
                        token: typed_expr.get_token().clone(),
                        expected: index_target_type,
                        actual: expr_type,
                    })
                } else {
                    let node = TypedAssignmentNode {
                        kind,
                        typ: expr_type,
                        target: Box::new(typed_target),
                        expr: Box::new(typed_expr),
                    };
                    Ok(TypedAstNode::Assignment(token, node))
                }
            }
            AstNode::Accessor(tok, node) => {
                let typed_target = self.visit_accessor(tok.clone(), node)?;
                let typed_expr = self.visit(*expr)?;

                let expr_type = typed_expr.get_type();
                let target_type = typed_target.get_type();
                if !expr_type.is_equivalent_to(&target_type) {
                    Err(TypecheckerError::Mismatch {
                        token: typed_expr.get_token().clone(),
                        expected: target_type,
                        actual: expr_type,
                    })
                } else {
                    let node = TypedAssignmentNode {
                        kind: AssignmentTargetKind::Field,
                        typ: expr_type,
                        target: Box::new(typed_target),
                        expr: Box::new(typed_expr),
                    };
                    Ok(TypedAstNode::Assignment(token, node))
                }
            }
            _ => Err(TypecheckerError::InvalidAssignmentTarget { token, reason: None })
        }
    }

    fn visit_indexing(&mut self, token: Token, node: IndexingNode) -> Result<TypedAstNode, TypecheckerError> {
        let IndexingNode { target, index } = node;

        let target = self.visit(*target)?;
        let target_type = target.get_type();

        let typ = match (target_type.clone(), &index) {
            (Type::Array(inner_type), IndexingMode::Index(_)) => Ok(Type::Option(inner_type)),
            (Type::Array(inner_type), IndexingMode::Range(_, _)) => Ok(Type::Array(inner_type)),
            (Type::String, _) => Ok(Type::String),
            (Type::Map(fields, homogeneous_type), IndexingMode::Index(_)) => {
                match homogeneous_type {
                    Some(typ) => Ok(Type::Option(typ)),
                    None => Err(TypecheckerError::InvalidIndexingTarget { token: token.clone(), target_type: Type::Map(fields, None) })
                }
            }
            (typ, _) => Err(TypecheckerError::InvalidIndexingTarget { token: token.clone(), target_type: typ })
        }?;

        let index = match index {
            IndexingMode::Index(idx) => {
                let idx = self.visit(*idx)?;
                match (&target_type, idx.get_type()) {
                    (Type::Array(_), Type::Int) | (Type::String, Type::Int) => Ok(IndexingMode::Index(Box::new(idx))),
                    (Type::Map(_, _), Type::String) => Ok(IndexingMode::Index(Box::new(idx))),
                    (target_type, selector_type) => Err(TypecheckerError::InvalidIndexingSelector {
                        token: idx.get_token().clone(),
                        target_type: target_type.clone(),
                        selector_type,
                    })
                }
            }
            IndexingMode::Range(start, end) => {
                #[inline]
                fn visit_endpoint(tc: &mut Typechecker, node: Option<Box<AstNode>>) -> Result<Option<Box<TypedAstNode>>, TypecheckerError> {
                    match node {
                        None => Ok(None),
                        Some(node) => {
                            let typed_node = tc.visit(*node)?;
                            let token = typed_node.get_token().clone();
                            match typed_node.get_type() {
                                Type::Int => Ok(Some(Box::new(typed_node))),
                                typ @ _ => Err(TypecheckerError::Mismatch { token, expected: Type::Int, actual: typ })
                            }
                        }
                    }
                }

                let start = visit_endpoint(self, start)?;
                let end = visit_endpoint(self, end)?;
                Ok(IndexingMode::Range(start, end))
            }
        }?;

        Ok(TypedAstNode::Indexing(token, TypedIndexingNode {
            typ,
            target: Box::new(target),
            index,
        }))
    }

    fn visit_if_statement(&mut self, token: Token, node: IfNode) -> Result<TypedAstNode, TypecheckerError> {
        let node = self.visit_if_node(true, node)?;
        Ok(TypedAstNode::IfStatement(token, node))
    }

    fn visit_if_expression(&mut self, token: Token, node: IfNode) -> Result<TypedAstNode, TypecheckerError> {
        let mut node = self.visit_if_node(false, node)?;

        let if_block_type = match &node.if_block.last() {
            None => Err(TypecheckerError::MissingIfExprBranch { if_token: token.clone(), is_if_branch: true }),
            Some(expr) => Ok(expr.get_type())
        }?;

        let typ = match &node.else_block {
            Some(else_block) => match else_block.last() {
                None => Err(TypecheckerError::MissingIfExprBranch { if_token: token.clone(), is_if_branch: false }),
                Some(expr) => {
                    let else_block_type = expr.get_type();
                    if !if_block_type.is_equivalent_to(&else_block_type) {
                        Err(TypecheckerError::IfExprBranchMismatch {
                            if_token: token.clone(),
                            if_type: if_block_type,
                            else_type: else_block_type,
                        })
                    } else {
                        Ok(if_block_type)
                    }
                }
            }
            None => Ok(Type::Option(Box::new(if_block_type)))
        }?;

        node.typ = typ.clone();

        let pos = token.get_position().clone();
        let anon_fn_name = format!("$anon_{}", random_string(4));
        Ok(TypedAstNode::Invocation(
            Token::LParen(pos.clone(), false),
            TypedInvocationNode {
                typ: typ.clone(),
                target: Box::new(TypedAstNode::FunctionDecl(
                    Token::Func(pos.clone()),
                    TypedFunctionDeclNode {
                        name: Token::Ident(pos.clone(), anon_fn_name),
                        args: vec![],
                        ret_type: typ.clone(),
                        body: vec![TypedAstNode::IfExpression(token, node)],
                        scope_depth: self.scopes.len() - 1,
                        is_recursive: false,
                        is_anon: true,
                    },
                )),
                args: vec![],
            },
        ))
    }

    fn visit_invocation(&mut self, token: Token, node: InvocationNode) -> Result<TypedAstNode, TypecheckerError> {
        let InvocationNode { target, args } = node;
        let target = self.visit(*target)?;
        let target_type = target.get_type();

        #[inline]
        fn verify_named_args_invocation(
            zelf: &mut Typechecker,
            invocation_target: Token,
            args: Vec<(/* arg_name: */ Option<Token>, /* arg_node: */ AstNode)>,
            arg_types: Vec<(/* arg_name: */ String, /* arg_type: */ Type, /* is_optional: */ bool)>,
        ) -> Result<Vec<(String, Option<TypedAstNode>)>, TypecheckerError> {
            // Check for duplicate named parameters
            let mut seen = HashSet::new();
            for (arg_name_tok, _) in args.iter() {
                match arg_name_tok {
                    None => continue,
                    Some(arg_name_tok) => {
                        let arg_name = Token::get_ident_name(arg_name_tok);
                        if seen.contains(&arg_name) {
                            return Err(TypecheckerError::DuplicateParamName { token: arg_name_tok.clone() });
                        }
                        seen.insert(arg_name);
                    }
                }
            }

            let args = args.into_iter()
                .map(|(arg_name_tok, node)| {
                    let arg_name_tok = arg_name_tok.unwrap();
                    let arg_name = Token::get_ident_name(&arg_name_tok);
                    (arg_name.clone(), (arg_name_tok, node))
                })
                .collect::<HashMap<String, (Token, AstNode)>>();
            let expected_args = arg_types.iter()
                .map(|(arg_name, arg_type, is_optional)| (arg_name, (arg_type, is_optional)))
                .collect::<HashMap<&String, (&Type, &bool)>>();

            // Check for unexpected args
            for (arg_name, (arg_name_token, _)) in args.iter() {
                if !expected_args.contains_key(arg_name) {
                    // Note: this overlaps slightly with the IncorrectArity error; if named args are provided,
                    // this error will be raised for greater clarity, as opposed to IncorrectArity.
                    return Err(TypecheckerError::UnexpectedParamName { token: arg_name_token.clone() });
                }
            }

            let mut typed_args = Vec::new();

            // Ensure all expected args passed
            let mut missing_params = Vec::new();
            let mut args = args;
            for (arg_name, expected_arg_type, is_optional) in arg_types {
                match args.remove(&arg_name) {
                    None => {
                        if !is_optional {
                            missing_params.push(arg_name);
                        } else {
                            typed_args.push((arg_name, None));
                        }
                    }
                    Some((_, arg)) => {
                        let arg = zelf.visit(arg)?;
                        let arg_type = arg.get_type();
                        if !arg_type.is_equivalent_to(&expected_arg_type) {
                            return Err(TypecheckerError::Mismatch { token: arg.get_token().clone(), expected: expected_arg_type.clone(), actual: arg_type });
                        }
                        typed_args.push((arg_name, Some(arg)));
                    }
                }
            }

            if !missing_params.is_empty() {
                Err(TypecheckerError::MissingRequiredParams { token: invocation_target, missing_params })
            } else {
                Ok(typed_args)
            }
        }

        match target_type {
            Type::Fn(arg_types, ret_type) => {
                let num_named = args.iter().filter(|(arg, _)| arg.is_some()).count();
                if num_named != 0 && num_named != args.len() {
                    return Err(TypecheckerError::InvalidMixedParamType { token: target.get_token().clone() });
                }

                let typed_args = if num_named == 0 {
                    let mut typed_args = Vec::<Option<TypedAstNode>>::with_capacity(arg_types.len());
                    let num_req_args = arg_types.iter()
                        .take_while(|(_, _, is_optional)| !*is_optional)
                        .count();
                    if args.len() < num_req_args || args.len() > arg_types.len() {
                        return Err(TypecheckerError::IncorrectArity { token: target.get_token().clone(), expected: num_req_args, actual: args.len() });
                    }

                    for (arg, expected) in args.into_iter().zip(arg_types.iter()) {
                        let (_, arg) = arg;
                        let (_, expected_arg_type, _) = expected;
                        let arg = self.visit(arg)?;
                        let arg_type = arg.get_type();
                        if !arg_type.is_equivalent_to(expected_arg_type) {
                            return Err(TypecheckerError::Mismatch { token: arg.get_token().clone(), expected: expected_arg_type.clone(), actual: arg_type });
                        }
                        typed_args.push(Some(arg));
                    }

                    // Make sure to fill in any omitted optional positional arguments
                    while typed_args.len() < arg_types.len() {
                        typed_args.push(None);
                    }
                    typed_args
                } else { // num_named should equal args.len()
                    let target_token = target.get_token().clone();
                    verify_named_args_invocation(self, target_token, args, arg_types)?.into_iter()
                        .map(|(_name, node)| node)
                        .collect()
                };

                Ok(TypedAstNode::Invocation(token, TypedInvocationNode { typ: *ret_type, target: Box::new(target), args: typed_args }))
            }
            Type::Type(_, t) => match *t.clone() {
                Type::Struct(StructType { name, fields: expected_fields, .. }) => {
                    let target_token = target.get_token().clone();

                    let num_named = args.iter().filter(|(arg, _)| arg.is_some()).count();
                    if args.len() != num_named {
                        return Err(TypecheckerError::InvalidTypeFuncInvocation { token: target_token });
                    }

                    let typed_args = verify_named_args_invocation(self, target_token, args, expected_fields)?;

                    let default_field_values = match self.get_type(&name).expect(&format!("Type {} should exist", name)) {
                        (_, Some(TypedAstNode::TypeDecl(_, TypedTypeDeclNode { fields, .. }))) => {
                            fields.iter()
                                .map(|(name, _, default_value)| {
                                    let name = Token::get_ident_name(name).clone();
                                    (name, default_value.clone())
                                })
                                .filter_map(|(name, default_value)| default_value.map(|v| (name, v)))
                                .collect::<HashMap<String, TypedAstNode>>()
                        }
                        _ => unreachable!()
                    };

                    let fields = typed_args.into_iter().map(|(name, node)| {
                        match node {
                            Some(node) => (name, node),
                            None => {
                                let default_value = default_field_values.get(&name).unwrap().clone();
                                (name, default_value)
                            }
                        }
                    }).collect();

                    Ok(TypedAstNode::Instantiation(token, TypedInstantiationNode { typ: *t.clone(), target: Box::new(target), fields }))
                }
                t @ Type::Int | t @ Type::Float | t @ Type::String | t @ Type::Bool => {
                    if args.len() != 1 {
                        return Err(TypecheckerError::IncorrectArity { token: target.get_token().clone(), expected: 1, actual: args.len() });
                    }
                    let mut args = args;
                    let (arg_name, node) = args.remove(0);
                    match arg_name {
                        Some(arg_name_tok) => {
                            return Err(TypecheckerError::UnexpectedParamName { token: arg_name_tok });
                        }
                        None => {
                            let typed_arg = self.visit(node)?;
                            let arg_type = typed_arg.get_type();
                            if !arg_type.is_equivalent_to(&t) {
                                return Err(TypecheckerError::Mismatch { token: typed_arg.get_token().clone(), expected: t.clone(), actual: arg_type });
                            }

                            match typed_arg {
                                lit @ TypedAstNode::Literal(_, _) => Ok(lit),
                                _ => unreachable!()
                            }
                        }
                    }
                }
                _ => unreachable!("Anything else should be caught by an UnknownIdentifier")
            }
            target_type @ _ => Err(TypecheckerError::InvalidInvocationTarget { token: target.get_token().clone(), target_type })
        }
    }

    fn visit_for_loop(&mut self, token: Token, node: ForLoopNode) -> Result<TypedAstNode, TypecheckerError> {
        let ForLoopNode { iteratee, index_ident, iterator, body } = node;
        let iterator = self.visit(*iterator)?;
        let iteratee_type = match iterator.get_type() {
            Type::Array(inner) => {
                inner
            }
            actual @ _ => {
                return Err(TypecheckerError::Mismatch {
                    token: iterator.get_token().clone(),
                    expected: Type::Array(Box::new(Type::Any)),
                    actual,
                });
            }
        };
        let iterator = Box::new(iterator);

        self.scopes.push(Scope::new(ScopeKind::Block)); // Wrap loop in block where intrinsic variables $idx and $iter will be stored
        let mut scope = Scope::new(ScopeKind::Loop);
        let iteratee_name = Token::get_ident_name(&iteratee).clone();
        scope.bindings.insert(iteratee_name, ScopeBinding(iteratee.clone(), *iteratee_type, false));
        if let Some(ident) = &index_ident {
            let ident_name = Token::get_ident_name(&ident).clone();
            scope.bindings.insert(ident_name, ScopeBinding(ident.clone(), Type::Int, false));
        }
        self.scopes.push(scope);

        let body: Result<Vec<_>, _> = body.into_iter()
            .map(|node| self.visit(node))
            .collect();
        let body = body?;
        self.scopes.pop();
        self.scopes.pop(); // Pop loop intrinsic-variables outer block

        Ok(TypedAstNode::ForLoop(token, TypedForLoopNode { iteratee, index_ident, iterator, body }))
    }

    fn visit_while_loop(&mut self, token: Token, node: WhileLoopNode) -> Result<TypedAstNode, TypecheckerError> {
        let WhileLoopNode { condition, body } = node;

        let condition = self.visit(*condition)?;
        if !condition.get_type().is_equivalent_to(&Type::Bool) {
            let token = condition.get_token().clone();
            return Err(TypecheckerError::Mismatch { token, expected: Type::Bool, actual: condition.get_type() });
        }
        let condition = Box::new(condition);

        self.scopes.push(Scope::new(ScopeKind::Loop));
        let body: Result<Vec<_>, _> = body.into_iter()
            .map(|node| self.visit(node))
            .collect();
        let body = body?;
        self.scopes.pop();

        Ok(TypedAstNode::WhileLoop(token, TypedWhileLoopNode { condition, body }))
    }

    fn visit_break(&mut self, token: Token) -> Result<TypedAstNode, TypecheckerError> {
        let mut has_loop_parent = false;
        for Scope { kind, .. } in self.scopes.iter().rev() {
            match kind {
                ScopeKind::Loop => {
                    has_loop_parent = true;
                    break;
                }
                ScopeKind::Block => continue,
                _ => {
                    has_loop_parent = false;
                    break;
                }
            };
        };

        if has_loop_parent {
            Ok(TypedAstNode::Break(token))
        } else {
            Err(TypecheckerError::InvalidBreak(token))
        }
    }

    fn visit_accessor(&mut self, token: Token, node: AccessorNode) -> Result<TypedAstNode, TypecheckerError> {
        let AccessorNode { target, field, is_opt_safe } = node;
        let target = self.visit(*target)?;

        let mut target_type = target.get_type();
        let mut is_opt = false;
        if is_opt_safe {
            // Handle nested Option types (ie. String??? -> String?)
            while let Type::Option(inner_type) = target_type {
                target_type = *inner_type;
                is_opt = true;
            }
        }

        let field_name = Token::get_ident_name(&field).clone();

        let field_data = match &target_type {
            Type::Struct(StructType { fields, methods, .. }) => {
                let num_fields = fields.len();
                fields.iter().enumerate()
                    .find(|(_, (name, _, _))| &field_name == name)
                    .map(|(idx, (_, typ, _))| (idx, typ.clone()))
                    .or_else(|| {
                        methods.iter().enumerate()
                            .find(|(_, (name, _))| &field_name == name)
                            .map(|(idx, (_, typ))| (num_fields + idx, typ.clone()))
                    })
            }
            Type::Type(_, typ) => match &**typ {
                Type::Struct(StructType { static_fields, .. }) => {
                    static_fields.iter().enumerate()
                        .find(|(_, (name, _, _))| &field_name == name)
                        .map(|(idx, (_, typ, _))| (idx, typ.clone()))
                }
                _ => unimplemented!()
            }
            typ @ _ => {
                field_for_type(typ, &field_name).map(|(idx, (_, typ))| (idx, typ.clone()))
            }
        };
        let (field_idx, mut typ) = field_data.ok_or_else(|| {
            TypecheckerError::UnknownMember { token: field.clone(), target_type: target_type.clone() }
        })?;
        if is_opt {
            typ = Type::Option(Box::new(typ))
        }

        let (token, is_opt_safe) = if is_opt_safe && !is_opt {
            if let Token::QuestionDot(pos) = token {
                (Token::Dot(pos), false)
            } else { unreachable!() }
        } else { (token, is_opt_safe) };

        Ok(TypedAstNode::Accessor(token, TypedAccessorNode { typ, target: Box::new(target), field_name, field_idx, is_opt_safe }))
    }
}

#[cfg(test)]
mod tests {
    use super::*;
    use crate::lexer::lexer::tokenize;
    use crate::parser::parser::parse;
    use crate::lexer::tokens::Position;
    use crate::parser::ast::UnaryOp;

    type TestResult = Result<(), TypecheckerError>;

    fn typecheck(input: &str) -> Result<Vec<TypedAstNode>, TypecheckerError> {
        let tokens = tokenize(&input.to_string()).unwrap();
        let ast = parse(tokens).unwrap();

        let (_, nodes) = super::typecheck(ast)?;
        Ok(nodes)
    }

    fn typecheck_get_typechecker(input: &str) -> (Typechecker, Vec<TypedAstNode>) {
        let tokens = tokenize(&input.to_string()).unwrap();
        let ast = parse(tokens).unwrap();

        super::typecheck(ast).unwrap()
    }

    #[test]
    fn typecheck_literals() -> TestResult {
        let typed_ast = typecheck("1 2.34 \"hello\"")?;
        let expected = vec![
            int_literal!((1, 1), 1),
            float_literal!((1, 3), 2.34),
            string_literal!((1, 8), "hello")
        ];
        Ok(assert_eq!(expected, typed_ast))
    }

    #[test]
    fn typecheck_unary() -> TestResult {
        let typed_ast = typecheck("-1")?;
        let expected = vec![
            TypedAstNode::Unary(
                Token::Minus(Position::new(1, 1)),
                TypedUnaryNode {
                    typ: Type::Int,
                    op: UnaryOp::Minus,
                    expr: Box::new(int_literal!((1, 2), 1)),
                },
            ),
        ];
        assert_eq!(expected, typed_ast);

        let typed_ast = typecheck("-2.34")?;
        let expected = vec![
            TypedAstNode::Unary(
                Token::Minus(Position::new(1, 1)),
                TypedUnaryNode {
                    typ: Type::Float,
                    op: UnaryOp::Minus,
                    expr: Box::new(float_literal!((1, 2), 2.34)),
                },
            ),
        ];
        assert_eq!(expected, typed_ast);

        let typed_ast = typecheck("!true")?;
        let expected = vec![
            TypedAstNode::Unary(
                Token::Bang(Position::new(1, 1)),
                TypedUnaryNode {
                    typ: Type::Bool,
                    op: UnaryOp::Negate,
                    expr: Box::new(bool_literal!((1, 2), true)),
                },
            ),
        ];
        Ok(assert_eq!(expected, typed_ast))
    }

    #[test]
    fn typecheck_unary_failure() -> TestResult {
        let err = typecheck("-\"bad\"").unwrap_err();
        let expected = TypecheckerError::Mismatch {
            token: Token::Minus(Position::new(1, 1)),
            expected: Type::Or(vec![Type::Int, Type::Float]),
            actual: Type::String,
        };
        assert_eq!(expected, err);

        let err = typecheck("-false").unwrap_err();
        let expected = TypecheckerError::Mismatch {
            token: Token::Minus(Position::new(1, 1)),
            expected: Type::Or(vec![Type::Int, Type::Float]),
            actual: Type::Bool,
        };
        assert_eq!(expected, err);

        let err = typecheck("!4.5").unwrap_err();
        let expected = TypecheckerError::Mismatch {
            token: Token::Bang(Position::new(1, 1)),
            expected: Type::Bool,
            actual: Type::Float,
        };
        assert_eq!(expected, err);

        let err = typecheck("!\"abc\"").unwrap_err();
        let expected = TypecheckerError::Mismatch {
            token: Token::Bang(Position::new(1, 1)),
            expected: Type::Bool,
            actual: Type::String,
        };
        Ok(assert_eq!(expected, err))
    }

    #[test]
    fn typecheck_binary_arithmetic() -> TestResult {
        let typed_ast = typecheck("1 + 2")?;
        let expected = TypedAstNode::Binary(
            Token::Plus(Position::new(1, 3)),
            TypedBinaryNode {
                typ: Type::Int,
                left: Box::new(int_literal!((1, 1), 1)),
                op: BinaryOp::Add,
                right: Box::new(int_literal!((1, 5), 2)),
            },
        );
        assert_eq!(expected, typed_ast[0]);

        let typed_ast = typecheck("1 % 2")?;
        let expected = TypedAstNode::Binary(
            Token::Percent(Position::new(1, 3)),
            TypedBinaryNode {
                typ: Type::Int,
                left: Box::new(int_literal!((1, 1), 1)),
                op: BinaryOp::Mod,
                right: Box::new(int_literal!((1, 5), 2)),
            },
        );
        assert_eq!(expected, typed_ast[0]);

        let typed_ast = typecheck("1.1 % 2")?;
        let expected = TypedAstNode::Binary(
            Token::Percent(Position::new(1, 5)),
            TypedBinaryNode {
                typ: Type::Float,
                left: Box::new(float_literal!((1, 1), 1.1)),
                op: BinaryOp::Mod,
                right: Box::new(int_literal!((1, 7), 2)),
            },
        );
        assert_eq!(expected, typed_ast[0]);

        let typed_ast = typecheck("1 % 2.3")?;
        let expected = TypedAstNode::Binary(
            Token::Percent(Position::new(1, 3)),
            TypedBinaryNode {
                typ: Type::Float,
                left: Box::new(int_literal!((1, 1), 1)),
                op: BinaryOp::Mod,
                right: Box::new(float_literal!((1, 5), 2.3)),
            },
        );
        Ok(assert_eq!(expected, typed_ast[0]))
    }

    #[test]
    fn typecheck_binary_arithmetic_nested() -> TestResult {
        let typed_ast = typecheck("1 + 2.3 - -4.5")?;
        let expected = TypedAstNode::Binary(
            Token::Minus(Position::new(1, 9)),
            TypedBinaryNode {
                typ: Type::Float,
                left: Box::new(
                    TypedAstNode::Binary(
                        Token::Plus(Position::new(1, 3)),
                        TypedBinaryNode {
                            typ: Type::Float,
                            left: Box::new(int_literal!((1, 1), 1)),
                            op: BinaryOp::Add,
                            right: Box::new(float_literal!((1, 5), 2.3)),
                        },
                    )
                ),
                op: BinaryOp::Sub,
                right: Box::new(
                    TypedAstNode::Unary(
                        Token::Minus(Position::new(1, 11)),
                        TypedUnaryNode {
                            typ: Type::Float,
                            op: UnaryOp::Minus,
                            expr: Box::new(float_literal!((1, 12), 4.5)),
                        },
                    )
                ),
            },
        );
        Ok(assert_eq!(expected, typed_ast[0]))
    }

    #[test]
    fn typecheck_binary_str_concat() -> TestResult {
        let typed_ast = typecheck("\"hello \" + \"world\"")?;
        let expected = TypedAstNode::Binary(
            Token::Plus(Position::new(1, 10)),
            TypedBinaryNode {
                typ: Type::String,
                left: Box::new(string_literal!((1, 1), "hello ")),
                op: BinaryOp::Add,
                right: Box::new(string_literal!((1, 12), "world")),
            },
        );
        assert_eq!(expected, typed_ast[0]);

        let typed_ast = typecheck("\"hello \" + 3")?;
        let expected = TypedAstNode::Binary(
            Token::Plus(Position::new(1, 10)),
            TypedBinaryNode {
                typ: Type::String,
                left: Box::new(string_literal!((1, 1), "hello ")),
                op: BinaryOp::Add,
                right: Box::new(int_literal!((1, 12), 3)),
            },
        );
        assert_eq!(expected, typed_ast[0]);

        let typed_ast = typecheck("3.14 + \"world\"")?;
        let expected = TypedAstNode::Binary(
            Token::Plus(Position::new(1, 6)),
            TypedBinaryNode {
                typ: Type::String,
                left: Box::new(float_literal!((1, 1), 3.14)),
                op: BinaryOp::Add,
                right: Box::new(string_literal!((1, 8), "world")),
            },
        );
        assert_eq!(expected, typed_ast[0]);

        let typed_ast = typecheck("false + \" world\"")?;
        let expected = TypedAstNode::Binary(
            Token::Plus(Position::new(1, 7)),
            TypedBinaryNode {
                typ: Type::String,
                left: Box::new(bool_literal!((1, 1), false)),
                op: BinaryOp::Add,
                right: Box::new(string_literal!((1, 9), " world")),
            },
        );
        Ok(assert_eq!(expected, typed_ast[0]))
    }

    #[test]
    fn typecheck_binary_arithmetic_failures() {
        let cases = vec![
            ("3 - \"str\"", Token::Minus(Position::new(1, 3)), BinaryOp::Sub, Type::Int, Type::String),
            ("3.2 - \"str\"", Token::Minus(Position::new(1, 5)), BinaryOp::Sub, Type::Float, Type::String),
            ("3 * \"str\"", Token::Star(Position::new(1, 3)), BinaryOp::Mul, Type::Int, Type::String),
            ("3.2 * \"str\"", Token::Star(Position::new(1, 5)), BinaryOp::Mul, Type::Float, Type::String),
            ("3 / \"str\"", Token::Slash(Position::new(1, 3)), BinaryOp::Div, Type::Int, Type::String),
            ("3.2 / \"str\"", Token::Slash(Position::new(1, 5)), BinaryOp::Div, Type::Float, Type::String),
            ("3.2 % \"str\"", Token::Percent(Position::new(1, 5)), BinaryOp::Mod, Type::Float, Type::String),
            //
            ("\"str\" - 3", Token::Minus(Position::new(1, 7)), BinaryOp::Sub, Type::String, Type::Int),
            ("\"str\" - 3.2", Token::Minus(Position::new(1, 7)), BinaryOp::Sub, Type::String, Type::Float),
            ("\"str\" * 3", Token::Star(Position::new(1, 7)), BinaryOp::Mul, Type::String, Type::Int),
            ("\"str\" * 3.2", Token::Star(Position::new(1, 7)), BinaryOp::Mul, Type::String, Type::Float),
            ("\"str\" / 3", Token::Slash(Position::new(1, 7)), BinaryOp::Div, Type::String, Type::Int),
            ("\"str\" / 3.2", Token::Slash(Position::new(1, 7)), BinaryOp::Div, Type::String, Type::Float),
            ("\"str\" % 3.2", Token::Percent(Position::new(1, 7)), BinaryOp::Mod, Type::String, Type::Float),
            //
            ("true + 1", Token::Plus(Position::new(1, 6)), BinaryOp::Add, Type::Bool, Type::Int),
            ("true + 1.0", Token::Plus(Position::new(1, 6)), BinaryOp::Add, Type::Bool, Type::Float),
            ("true + false", Token::Plus(Position::new(1, 6)), BinaryOp::Add, Type::Bool, Type::Bool),
            ("true - 1", Token::Minus(Position::new(1, 6)), BinaryOp::Sub, Type::Bool, Type::Int),
            ("true - 1.0", Token::Minus(Position::new(1, 6)), BinaryOp::Sub, Type::Bool, Type::Float),
            ("true - \"str\"", Token::Minus(Position::new(1, 6)), BinaryOp::Sub, Type::Bool, Type::String),
            ("true - false", Token::Minus(Position::new(1, 6)), BinaryOp::Sub, Type::Bool, Type::Bool),
            ("true * 1", Token::Star(Position::new(1, 6)), BinaryOp::Mul, Type::Bool, Type::Int),
            ("true * 1.0", Token::Star(Position::new(1, 6)), BinaryOp::Mul, Type::Bool, Type::Float),
            ("true * \"str\"", Token::Star(Position::new(1, 6)), BinaryOp::Mul, Type::Bool, Type::String),
            ("true * false", Token::Star(Position::new(1, 6)), BinaryOp::Mul, Type::Bool, Type::Bool),
            ("true / 1", Token::Slash(Position::new(1, 6)), BinaryOp::Div, Type::Bool, Type::Int),
            ("true / 1.0", Token::Slash(Position::new(1, 6)), BinaryOp::Div, Type::Bool, Type::Float),
            ("true / \"str\"", Token::Slash(Position::new(1, 6)), BinaryOp::Div, Type::Bool, Type::String),
            ("true / false", Token::Slash(Position::new(1, 6)), BinaryOp::Div, Type::Bool, Type::Bool),
            ("true % false", Token::Percent(Position::new(1, 6)), BinaryOp::Mod, Type::Bool, Type::Bool),
            //
            ("[1, 2][0] + 1", Token::Plus(Position::new(1, 11)), BinaryOp::Add, Type::Option(Box::new(Type::Int)), Type::Int),
            ("[0][1] + [2][3]", Token::Plus(Position::new(1, 8)), BinaryOp::Add, Type::Option(Box::new(Type::Int)), Type::Option(Box::new(Type::Int))),
            ("[\"a\", \"b\"][0] - [\"c\"][0]", Token::Minus(Position::new(1, 15)), BinaryOp::Sub, Type::Option(Box::new(Type::String)), Type::Option(Box::new(Type::String))),
        ];

        for (input, token, op, ltype, rtype) in cases {
            let expected = TypecheckerError::InvalidOperator { token, op, ltype, rtype };
            let msg = format!("Typechecking `{}` should result in the error {:?}", input, expected);

            let err = typecheck(input).expect_err(&*msg);
            assert_eq!(expected, err, "{}", msg);
        }
    }

    #[test]
    fn typecheck_binary_boolean() -> TestResult {
        let typed_ast = typecheck("true && true || false")?;

        let expected = TypedAstNode::IfExpression(Token::If(Position::new(1, 14)), TypedIfNode {
            typ: Type::Bool,
            condition: Box::new(
                TypedAstNode::IfExpression(Token::If(Position::new(1, 6)), TypedIfNode {
                    typ: Type::Bool,
                    condition: Box::new(bool_literal!((1, 1), true)),
                    if_block: vec![
                        bool_literal!((1, 9), true),
                    ],
                    else_block: Some(vec![
                        bool_literal!((1, 6), false), // <- pos is derived from && position
                    ]),
                }),
            ),
            if_block: vec![
                bool_literal!((1, 14), true), // <- pos is derived from || position
            ],
            else_block: Some(vec![
                bool_literal!((1, 17), false),
            ]),
        });
        Ok(assert_eq!(expected, typed_ast[0]))
    }

    #[test]
    fn typecheck_binary_boolean_errors() {
        let cases = vec![
            ("true && 1", Token::And(Position::new(1, 6)), BinaryOp::And, Type::Bool, Type::Int),
            ("true && 3.14", Token::And(Position::new(1, 6)), BinaryOp::And, Type::Bool, Type::Float),
            ("true && \"str\"", Token::And(Position::new(1, 6)), BinaryOp::And, Type::Bool, Type::String),
            ("false && 1", Token::And(Position::new(1, 7)), BinaryOp::And, Type::Bool, Type::Int),
            ("false && 3.14", Token::And(Position::new(1, 7)), BinaryOp::And, Type::Bool, Type::Float),
            ("false && \"str\"", Token::And(Position::new(1, 7)), BinaryOp::And, Type::Bool, Type::String),
            //
            ("true || 1", Token::Or(Position::new(1, 6)), BinaryOp::Or, Type::Bool, Type::Int),
            ("true || 3.14", Token::Or(Position::new(1, 6)), BinaryOp::Or, Type::Bool, Type::Float),
            ("true || \"str\"", Token::Or(Position::new(1, 6)), BinaryOp::Or, Type::Bool, Type::String),
            ("false || 1", Token::Or(Position::new(1, 7)), BinaryOp::Or, Type::Bool, Type::Int),
            ("false || 3.14", Token::Or(Position::new(1, 7)), BinaryOp::Or, Type::Bool, Type::Float),
            ("false || \"str\"", Token::Or(Position::new(1, 7)), BinaryOp::Or, Type::Bool, Type::String),
        ];

        for (input, token, op, ltype, rtype) in cases {
            let expected = TypecheckerError::InvalidOperator { token, op, ltype, rtype };
            let msg = format!("Typechecking `{}` should result in the error {:?}", input, expected);

            let err = typecheck(input).expect_err(&*msg);
            assert_eq!(expected, err, "{}", msg);
        }
    }

    #[test]
    fn typecheck_binary_comparisons() -> TestResult {
        let cases: Vec<(&str, Box<dyn Fn(Position) -> Token>, BinaryOp)> = vec![
            ("1 <  2", Box::new(Token::LT), BinaryOp::Lt),
            ("1 <= 2", Box::new(Token::LTE), BinaryOp::Lte),
            ("1 >  2", Box::new(Token::GT), BinaryOp::Gt),
            ("1 >= 2", Box::new(Token::GTE), BinaryOp::Gte),
            ("1 != 2", Box::new(Token::Neq), BinaryOp::Neq),
            ("1 == 2", Box::new(Token::Eq), BinaryOp::Eq),
        ];
        for (input, token, op) in cases {
            let typed_ast = typecheck(input)?;
            let expected = TypedAstNode::Binary(
                token(Position::new(1, 3)),
                TypedBinaryNode {
                    typ: Type::Bool,
                    left: Box::new(int_literal!((1, 1), 1)),
                    op,
                    right: Box::new(int_literal!((1, 6), 2)),
                },
            );
            assert_eq!(expected, typed_ast[0]);
        };

        let cases: Vec<(&str, Box<dyn Fn(Position) -> Token>, BinaryOp)> = vec![
            ("\"abc\" <  \"def\"", Box::new(Token::LT), BinaryOp::Lt),
            ("\"abc\" <= \"def\"", Box::new(Token::LTE), BinaryOp::Lte),
            ("\"abc\" >  \"def\"", Box::new(Token::GT), BinaryOp::Gt),
            ("\"abc\" >= \"def\"", Box::new(Token::GTE), BinaryOp::Gte),
            ("\"abc\" == \"def\"", Box::new(Token::Eq), BinaryOp::Eq),
            ("\"abc\" != \"def\"", Box::new(Token::Neq), BinaryOp::Neq),
        ];
        for (input, token, op) in cases {
            let typed_ast = typecheck(input)?;
            let expected = TypedAstNode::Binary(
                token(Position::new(1, 7)),
                TypedBinaryNode {
                    typ: Type::Bool,
                    left: Box::new(string_literal!((1, 1), "abc")),
                    op,
                    right: Box::new(string_literal!((1, 10), "def")),
                },
            );
            assert_eq!(expected, typed_ast[0]);
        }

        let cases: Vec<(&str, Box<dyn Fn(Position) -> Token>, BinaryOp)> = vec![
            ("\"abc\" == 3", Box::new(Token::Eq), BinaryOp::Eq),
            ("\"abc\" != 3", Box::new(Token::Neq), BinaryOp::Neq),
        ];
        for (input, token, op) in cases {
            let typed_ast = typecheck(input)?;
            let expected = TypedAstNode::Binary(
                token(Position::new(1, 7)),
                TypedBinaryNode {
                    typ: Type::Bool,
                    left: Box::new(string_literal!((1, 1), "abc")),
                    op,
                    right: Box::new(int_literal!((1, 10), 3)),
                },
            );
            assert_eq!(expected, typed_ast[0]);
        }

        Ok(())
    }

    #[test]
    fn typecheck_binary_comparison_errors() {
        let cases = vec![
            ("\"str\" <  3", Token::LT(Position::new(1, 7)), BinaryOp::Lt, Type::String, Type::Int),
            ("\"str\" <  3.0", Token::LT(Position::new(1, 7)), BinaryOp::Lt, Type::String, Type::Float),
            ("\"str\" <= 3", Token::LTE(Position::new(1, 7)), BinaryOp::Lte, Type::String, Type::Int),
            ("\"str\" <= 3.0", Token::LTE(Position::new(1, 7)), BinaryOp::Lte, Type::String, Type::Float),
            ("\"str\" >  3", Token::GT(Position::new(1, 7)), BinaryOp::Gt, Type::String, Type::Int),
            ("\"str\" >  3.0", Token::GT(Position::new(1, 7)), BinaryOp::Gt, Type::String, Type::Float),
            ("\"str\" >= 3", Token::GTE(Position::new(1, 7)), BinaryOp::Gte, Type::String, Type::Int),
            ("\"str\" >= 3.0", Token::GTE(Position::new(1, 7)), BinaryOp::Gte, Type::String, Type::Float),
            //
            ("[1, 2] < 3", Token::LT(Position::new(1, 8)), BinaryOp::Lt, Type::Array(Box::new(Type::Int)), Type::Int),
            ("[1, 2] <= 3", Token::LTE(Position::new(1, 8)), BinaryOp::Lte, Type::Array(Box::new(Type::Int)), Type::Int),
            ("[1, 2] > 3", Token::GT(Position::new(1, 8)), BinaryOp::Gt, Type::Array(Box::new(Type::Int)), Type::Int),
            ("[1, 2] >= 3", Token::GTE(Position::new(1, 8)), BinaryOp::Gte, Type::Array(Box::new(Type::Int)), Type::Int),
        ];

        for (input, token, op, ltype, rtype) in cases {
            let expected = TypecheckerError::InvalidOperator { token, op, ltype, rtype };
            let msg = format!("Typechecking `{}` should result in the error {:?}", input, expected);

            let err = typecheck(input).expect_err(&*msg);
            assert_eq!(expected, err, "{}", msg);
        }
    }

    #[test]
    fn typecheck_binary_coalesce_operation() -> TestResult {
        let cases = vec![
            ("[1][0] ?: 2", Type::Int),
            ("[[0, 1]][0] ?: [1, 2]", Type::Array(Box::new(Type::Int))),
            ("[[0, 1][0]][0] ?: [1, 2][1]", Type::Option(Box::new(Type::Int))),
            ("[][0] ?: 0", Type::Int),
            ("None ?: 0", Type::Int),
        ];

        for (input, expected_type) in cases {
            let typed_ast = typecheck(input)?;
            assert_eq!(expected_type, typed_ast[0].get_type());
        };

        Ok(())
    }

    #[test]
    fn typecheck_binary_coalesce_errors() {
        let cases = vec![
            ("[1][0] ?: \"a\"", Token::String(Position::new(1, 11), "a".to_string()), Type::Int, Type::String),
            ("[1][0] ?: 1.0", Token::Float(Position::new(1, 11), 1.0), Type::Int, Type::Float),
        ];
        for (input, token, expected, actual) in cases {
            let expected = TypecheckerError::Mismatch { token, expected, actual };
            let msg = format!("Typechecking `{}` should result in the error {:?}", input, expected);

            let err = typecheck(input).expect_err(&*msg);
            assert_eq!(expected, err, "{}", msg);
        }

        let input = "\"abc\" ?: 12";
        let err = typecheck(input).expect_err("Error expected");
        let expected = TypecheckerError::InvalidOperator {
            token: Token::Elvis(Position::new(1, 7)),
            op: BinaryOp::Coalesce,
            ltype: Type::String,
            rtype: Type::Int,
        };
        assert_eq!(expected, err);
    }

    #[test]
    fn typecheck_grouped() -> TestResult {
        let typed_ast = typecheck("(1 + 2)")?;
        let expected = TypedAstNode::Grouped(
            Token::LParen(Position::new(1, 1), false),
            TypedGroupedNode {
                typ: Type::Int,
                expr: Box::new(
                    TypedAstNode::Binary(
                        Token::Plus(Position::new(1, 4)),
                        TypedBinaryNode {
                            typ: Type::Int,
                            left: Box::new(int_literal!((1, 2), 1)),
                            op: BinaryOp::Add,
                            right: Box::new(int_literal!((1, 6), 2)),
                        },
                    )
                ),
            },
        );
        Ok(assert_eq!(expected, typed_ast[0]))
    }

    #[test]
    fn typecheck_array_empty() -> TestResult {
        let typed_ast = typecheck("[]")?;
        let expected = TypedAstNode::Array(
            Token::LBrack(Position::new(1, 1), false),
            TypedArrayNode { typ: Type::Array(Box::new(Type::Any)), items: vec![] },
        );
        assert_eq!(expected, typed_ast[0]);

        Ok(())
    }

    #[test]
    fn typecheck_array_homogeneous() -> TestResult {
        let typed_ast = typecheck("[1, 2, 3]")?;
        let expected = TypedAstNode::Array(
            Token::LBrack(Position::new(1, 1), false),
            TypedArrayNode {
                typ: Type::Array(Box::new(Type::Int)),
                items: vec![
                    Box::new(int_literal!((1, 2), 1)),
                    Box::new(int_literal!((1, 5), 2)),
                    Box::new(int_literal!((1, 8), 3))
                ],
            },
        );
        assert_eq!(expected, typed_ast[0]);

        let typed_ast = typecheck("[\"a\", \"b\"]")?;
        let expected = TypedAstNode::Array(
            Token::LBrack(Position::new(1, 1), false),
            TypedArrayNode {
                typ: Type::Array(Box::new(Type::String)),
                items: vec![
                    Box::new(string_literal!((1, 2), "a")),
                    Box::new(string_literal!((1, 7), "b"))
                ],
            },
        );
        assert_eq!(expected, typed_ast[0]);

        let typed_ast = typecheck("[true, false]")?;
        let expected = TypedAstNode::Array(
            Token::LBrack(Position::new(1, 1), false),
            TypedArrayNode {
                typ: Type::Array(Box::new(Type::Bool)),
                items: vec![
                    Box::new(bool_literal!((1, 2), true)),
                    Box::new(bool_literal!((1, 8), false))
                ],
            },
        );
        assert_eq!(expected, typed_ast[0]);

        Ok(())
    }

    #[test]
    fn typecheck_array_nested() -> TestResult {
        let typed_ast = typecheck("[[1, 2], [3, 4]]")?;
        let expected_type = Type::Array(Box::new(Type::Array(Box::new(Type::Int))));
        assert_eq!(expected_type, typed_ast[0].get_type());

        // TODO: Handle edge cases, like [[1, 2.3], [3.4, 5]], which should be (Int | Float)[][]

        Ok(())
    }

    #[test]
    fn typecheck_map_empty() -> TestResult {
        let typed_ast = typecheck("{}")?;
        let expected = TypedAstNode::Map(
            Token::LBrace(Position::new(1, 1)),
            TypedMapNode {
                typ: Type::Map(vec![], Some(Box::new(Type::Any))),
                items: vec![],
            },
        );
        assert_eq!(expected, typed_ast[0]);

        Ok(())
    }

    #[test]
    fn typecheck_map() -> TestResult {
        // Homogeneous (simple)
        let typed_ast = typecheck("{ a: 1, b: 2 }")?;
        let expected = TypedAstNode::Map(
            Token::LBrace(Position::new(1, 1)),
            TypedMapNode {
                typ: Type::Map(vec![("a".to_string(), Type::Int), ("b".to_string(), Type::Int)], Some(Box::new(Type::Int))),
                items: vec![
                    (ident_token!((1, 3), "a"), int_literal!((1, 6), 1)),
                    (ident_token!((1, 9), "b"), int_literal!((1, 12), 2))
                ],
            },
        );
        assert_eq!(expected, typed_ast[0]);

        // Homogeneous (complex)
        let typed_ast = typecheck("{ a: { c: true }, b: { c: false } }")?;
        let nested_map_type = Type::Map(vec![("c".to_string(), Type::Bool)], Some(Box::new(Type::Bool)));
        let expected = TypedAstNode::Map(
            Token::LBrace(Position::new(1, 1)),
            TypedMapNode {
                typ: Type::Map(
                    vec![("a".to_string(), nested_map_type.clone()), ("b".to_string(), nested_map_type.clone())],
                    Some(Box::new(nested_map_type.clone())),
                ),
                items: vec![
                    (ident_token!((1, 3), "a"), TypedAstNode::Map(
                        Token::LBrace(Position::new(1, 6)),
                        TypedMapNode {
                            typ: nested_map_type.clone(),
                            items: vec![(ident_token!((1, 8), "c"), bool_literal!((1, 11), true))],
                        },
                    )),
                    (ident_token!((1, 19), "b"), TypedAstNode::Map(
                        Token::LBrace(Position::new(1, 22)),
                        TypedMapNode {
                            typ: nested_map_type.clone(),
                            items: vec![(ident_token!((1, 24), "c"), bool_literal!((1, 27), false))],
                        },
                    ))
                ],
            },
        );
        assert_eq!(expected, typed_ast[0]);

        // Non-homogeneous
        let typed_ast = typecheck("{ a: 1, b: true, c: \"hello\" }")?;
        let expected_type = Type::Map(
            vec![("a".to_string(), Type::Int), ("b".to_string(), Type::Bool), ("c".to_string(), Type::String)],
            None,
        );
        assert_eq!(expected_type, typed_ast[0].get_type());

        Ok(())
    }

    #[test]
    fn typecheck_binding_decl() -> TestResult {
        let (typechecker, typed_ast) = typecheck_get_typechecker("val abc = 123");
        let expected = TypedAstNode::BindingDecl(
            Token::Val(Position::new(1, 1)),
            TypedBindingDeclNode {
                is_mutable: false,
                ident: Token::Ident(Position::new(1, 5), "abc".to_string()),
                expr: Some(Box::new(int_literal!((1, 11), 123))),
                scope_depth: 0,
            },
        );
        assert_eq!(expected, typed_ast[0]);
        let (binding, scope_depth) = typechecker.get_binding("abc").unwrap();
        let expected_binding = ScopeBinding(
            Token::Ident(Position::new(1, 5), "abc".to_string()),
            Type::Int,
            false,
        );
        assert_eq!(&expected_binding, binding);
        assert_eq!(0, scope_depth);

        let (typechecker, typed_ast) = typecheck_get_typechecker("var abc: Int");
        let expected = TypedAstNode::BindingDecl(
            Token::Var(Position::new(1, 1)),
            TypedBindingDeclNode {
                is_mutable: true,
                ident: Token::Ident(Position::new(1, 5), "abc".to_string()),
                expr: None,
                scope_depth: 0,
            },
        );
        assert_eq!(expected, typed_ast[0]);
        let (binding, scope_depth) = typechecker.get_binding("abc").unwrap();
        let expected_binding = ScopeBinding(
            Token::Ident(Position::new(1, 5), "abc".to_string()),
            Type::Int,
            true,
        );
        assert_eq!(&expected_binding, binding);
        assert_eq!(0, scope_depth);

        Ok(())
    }

    #[test]
    fn typecheck_type_annotation() {
        let cases = vec![
            // Simple cases
            ("var abc: Int", Type::Int),
            ("var abc: Int[]", Type::Array(Box::new(Type::Int))),
            ("var abc: Int?", Type::Option(Box::new(Type::Int))),
            // Complex cases
            ("var abc: Int[][]", Type::Array(Box::new(Type::Array(Box::new(Type::Int))))),
            ("var abc: Int?[]", Type::Array(Box::new(Type::Option(Box::new(Type::Int))))),
            ("var abc: Int[]?", Type::Option(Box::new(Type::Array(Box::new(Type::Int))))),
        ];

        for (input, expected_binding_type) in cases {
            let (typechecker, _) = typecheck_get_typechecker(input);
            let (ScopeBinding(_, typ, _), scope_depth) = typechecker.get_binding("abc").unwrap();
            assert_eq!(expected_binding_type, *typ);
            assert_eq!(0, scope_depth);
        }
    }

    #[test]
    fn typecheck_binding_decl_errors() {
        let err = typecheck("val abc").unwrap_err();
        let expected = TypecheckerError::MissingRequiredAssignment {
            ident: Token::Ident(Position::new(1, 5), "abc".to_string())
        };
        assert_eq!(expected, err);

        let err = typecheck("val abc = 1\nval abc = 2").unwrap_err();
        let expected = TypecheckerError::DuplicateBinding {
            ident: Token::Ident(Position::new(2, 5), "abc".to_string()),
            orig_ident: Token::Ident(Position::new(1, 5), "abc".to_string()),
        };
        assert_eq!(expected, err);

        let err = typecheck("val abc: Int[] = 1").unwrap_err();
        let expected = TypecheckerError::Mismatch {
            token: Token::Int(Position::new(1, 18), 1),
            expected: Type::Array(Box::new(Type::Int)),
            actual: Type::Int,
        };
        assert_eq!(expected, err);

        let err = typecheck("val abc: NonExistentType = true").unwrap_err();
        let expected = TypecheckerError::UnknownType {
            type_ident: Token::Ident(Position::new(1, 10), "NonExistentType".to_string())
        };
        assert_eq!(expected, err);

        let err = typecheck("var abc: NonExistentType").unwrap_err();
        let expected = TypecheckerError::UnknownType {
            type_ident: Token::Ident(Position::new(1, 10), "NonExistentType".to_string())
        };
        assert_eq!(expected, err);
    }

    #[test]
    fn typecheck_function_decl() -> TestResult {
        let (typechecker, typed_ast) = typecheck_get_typechecker("func abc() = 123");
        let expected = TypedAstNode::FunctionDecl(
            Token::Func(Position::new(1, 1)),
            TypedFunctionDeclNode {
                name: Token::Ident(Position::new(1, 6), "abc".to_string()),
                args: vec![],
                ret_type: Type::Int,
                body: vec![
                    int_literal!((1, 14), 123)
                ],
                scope_depth: 0,
                is_recursive: false,
                is_anon: false,
            },
        );
        assert_eq!(expected, typed_ast[0]);
        let (ScopeBinding(_, typ, _), scope_depth) = typechecker.get_binding("abc")
            .expect("The function abc should be defined");
        let expected_type = Type::Fn(vec![], Box::new(Type::Int));
        assert_eq!(&expected_type, typ);
        assert_eq!(0, scope_depth);

        let typed_ast = typecheck("func abc(a: Int) = a + 1")?;
        let expected = TypedAstNode::FunctionDecl(
            Token::Func(Position::new(1, 1)),
            TypedFunctionDeclNode {
                name: Token::Ident(Position::new(1, 6), "abc".to_string()),
                args: vec![(ident_token!((1, 10), "a"), Type::Int, None)],
                ret_type: Type::Int,
                body: vec![
                    TypedAstNode::Binary(
                        Token::Plus(Position::new(1, 22)),
                        TypedBinaryNode {
                            typ: Type::Int,
                            left: Box::new(TypedAstNode::Identifier(
                                ident_token!((1, 20), "a"),
                                TypedIdentifierNode { typ: Type::Int, name: "a".to_string(), is_mutable: false, scope_depth: 1 },
                            )),
                            op: BinaryOp::Add,
                            right: Box::new(int_literal!((1, 24), 1)),
                        })
                ],
                scope_depth: 0,
                is_recursive: false,
                is_anon: false,
            },
        );
        assert_eq!(expected, typed_ast[0]);

        let (typechecker, typed_ast) = typecheck_get_typechecker("func abc() { val a = [1, 2] a }");
        let expected = TypedAstNode::FunctionDecl(
            Token::Func(Position::new(1, 1)),
            TypedFunctionDeclNode {
                name: Token::Ident(Position::new(1, 6), "abc".to_string()),
                args: vec![],
                ret_type: Type::Array(Box::new(Type::Int)),
                body: vec![
                    TypedAstNode::BindingDecl(
                        Token::Val(Position::new(1, 14)),
                        TypedBindingDeclNode {
                            ident: Token::Ident(Position::new(1, 18), "a".to_string()),
                            is_mutable: false,
                            expr: Some(Box::new(
                                TypedAstNode::Array(
                                    Token::LBrack(Position::new(1, 22), false),
                                    TypedArrayNode {
                                        typ: Type::Array(Box::new(Type::Int)),
                                        items: vec![
                                            Box::new(int_literal!((1, 23), 1)),
                                            Box::new(int_literal!((1, 26), 2)),
                                        ],
                                    },
                                )
                            )),
                            scope_depth: 1,
                        },
                    ),
                    TypedAstNode::Identifier(
                        Token::Ident(Position::new(1, 29), "a".to_string()),
                        TypedIdentifierNode {
                            typ: Type::Array(Box::new(Type::Int)),
                            name: "a".to_string(),
                            is_mutable: false,
                            scope_depth: 1,
                        },
                    )
                ],
                scope_depth: 0,
                is_recursive: false,
                is_anon: false,
            },
        );
        assert_eq!(expected, typed_ast[0]);
        let (ScopeBinding(_, typ, _), scope_depth) = typechecker.get_binding("abc")
            .expect("The function abc should be defined");
        let expected_type = Type::Fn(vec![], Box::new(Type::Array(Box::new(Type::Int))));
        assert_eq!(&expected_type, typ);
        assert_eq!(0, scope_depth);

        let typed_ast = typecheck("func abc(): Int = 123")?;
        let ret_type = match typed_ast.first().unwrap() {
            TypedAstNode::FunctionDecl(_, TypedFunctionDeclNode { ret_type, .. }) => ret_type,
            _ => panic!("Node must be a FunctionDecl")
        };
        assert_eq!(&Type::Int, ret_type);

        // Test that bindings assigned to functions have the proper type
        let (typechecker, _) = typecheck_get_typechecker("func abc(a: Int): Bool = a == 1\nval def = abc");
        let (ScopeBinding(_, typ, _), _) = typechecker.get_binding("def").unwrap();
        assert_eq!(&Type::Fn(vec![("a".to_string(), Type::Int, false)], Box::new(Type::Bool)), typ);

        Ok(())
    }

    #[test]
    fn typecheck_function_decl_args() -> TestResult {
        let typed_ast = typecheck("func abc(a: Int) = 123")?;
        let args = match typed_ast.first().unwrap() {
            TypedAstNode::FunctionDecl(_, TypedFunctionDeclNode { args, .. }) => args,
            _ => panic!("Node must be a FunctionDecl")
        };
        let expected = vec![
            (ident_token!((1, 10), "a"), Type::Int, None)
        ];
        assert_eq!(&expected, args);

        let typed_ast = typecheck("func abc(a: Int, b: Bool?, c: Int[]) = 123")?;
        let args = match typed_ast.first().unwrap() {
            TypedAstNode::FunctionDecl(_, TypedFunctionDeclNode { args, .. }) => args,
            _ => panic!("Node must be a FunctionDecl")
        };
        let expected = vec![
            (ident_token!((1, 10), "a"), Type::Int, None),
            (ident_token!((1, 18), "b"), Type::Option(Box::new(Type::Bool)), None),
            (ident_token!((1, 28), "c"), Type::Array(Box::new(Type::Int)), None),
        ];
        assert_eq!(&expected, args);

        let typed_ast = typecheck("func abc(a: Int = 1, b = [1, 2, 3]) = 123")?;
        let args = match typed_ast.first().unwrap() {
            TypedAstNode::FunctionDecl(_, TypedFunctionDeclNode { args, .. }) => args,
            _ => panic!("Node must be a FunctionDecl")
        };
        let expected = vec![
            (ident_token!((1, 10), "a"), Type::Int, Some(int_literal!((1, 19), 1))),
            (ident_token!((1, 22), "b"), Type::Array(Box::new(Type::Int)), Some(
                TypedAstNode::Array(
                    Token::LBrack(Position::new(1, 26), false),
                    TypedArrayNode {
                        typ: Type::Array(Box::new(Type::Int)),
                        items: vec![
                            Box::new(int_literal!((1, 27), 1)),
                            Box::new(int_literal!((1, 30), 2)),
                            Box::new(int_literal!((1, 33), 3)),
                        ],
                    },
                )
            )),
        ];
        assert_eq!(&expected, args);

        Ok(())
    }

    #[test]
    fn typecheck_function_decl_args_error() {
        let error = typecheck("func abc(a: Int, a: Bool) = 123").unwrap_err();
        let expected = TypecheckerError::DuplicateBinding {
            orig_ident: ident_token!((1, 10), "a"),
            ident: ident_token!((1, 18), "a"),
        };
        assert_eq!(expected, error);

        let error = typecheck("func abc(a: Int, b: Bool = \"hello\") = 123").unwrap_err();
        let expected = TypecheckerError::Mismatch {
            token: Token::String(Position::new(1, 28), "hello".to_string()),
            expected: Type::Bool,
            actual: Type::String,
        };
        assert_eq!(expected, error);

        let error = typecheck("func abc(a: Int, b = 1, c: Int) = 123").unwrap_err();
        let expected = TypecheckerError::InvalidRequiredArgPosition(ident_token!((1, 25), "c"));
        assert_eq!(expected, error);

        let error = typecheck("func abc(self, a: Int, b = 1, c: Int) = 123").unwrap_err();
        let expected = TypecheckerError::InvalidSelfParam { token: Token::Self_(Position::new(1, 10)) };
        assert_eq!(expected, error);
    }

    #[test]
    fn typecheck_function_decl_errors() {
        let err = typecheck("func println() = 123").unwrap_err();
        let expected = TypecheckerError::DuplicateBinding {
            ident: Token::Ident(Position::new(1, 6), "println".to_string()),
            orig_ident: Token::Ident(Position::new(0, 0), "println".to_string()),
        };
        assert_eq!(expected, err);

        let err = typecheck("func myFunc() = 123 + true").unwrap_err();
        let expected = TypecheckerError::InvalidOperator {
            token: Token::Plus(Position::new(1, 21)),
            ltype: Type::Int,
            op: BinaryOp::Add,
            rtype: Type::Bool,
        };
        assert_eq!(expected, err);

        let error = typecheck("func abc(a: Int): Bool = 123").unwrap_err();
        let expected = TypecheckerError::Mismatch {
            token: Token::Int(Position::new(1, 26), 123),
            expected: Type::Bool,
            actual: Type::Int,
        };
        assert_eq!(expected, error);
    }

    #[test]
    fn typecheck_function_decl_recursion() {
        let (typechecker, typed_ast) = typecheck_get_typechecker("func abc(): Int {\nabc()\n}");
        let (ScopeBinding(_, typ, _), _) = typechecker.get_binding("abc")
            .expect("The function abc should be defined");
        let expected_type = Type::Fn(vec![], Box::new(Type::Int));
        assert_eq!(&expected_type, typ);

        let is_recursive = match typed_ast.first().unwrap() {
            TypedAstNode::FunctionDecl(_, TypedFunctionDeclNode { is_recursive, .. }) => is_recursive,
            _ => panic!("Node must be a FunctionDecl")
        };
        assert_eq!(&true, is_recursive);
    }

    #[test]
    fn typecheck_function_decl_recursion_error() {
        let error = typecheck("func abc() {\nabc()\n}").unwrap_err();
        let expected = TypecheckerError::RecursiveRefWithoutReturnType {
            orig_token: ident_token!((1, 6), "abc"),
            token: ident_token!((2, 1), "abc"),
        };
        assert_eq!(expected, error);
    }

    #[test]
    fn typecheck_function_decl_inner_function() -> TestResult {
        let typed_ast = typecheck("func a(): Int {\nfunc b() { 1 }\n b()\n}")?;
        let func = match typed_ast.first().unwrap() {
            TypedAstNode::FunctionDecl(_, func) => func,
            _ => panic!("Node must be a FunctionDecl")
        };
        assert_eq!(Type::Int, func.ret_type);

        Ok(())
    }

    #[test]
    fn typecheck_function_decl_inner_function_err() {
        let error = typecheck("func a(): Int {\nfunc b() { 1 }\n b + 1\n}").unwrap_err();
        let expected = TypecheckerError::InvalidOperator {
            token: Token::Plus(Position::new(3, 4)),
            op: BinaryOp::Add,
            ltype: Type::Fn(vec![], Box::new(Type::Int)),
            rtype: Type::Int,
        };
        assert_eq!(expected, error);
    }

    #[test]
    fn typecheck_type_decl() -> TestResult {
        let (typechecker, typed_ast) = typecheck_get_typechecker("type Person { name: String }");
        let expected = TypedAstNode::TypeDecl(
            Token::Type(Position::new(1, 1)),
            TypedTypeDeclNode {
                name: ident_token!((1, 6), "Person"),
                fields: vec![
                    (ident_token!((1, 15), "name"), Type::String, None)
                ],
                static_fields: vec![],
                methods: vec![],
            },
        );
        assert_eq!(expected, typed_ast[0]);
        let (typ, _) = typechecker.get_type(&"Person".to_string()).unwrap();
        let expected_type = Type::Struct(StructType {
            name: "Person".to_string(),
            fields: vec![("name".to_string(), Type::String, false)],
            static_fields: vec![],
            methods: vec![],
        });
        assert_eq!(expected_type, typ);

        let (typechecker, typed_ast) = typecheck_get_typechecker("type Person { name: String, age: Int = 0 }");
        let expected = TypedAstNode::TypeDecl(
            Token::Type(Position::new(1, 1)),
            TypedTypeDeclNode {
                name: ident_token!((1, 6), "Person"),
                fields: vec![
                    (ident_token!((1, 15), "name"), Type::String, None),
                    (ident_token!((1, 29), "age"), Type::Int, Some(int_literal!((1, 40), 0)))
                ],
                static_fields: vec![],
                methods: vec![],
            },
        );
        assert_eq!(expected, typed_ast[0]);
        let (typ, _) = typechecker.get_type(&"Person".to_string()).unwrap();
        let expected_type = Type::Struct(StructType {
            name: "Person".to_string(),
            fields: vec![
                ("name".to_string(), Type::String, false),
                ("age".to_string(), Type::Int, true),
            ],
            static_fields: vec![],
            methods: vec![],
        });
        assert_eq!(expected_type, typ);

        Ok(())
    }

    #[test]
    fn typecheck_type_decl_self_referencing() -> TestResult {
        let (typechecker, typed_ast) = typecheck_get_typechecker("\
          type Node {\n\
            next: Node?\n\
            value: Int\n\
          }\n\
          val node = Node(value: 1, next: Node(value: 2))\n\
          node\n\
        ");
        // let expected = TypedAstNode::TypeDecl(
        //     Token::Type(Position::new(1, 1)),
        //     TypedTypeDeclNode {
        //         name: ident_token!((1, 6), "Person"),
        //         fields: vec![
        //             (ident_token!((1, 15), "name"), Type::String, None)
        //         ],
        //         static_fields: vec![],
        //         methods: vec![],
        //     },
        // );
        // assert_eq!(expected, typed_ast[0]);
        // let (typ, _) = typechecker.get_type(&"Person".to_string()).unwrap();
        // let expected_type = Type::Struct(StructType {
        //     name: "Person".to_string(),
        //     fields: vec![("name".to_string(), Type::String, false)],
        //     static_fields: vec![],
        //     methods: vec![],
        // });
        // assert_eq!(expected_type, typ);

        Ok(())
    }

    #[test]
    fn typecheck_type_decl_errors() {
        let error = typecheck("type Person { name: Huh }").unwrap_err();
        let expected = TypecheckerError::UnknownType { type_ident: ident_token!((1, 21), "Huh") };
        assert_eq!(expected, error);

        let error = typecheck("type Person { age: Int, age: String }").unwrap_err();
        let expected = TypecheckerError::DuplicateField { orig_ident: ident_token!((1, 15), "age"), ident: ident_token!((1, 25), "age"), orig_is_field: true };
        assert_eq!(expected, error);

        let error = typecheck("type Person { age: String = true }").unwrap_err();
        let expected = TypecheckerError::Mismatch { token: Token::Bool(Position::new(1, 29), true), expected: Type::String, actual: Type::Bool };
        assert_eq!(expected, error);
    }

    #[test]
    fn typecheck_type_decl_methods() -> TestResult {
        let input = "\
          type Person {\n\
            name: String\n\
            func getName(self): String = self.name\n\
            func getName2(self): String = self.getName()\n\
          }
        ";
        let (typechecker, typed_ast) = typecheck_get_typechecker(input);
        let person_type = Type::Struct(StructType { name: "Person".to_string(), fields: vec![("name".to_string(), Type::String, false)], static_fields: vec![], methods: vec![("getName".to_string(), Type::Fn(vec![], Box::new(Type::String))), ("getName2".to_string(), Type::Fn(vec![], Box::new(Type::String)))] });
        let expected = TypedAstNode::TypeDecl(
            Token::Type(Position::new(1, 1)),
            TypedTypeDeclNode {
                name: ident_token!((1, 6), "Person"),
                fields: vec![
                    (ident_token!((2, 1), "name"), Type::String, None),
                ],
                static_fields: vec![],
                methods: vec![
                    (
                        "getName".to_string(),
                        TypedAstNode::FunctionDecl(
                            Token::Func(Position::new(3, 1)),
                            TypedFunctionDeclNode {
                                name: Token::Ident(Position::new(3, 6), "getName".to_string()),
                                args: vec![
                                    (Token::Self_(Position { line: 3, col: 14 }), person_type.clone(), None)
                                ],
                                ret_type: Type::String,
                                body: vec![
                                    TypedAstNode::Accessor(
                                        Token::Dot(Position::new(3, 34)),
                                        TypedAccessorNode {
                                            typ: Type::String,
                                            target: Box::new(TypedAstNode::Identifier(
                                                Token::Self_(Position::new(3, 30)),
                                                TypedIdentifierNode {
                                                    typ: person_type.clone(),
                                                    name: "self".to_string(),
                                                    scope_depth: 2,
                                                    is_mutable: false,
                                                },
                                            )),
                                            field_name: "name".to_string(),
                                            field_idx: 0,
                                            is_opt_safe: false,
                                        },
                                    )
                                ],
                                scope_depth: 1,
                                is_recursive: false,
                                is_anon: false,
                            },
                        ),
                    ),
                    (
                        "getName2".to_string(),
                        TypedAstNode::FunctionDecl(
                            Token::Func(Position::new(4, 1)),
                            TypedFunctionDeclNode {
                                name: Token::Ident(Position::new(4, 6), "getName2".to_string()),
                                args: vec![
                                    (Token::Self_(Position { line: 4, col: 15 }), person_type.clone(), None)
                                ],
                                ret_type: Type::String,
                                body: vec![
                                    TypedAstNode::Invocation(
                                        Token::LParen(Position::new(4, 43), false),
                                        TypedInvocationNode {
                                            typ: Type::String,
                                            args: vec![],
                                            target: Box::new(
                                                TypedAstNode::Accessor(
                                                    Token::Dot(Position::new(4, 35)),
                                                    TypedAccessorNode {
                                                        typ: Type::Fn(vec![], Box::new(Type::String)),
                                                        target: Box::new(TypedAstNode::Identifier(
                                                            Token::Self_(Position::new(4, 31)),
                                                            TypedIdentifierNode {
                                                                typ: person_type.clone(),
                                                                name: "self".to_string(),
                                                                scope_depth: 2,
                                                                is_mutable: false,
                                                            },
                                                        )),
                                                        field_name: "getName".to_string(),
                                                        field_idx: 1,
                                                        is_opt_safe: false,
                                                    },
                                                )
                                            ),
                                        },
                                    )
                                ],
                                scope_depth: 1,
                                is_recursive: false,
                                is_anon: false,
                            },
                        ),
                    ),
                ],
            },
        );
        assert_eq!(expected, typed_ast[0]);
        let (typ, _) = typechecker.get_type(&"Person".to_string()).unwrap();
        let expected_type = Type::Struct(StructType {
            name: "Person".to_string(),
            fields: vec![
                ("name".to_string(), Type::String, false)
            ],
            static_fields: vec![],
            methods: vec![
                ("getName".to_string(), Type::Fn(vec![], Box::new(Type::String))),
                ("getName2".to_string(), Type::Fn(vec![], Box::new(Type::String)))
            ],
        });
        Ok(assert_eq!(expected_type, typ))
    }

    #[test]
    fn typecheck_type_decl_static_methods() -> TestResult {
        let input = "\
          type Person {\n\
            name: String\n\
            func getName(): String = \"hello\"\n\
          }
        ";
        let (typechecker, typed_ast) = typecheck_get_typechecker(input);
        let expected = TypedAstNode::TypeDecl(
            Token::Type(Position::new(1, 1)),
            TypedTypeDeclNode {
                name: ident_token!((1, 6), "Person"),
                fields: vec![
                    (ident_token!((2, 1), "name"), Type::String, None),
                ],
                static_fields: vec![
                    (
                        Token::Func(Position::new(3, 1)),
                        Type::Fn(vec![], Box::new(Type::String)),
                        Some(TypedAstNode::FunctionDecl(
                            Token::Func(Position::new(3, 1)),
                            TypedFunctionDeclNode {
                                name: Token::Ident(Position::new(3, 6), "getName".to_string()),
                                args: vec![],
                                ret_type: Type::String,
                                body: vec![
                                    string_literal!((3, 26), "hello")
                                ],
                                scope_depth: 1,
                                is_recursive: false,
                                is_anon: false,
                            },
                        )),
                    ),
                ],
                methods: vec![],
            },
        );
        assert_eq!(expected, typed_ast[0]);
        let (typ, _) = typechecker.get_type(&"Person".to_string()).unwrap();
        let expected_type = Type::Struct(StructType {
            name: "Person".to_string(),
            fields: vec![
                ("name".to_string(), Type::String, false)
            ],
            static_fields: vec![
                ("getName".to_string(), Type::Fn(vec![], Box::new(Type::String)), true),
            ],
            methods: vec![],
        });
        Ok(assert_eq!(expected_type, typ))
    }

    #[test]
    fn typecheck_type_decl_methods_errors() {
        let input = "\
          type Person {\n\
            func hello(self): String = \"hello\"\n\
            func hello(self): String = \"hello\"\n\
          }
        ";
        let error = typecheck(input).unwrap_err();
        let expected = TypecheckerError::DuplicateField {
            orig_ident: ident_token!((2, 6), "hello"),
            ident: ident_token!((3, 6), "hello"),
            orig_is_field: false,
        };
        assert_eq!(expected, error);

        let input = "\
          type Person {\n\
            func hello(self, self): String = \"hello\"\n\
          }
        ";
        let error = typecheck(input).unwrap_err();
        let expected = TypecheckerError::InvalidSelfParamPosition { token: Token::Self_(Position::new(2, 18)) };
        assert_eq!(expected, error);

        let input = "\
          type Person {\n\
            func hello(self) = \"hello\"\n\
          }
        ";
        let error = typecheck(input).unwrap_err();
        let expected = TypecheckerError::MissingRequiredTypeAnnotation { token: ident_token!((2, 6), "hello") };
        assert_eq!(expected, error);
    }

    #[test]
    fn typecheck_ident() -> TestResult {
        let typed_ast = typecheck("val abc = 123\nabc")?;
        let expected = vec![
            TypedAstNode::BindingDecl(
                Token::Val(Position::new(1, 1)),
                TypedBindingDeclNode {
                    is_mutable: false,
                    ident: Token::Ident(Position::new(1, 5), "abc".to_string()),
                    expr: Some(Box::new(int_literal!((1, 11), 123))),
                    scope_depth: 0,
                },
            ),
            TypedAstNode::Identifier(
                ident_token!((2, 1), "abc"),
                TypedIdentifierNode {
                    typ: Type::Int,
                    name: "abc".to_string(),
                    is_mutable: false,
                    scope_depth: 0,
                },
            )
        ];
        assert_eq!(expected, typed_ast);
        Ok(())
    }

    #[test]
    fn typecheck_ident_errors() {
        let err = typecheck("abc").unwrap_err();
        let expected = TypecheckerError::UnknownIdentifier {
            ident: Token::Ident(Position::new(1, 1), "abc".to_string())
        };
        assert_eq!(expected, err);

        let err = typecheck("var abc\nabc").unwrap_err();
        let expected = TypecheckerError::UnannotatedUninitialized {
            ident: Token::Ident(Position::new(1, 5), "abc".to_string()),
            is_mutable: true,
        };
        assert_eq!(expected, err);
    }

    #[test]
    fn typecheck_assignment_identifier() -> TestResult {
        let typed_ast = typecheck("var abc = 123\nabc = 456")?;
        let expected = vec![
            TypedAstNode::BindingDecl(
                Token::Var(Position::new(1, 1)),
                TypedBindingDeclNode {
                    is_mutable: true,
                    ident: Token::Ident(Position::new(1, 5), "abc".to_string()),
                    expr: Some(Box::new(int_literal!((1, 11), 123))),
                    scope_depth: 0,
                },
            ),
            TypedAstNode::Assignment(
                Token::Assign(Position::new(2, 5)),
                TypedAssignmentNode {
                    kind: AssignmentTargetKind::Identifier,
                    typ: Type::Int,
                    target: Box::new(TypedAstNode::Identifier(
                        ident_token!((2, 1), "abc"),
                        TypedIdentifierNode {
                            typ: Type::Int,
                            name: "abc".to_string(),
                            is_mutable: true,
                            scope_depth: 0,
                        },
                    )),
                    expr: Box::new(int_literal!((2, 7), 456)),
                },
            )
        ];
        assert_eq!(expected, typed_ast);
        Ok(())
    }

    #[test]
    fn typecheck_assignment_indexing() -> TestResult {
        let typed_ast = typecheck("var abc = [1, 2]\nabc[0] = 2")?;
        let expected = TypedAstNode::Assignment(
            Token::Assign(Position::new(2, 8)),
            TypedAssignmentNode {
                kind: AssignmentTargetKind::ArrayIndex,
                typ: Type::Int,
                target: Box::new(TypedAstNode::Indexing(
                    Token::LBrack(Position::new(2, 4), false),
                    TypedIndexingNode {
                        typ: Type::Option(Box::new(Type::Int)),
                        target: Box::new(TypedAstNode::Identifier(
                            ident_token!((2, 1), "abc"),
                            TypedIdentifierNode {
                                typ: Type::Array(Box::new(Type::Int)),
                                name: "abc".to_string(),
                                is_mutable: true,
                                scope_depth: 0,
                            },
                        )),
                        index: IndexingMode::Index(Box::new(int_literal!((2, 5), 0))),
                    },
                )),
                expr: Box::new(int_literal!((2, 10), 2)),
            },
        );
        assert_eq!(expected, typed_ast[1]);

        let typed_ast = typecheck("var abc = {a: 2}\nabc[\"a\"] = 3")?;
        let expected = TypedAstNode::Assignment(
            Token::Assign(Position::new(2, 10)),
            TypedAssignmentNode {
                kind: AssignmentTargetKind::MapIndex,
                typ: Type::Int,
                target: Box::new(TypedAstNode::Indexing(
                    Token::LBrack(Position::new(2, 4), false),
                    TypedIndexingNode {
                        typ: Type::Option(Box::new(Type::Int)),
                        target: Box::new(TypedAstNode::Identifier(
                            ident_token!((2, 1), "abc"),
                            TypedIdentifierNode {
                                typ: Type::Map(vec![("a".to_string(), Type::Int)], Some(Box::new(Type::Int))),
                                name: "abc".to_string(),
                                is_mutable: true,
                                scope_depth: 0,
                            },
                        )),
                        index: IndexingMode::Index(Box::new(string_literal!((2, 5), "a"))),
                    },
                )),
                expr: Box::new(int_literal!((2, 12), 3)),
            },
        );
        assert_eq!(expected, typed_ast[1]);

        Ok(())
    }

    #[test]
    fn typecheck_assignment_field() -> TestResult {
        let typed_ast = typecheck("\
          type Person { name: String }\n\
          val a = Person(name: \"abc\")\n\
          a.name = \"qwer\"\n\
        ")?;

        let expected = TypedAstNode::Assignment(
            Token::Assign(Position::new(3, 8)),
            TypedAssignmentNode {
                kind: AssignmentTargetKind::Field,
                typ: Type::String,
                target: Box::new(TypedAstNode::Accessor(
                    Token::Dot(Position::new(3, 2)),
                    TypedAccessorNode {
                        typ: Type::String,
                        target: Box::new(TypedAstNode::Identifier(
                            ident_token!((3, 1), "a"),
                            TypedIdentifierNode {
                                typ: Type::Struct(StructType {
                                    name: "Person".to_string(),
                                    fields: vec![("name".to_string(), Type::String, false)],
                                    static_fields: vec![],
                                    methods: vec![],
                                }),
                                name: "a".to_string(),
                                is_mutable: false,
                                scope_depth: 0,
                            },
                        )),
                        field_idx: 0,
                        field_name: "name".to_string(),
                        is_opt_safe: false,
                    },
                )),
                expr: Box::new(string_literal!((3, 10), "qwer")),
            },
        );
        assert_eq!(expected, typed_ast[2]);

        Ok(())
    }

    #[test]
    fn typecheck_assignment_errors_with_target() {
        let err = typecheck("true = 345").unwrap_err();
        let expected = TypecheckerError::InvalidAssignmentTarget { token: Token::Assign(Position::new(1, 6)), reason: None };
        assert_eq!(expected, err);

        let err = typecheck("val abc = 345\nabc = 67").unwrap_err();
        let expected = TypecheckerError::AssignmentToImmutable {
            token: Token::Assign(Position::new(2, 5)),
            orig_ident: Token::Ident(Position::new(1, 5), "abc".to_string()),
        };
        assert_eq!(expected, err);

        let err = typecheck("var abc = 345\nabc = \"str\"").unwrap_err();
        let expected = TypecheckerError::Mismatch {
            token: Token::String(Position::new(2, 7), "str".to_string()),
            expected: Type::Int,
            actual: Type::String,
        };
        assert_eq!(expected, err);

        let err = typecheck("val a = [1, 2]\na[0:1] = \"str\"").unwrap_err();
        let expected = TypecheckerError::InvalidAssignmentTarget {
            token: Token::Assign(Position::new(2, 8)),
            reason: Some(InvalidAssignmentTargetReason::IndexingMode),
        };
        assert_eq!(expected, err);

        let err = typecheck("val a = \"abc\"\na[0] = \"qwer\"").unwrap_err();
        let expected = TypecheckerError::InvalidAssignmentTarget {
            token: Token::Assign(Position::new(2, 6)),
            reason: Some(InvalidAssignmentTargetReason::StringTarget),
        };
        assert_eq!(expected, err);

        let err = typecheck("\
          type Person { name: String }\n\
          val a = Person(name: \"abc\")\n\
          a.bogusField = \"qwer\"\
        ").unwrap_err();
        let expected = TypecheckerError::UnknownMember {
            token: ident_token!((3, 3), "bogusField"),
            target_type: Type::Struct(StructType {
                name: "Person".to_string(),
                fields: vec![("name".to_string(), Type::String, false)],
                static_fields: vec![],
                methods: vec![],
            }),
        };
        assert_eq!(expected, err);

        let err = typecheck("\
          type Person { name: String }\n\
          val a = Person(name: \"abc\")\n\
          a.name = 123\
        ").unwrap_err();
        let expected = TypecheckerError::Mismatch {
            token: Token::Int(Position::new(3, 10), 123),
            expected: Type::String,
            actual: Type::Int,
        };
        assert_eq!(expected, err);
    }

    #[test]
    fn typecheck_assignment_errors_with_type() {
        let err = typecheck("val abc = [1, 2]\nabc[2] = \"7\"").unwrap_err();
        let expected = TypecheckerError::Mismatch {
            token: Token::String(Position::new(2, 10), "7".to_string()),
            expected: Type::Int,
            actual: Type::String,
        };
        assert_eq!(expected, err);

        let err = typecheck("val abc = {a: 2, b: 3}\nabc[\"b\"] = \"7\"").unwrap_err();
        let expected = TypecheckerError::Mismatch {
            token: Token::String(Position::new(2, 12), "7".to_string()),
            expected: Type::Int,
            actual: Type::String,
        };
        assert_eq!(expected, err);
    }

    #[test]
    fn typecheck_indexing() -> TestResult {
        let typed_ast = typecheck("val abc = [1, 2, 3]\nabc[1]")?;
        let expected = TypedAstNode::Indexing(
            Token::LBrack(Position::new(2, 4), false),
            TypedIndexingNode {
                typ: Type::Option(Box::new(Type::Int)),
                target: Box::new(
                    TypedAstNode::Identifier(
                        ident_token!((2, 1), "abc"),
                        TypedIdentifierNode {
                            typ: Type::Array(Box::new(Type::Int)),
                            name: "abc".to_string(),
                            is_mutable: false,
                            scope_depth: 0,
                        },
                    )
                ),
                index: IndexingMode::Index(Box::new(int_literal!((2, 5), 1))),
            },
        );
        assert_eq!(expected, typed_ast[1]);

        let typed_ast = typecheck("val idx = 1\nval abc = [1, 2, 3]\nabc[idx:]")?;
        let expected = TypedAstNode::Indexing(
            Token::LBrack(Position::new(3, 4), false),
            TypedIndexingNode {
                typ: Type::Array(Box::new(Type::Int)),
                target: Box::new(
                    TypedAstNode::Identifier(
                        ident_token!((3, 1), "abc"),
                        TypedIdentifierNode {
                            typ: Type::Array(Box::new(Type::Int)),
                            name: "abc".to_string(),
                            is_mutable: false,
                            scope_depth: 0,
                        },
                    )
                ),
                index: IndexingMode::Range(
                    Some(Box::new(
                        TypedAstNode::Identifier(
                            ident_token!((3, 5), "idx"),
                            TypedIdentifierNode {
                                typ: Type::Int,
                                name: "idx".to_string(),
                                is_mutable: false,
                                scope_depth: 0,
                            },
                        )
                    )),
                    None,
                ),
            },
        );
        assert_eq!(expected, typed_ast[2]);

        let typed_ast = typecheck("val idx = 1\n\"abc\"[:idx * 2]")?;
        let expected = TypedAstNode::Indexing(
            Token::LBrack(Position::new(2, 6), false),
            TypedIndexingNode {
                typ: Type::String,
                target: Box::new(string_literal!((2, 1), "abc")),
                index: IndexingMode::Range(
                    None,
                    Some(Box::new(
                        TypedAstNode::Binary(
                            Token::Star(Position::new(2, 12)),
                            TypedBinaryNode {
                                typ: Type::Int,
                                op: BinaryOp::Mul,
                                left: Box::new(
                                    TypedAstNode::Identifier(
                                        ident_token!((2, 8), "idx"),
                                        TypedIdentifierNode {
                                            typ: Type::Int,
                                            name: "idx".to_string(),
                                            is_mutable: false,
                                            scope_depth: 0,
                                        },
                                    )
                                ),
                                right: Box::new(int_literal!((2, 14), 2)),
                            },
                        ),
                    )),
                ),
            },
        );
        assert_eq!(expected, typed_ast[1]);

        let typed_ast = typecheck("val map = { a: 1, b: 2 }\nmap[\"a\"]")?;
        let expected = TypedAstNode::Indexing(
            Token::LBrack(Position::new(2, 4), false),
            TypedIndexingNode {
                typ: Type::Option(Box::new(Type::Int)),
                target: Box::new(TypedAstNode::Identifier(
                    ident_token!((2, 1), "map"),
                    TypedIdentifierNode {
                        typ: Type::Map(
                            vec![("a".to_string(), Type::Int), ("b".to_string(), Type::Int)],
                            Some(Box::new(Type::Int)),
                        ),
                        name: "map".to_string(),
                        scope_depth: 0,
                        is_mutable: false,
                    },
                )),
                index: IndexingMode::Index(Box::new(string_literal!((2, 5), "a"))),
            },
        );
        assert_eq!(expected, typed_ast[1]);

        Ok(())
    }

    #[test]
    fn typecheck_indexing_errors() {
        let err = typecheck("[1, 2, 3][\"a\"]").unwrap_err();
        let expected = TypecheckerError::InvalidIndexingSelector {
            token: Token::String(Position::new(1, 11), "a".to_string()),
            target_type: Type::Array(Box::new(Type::Int)),
            selector_type: Type::String,
        };
        assert_eq!(expected, err);

        let err = typecheck("\"abcd\"[[1, 2]]").unwrap_err();
        let expected = TypecheckerError::InvalidIndexingSelector {
            token: Token::LBrack(Position::new(1, 8), false),
            target_type: Type::String,
            selector_type: Type::Array(Box::new(Type::Int)),
        };
        assert_eq!(expected, err);

        let err = typecheck("[1, 2, 3][\"a\":]").unwrap_err();
        let expected = TypecheckerError::Mismatch {
            token: Token::String(Position::new(1, 11), "a".to_string()),
            expected: Type::Int,
            actual: Type::String,
        };
        assert_eq!(expected, err);

        let err = typecheck("[1, 2, 3][:\"a\"]").unwrap_err();
        let expected = TypecheckerError::Mismatch {
            token: Token::String(Position::new(1, 12), "a".to_string()),
            expected: Type::Int,
            actual: Type::String,
        };
        assert_eq!(expected, err);

        let err = typecheck("123[0]").unwrap_err();
        let expected = TypecheckerError::InvalidIndexingTarget {
            token: Token::LBrack(Position::new(1, 4), false),
            target_type: Type::Int,
        };
        assert_eq!(expected, err);

        let err = typecheck("val a: Int = [1, 2, 3][0]").unwrap_err();
        let expected = TypecheckerError::Mismatch {
            token: Token::LBrack(Position::new(1, 23), false),
            expected: Type::Int,
            actual: Type::Option(Box::new(Type::Int)),
        };
        assert_eq!(expected, err);

        let err = typecheck("{ a: 1, b: 2 }[3]").unwrap_err();
        let expected = TypecheckerError::InvalidIndexingSelector {
            token: Token::Int(Position::new(1, 16), 3),
            target_type: Type::Map(
                vec![("a".to_string(), Type::Int), ("b".to_string(), Type::Int)],
                Some(Box::new(Type::Int)),
            ),
            selector_type: Type::Int,
        };
        assert_eq!(expected, err);

        let err = typecheck("{ a: true, b: 2 }[\"a\"]").unwrap_err();
        let expected = TypecheckerError::InvalidIndexingTarget {
            token: Token::LBrack(Position::new(1, 18), false),
            target_type: Type::Map(
                vec![("a".to_string(), Type::Bool), ("b".to_string(), Type::Int)],
                None,
            ),
        };
        assert_eq!(expected, err);
    }

    #[test]
    fn typecheck_if_statement() -> TestResult {
        let typed_ast = typecheck("if 1 < 2 1234")?;
        let expected = TypedAstNode::IfStatement(
            Token::If(Position::new(1, 1)),
            TypedIfNode {
                typ: Type::Unit,
                condition: Box::new(
                    TypedAstNode::Binary(
                        Token::LT(Position::new(1, 6)),
                        TypedBinaryNode {
                            typ: Type::Bool,
                            left: Box::new(int_literal!((1, 4), 1)),
                            op: BinaryOp::Lt,
                            right: Box::new(int_literal!((1, 8), 2)),
                        },
                    )
                ),
                if_block: vec![int_literal!((1, 10), 1234)],
                else_block: None,
            },
        );
        assert_eq!(expected, typed_ast[0]);

        let typed_ast = typecheck("if 1 < 2 1234 else 1 + 2")?;
        let expected = TypedAstNode::IfStatement(
            Token::If(Position::new(1, 1)),
            TypedIfNode {
                typ: Type::Unit,
                condition: Box::new(
                    TypedAstNode::Binary(
                        Token::LT(Position::new(1, 6)),
                        TypedBinaryNode {
                            typ: Type::Bool,
                            left: Box::new(int_literal!((1, 4), 1)),
                            op: BinaryOp::Lt,
                            right: Box::new(int_literal!((1, 8), 2)),
                        },
                    )
                ),
                if_block: vec![int_literal!((1, 10), 1234)],
                else_block: Some(vec![
                    TypedAstNode::Binary(
                        Token::Plus(Position::new(1, 22)),
                        TypedBinaryNode {
                            typ: Type::Int,
                            left: Box::new(int_literal!((1, 20), 1)),
                            op: BinaryOp::Add,
                            right: Box::new(int_literal!((1, 24), 2)),
                        },
                    )
                ]),
            },
        );
        assert_eq!(expected, typed_ast[0]);

        Ok(())
    }

    #[test]
    fn typecheck_if_statement_errors() {
        let error = typecheck("if 4 { val a = \"hello\" a }").unwrap_err();
        let expected = TypecheckerError::Mismatch {
            token: Token::Int(Position::new(1, 4), 4),
            actual: Type::Int,
            expected: Type::Bool,
        };
        assert_eq!(expected, error);
    }

    #[test]
    fn typecheck_if_statement_scopes() -> TestResult {
        let typed_ast = typecheck("if 1 < 2 { val a = \"hello\" a }")?;
        let expected = TypedAstNode::IfStatement(
            Token::If(Position::new(1, 1)),
            TypedIfNode {
                typ: Type::Unit,
                condition: Box::new(
                    TypedAstNode::Binary(
                        Token::LT(Position::new(1, 6)),
                        TypedBinaryNode {
                            typ: Type::Bool,
                            left: Box::new(int_literal!((1, 4), 1)),
                            op: BinaryOp::Lt,
                            right: Box::new(int_literal!((1, 8), 2)),
                        },
                    )
                ),
                if_block: vec![
                    TypedAstNode::BindingDecl(
                        Token::Val(Position::new(1, 12)),
                        TypedBindingDeclNode {
                            ident: Token::Ident(Position::new(1, 16), "a".to_string()),
                            is_mutable: false,
                            expr: Some(Box::new(string_literal!((1, 20), "hello"))),
                            scope_depth: 1,
                        },
                    ),
                    TypedAstNode::Identifier(
                        ident_token!((1, 28), "a"),
                        TypedIdentifierNode {
                            typ: Type::String,
                            name: "a".to_string(),
                            is_mutable: false,
                            scope_depth: 1,
                        },
                    )
                ],
                else_block: None,
            },
        );
        assert_eq!(expected, typed_ast[0]);

        let typed_ast = typecheck(
            "val a = \"hello\"\nif 1 < 2 { val b = \"world\" a + b } else { a + \"!\" }"
        )?;
        let expected = TypedAstNode::IfStatement(
            Token::If(Position::new(2, 1)),
            TypedIfNode {
                typ: Type::Unit,
                condition: Box::new(
                    TypedAstNode::Binary(
                        Token::LT(Position::new(2, 6)),
                        TypedBinaryNode {
                            typ: Type::Bool,
                            left: Box::new(int_literal!((2, 4), 1)),
                            op: BinaryOp::Lt,
                            right: Box::new(int_literal!((2, 8), 2)),
                        },
                    )
                ),
                if_block: vec![
                    TypedAstNode::BindingDecl(
                        Token::Val(Position::new(2, 12)),
                        TypedBindingDeclNode {
                            ident: Token::Ident(Position::new(2, 16), "b".to_string()),
                            is_mutable: false,
                            expr: Some(Box::new(string_literal!((2, 20), "world"))),
                            scope_depth: 1,
                        },
                    ),
                    TypedAstNode::Binary(
                        Token::Plus(Position::new(2, 30)),
                        TypedBinaryNode {
                            typ: Type::String,
                            left: Box::new(
                                TypedAstNode::Identifier(
                                    ident_token!((2, 28), "a"),
                                    TypedIdentifierNode {
                                        typ: Type::String,
                                        name: "a".to_string(),
                                        is_mutable: false,
                                        scope_depth: 0,
                                    },
                                )
                            ),
                            op: BinaryOp::Add,
                            right: Box::new(
                                TypedAstNode::Identifier(
                                    ident_token!((2, 32), "b"),
                                    TypedIdentifierNode {
                                        typ: Type::String,
                                        name: "b".to_string(),
                                        is_mutable: false,
                                        scope_depth: 1,
                                    },
                                )
                            ),
                        },
                    )
                ],
                else_block: Some(vec![
                    TypedAstNode::Binary(
                        Token::Plus(Position::new(2, 45)),
                        TypedBinaryNode {
                            typ: Type::String,
                            left: Box::new(
                                TypedAstNode::Identifier(
                                    ident_token!((2, 43), "a"),
                                    TypedIdentifierNode {
                                        typ: Type::String,
                                        name: "a".to_string(),
                                        is_mutable: false,
                                        scope_depth: 0,
                                    },
                                )
                            ),
                            op: BinaryOp::Add,
                            right: Box::new(string_literal!((2, 47), "!")),
                        },
                    ),
                ]),
            },
        );
        assert_eq!(expected, typed_ast[1]);

        Ok(())
    }

    #[test]
    fn typecheck_if_statement_scopes_errors() {
        let error = typecheck("if (1 < 2) { a }").unwrap_err();
        let expected = TypecheckerError::UnknownIdentifier { ident: Token::Ident(Position::new(1, 14), "a".to_string()) };
        assert_eq!(expected, error);

        let error = typecheck("val num = 1\nif (1 < 2) { num + true }").unwrap_err();
        let expected = TypecheckerError::InvalidOperator {
            token: Token::Plus(Position::new(2, 18)),
            ltype: Type::Int,
            op: BinaryOp::Add,
            rtype: Type::Bool,
        };
        assert_eq!(expected, error);

        let error = typecheck("if (1 < 2) { val num = 1 }\nnum + 2").unwrap_err();
        let expected = TypecheckerError::UnknownIdentifier { ident: Token::Ident(Position::new(2, 1), "num".to_string()) };
        assert_eq!(expected, error);
    }

    #[test]
    fn typecheck_if_expression() {
        let (typechecker, _) = typecheck_get_typechecker("val a = if (1 < 2) 123 else 456");
        match typechecker.get_binding("a") {
            Some((ScopeBinding(_, typ, _), scope_depth)) => {
                assert_eq!(&Type::Int, typ);
                assert_eq!(0, scope_depth);
            }
            _ => panic!("There should be a binding named 'a'"),
        }

        let (typechecker, _) = typecheck_get_typechecker("val a = if (1 < 2) 123");
        match typechecker.get_binding("a") {
            Some((ScopeBinding(_, typ, _), scope_depth)) => {
                assert_eq!(&Type::Option(Box::new(Type::Int)), typ);
                assert_eq!(0, scope_depth);
            }
            _ => panic!("There should be a binding named 'a'"),
        }

        let (typechecker, _) = typecheck_get_typechecker("val a = if (1 < 2) { if (true) 123 } else if (false) 456");
        match typechecker.get_binding("a") {
            Some((ScopeBinding(_, typ, _), scope_depth)) => {
                assert_eq!(&Type::Option(Box::new(Type::Int)), typ);
                assert_eq!(0, scope_depth);
            }
            _ => panic!("There should be a binding named 'a'"),
        }
    }

    #[test]
    fn typecheck_if_expression_errors() {
        let error = typecheck("val a = if (1 < 2) {} else 456").unwrap_err();
        let expected = TypecheckerError::MissingIfExprBranch { if_token: Token::If(Position::new(1, 9)), is_if_branch: true };
        assert_eq!(expected, error);

        let error = typecheck("val a = if (1 < 2) 123 else {}").unwrap_err();
        let expected = TypecheckerError::MissingIfExprBranch { if_token: Token::If(Position::new(1, 9)), is_if_branch: false };
        assert_eq!(expected, error);

        let error = typecheck("val a = if (1 < 2) 123 else true").unwrap_err();
        let expected = TypecheckerError::IfExprBranchMismatch {
            if_token: Token::If(Position::new(1, 9)),
            if_type: Type::Int,
            else_type: Type::Bool,
        };
        assert_eq!(expected, error);

        let error = typecheck("val a = if (1 < 2) { if (true) 123 } else 456").unwrap_err();
        let expected = TypecheckerError::IfExprBranchMismatch {
            if_token: Token::If(Position::new(1, 9)),
            if_type: Type::Option(Box::new(Type::Int)),
            else_type: Type::Int,
        };
        assert_eq!(expected, error);
    }

    #[test]
    fn typecheck_invocation() -> TestResult {
        let ast = typecheck("func abc() {}\nabc()")?;
        let node = ast.get(1).unwrap();

        let expected = TypedAstNode::Invocation(
            Token::LParen(Position::new(2, 4), false),
            TypedInvocationNode {
                typ: Type::Unit,
                target: Box::new(TypedAstNode::Identifier(
                    ident_token!((2, 1), "abc"),
                    TypedIdentifierNode {
                        typ: Type::Fn(vec![], Box::new(Type::Unit)),
                        name: "abc".to_string(),
                        is_mutable: false,
                        scope_depth: 0,
                    },
                )),
                args: vec![],
            },
        );
        assert_eq!(node, &expected);

        let ast = typecheck("\
          func abc(a: Int, b: String) { b }\n\
          abc(1, \"2\")\
        ")?;
        let node = ast.get(1).unwrap();

        let expected = TypedAstNode::Invocation(
            Token::LParen(Position::new(2, 4), false),
            TypedInvocationNode {
                typ: Type::String,
                target: Box::new(TypedAstNode::Identifier(
                    ident_token!((2, 1), "abc"),
                    TypedIdentifierNode {
                        typ: Type::Fn(
                            vec![("a".to_string(), Type::Int, false), ("b".to_string(), Type::String, false)],
                            Box::new(Type::String),
                        ),
                        name: "abc".to_string(),
                        is_mutable: false,
                        scope_depth: 0,
                    },
                )),
                args: vec![
                    Some(int_literal!((2, 5), 1)),
                    Some(string_literal!((2, 8), "2")),
                ],
            },
        );
        assert_eq!(node, &expected);

        let ast = typecheck("\
          func abc(a: Int, b = \"hello\") { b }\n\
          abc(1)\
        ");
        assert_eq!(ast.is_ok(), true);

        Ok(())
    }

    #[test]
    fn typecheck_invocation_instantiation() -> TestResult {
        let typed_ast = typecheck("\
          type Person { name: String }\n\
          Person(name: \"Ken\")\
        ")?;
        let typ = Type::Struct(StructType {
            name: "Person".to_string(),
            fields: vec![("name".to_string(), Type::String, false)],
            static_fields: vec![],
            methods: vec![],
        });
        let expected = TypedAstNode::Instantiation(
            Token::LParen(Position::new(2, 7), false),
            TypedInstantiationNode {
                typ: typ.clone(),
                target: Box::new(
                    TypedAstNode::Identifier(
                        ident_token!((2, 1), "Person"),
                        TypedIdentifierNode {
                            typ: Type::Type("Person".to_string(), Box::new(typ)),
                            name: "Person".to_string(),
                            is_mutable: false,
                            scope_depth: 0,
                        },
                    )
                ),
                fields: vec![
                    ("name".to_string(), string_literal!((2, 14), "Ken"))
                ],
            },
        );
        assert_eq!(expected, typed_ast[1]);

        // Test with default parameters
        let typed_ast = typecheck("\
          type Person { name: String, age: Int = 0 }\n\
          Person(name: \"Ken\")\
        ")?;
        let typ = Type::Struct(StructType {
            name: "Person".to_string(),
            fields: vec![
                ("name".to_string(), Type::String, false),
                ("age".to_string(), Type::Int, true),
            ],
            static_fields: vec![],
            methods: vec![],
        });
        let expected = TypedAstNode::Instantiation(
            Token::LParen(Position::new(2, 7), false),
            TypedInstantiationNode {
                typ: typ.clone(),
                target: Box::new(
                    TypedAstNode::Identifier(
                        ident_token!((2, 1), "Person"),
                        TypedIdentifierNode {
                            typ: Type::Type("Person".to_string(), Box::new(typ)),
                            name: "Person".to_string(),
                            is_mutable: false,
                            scope_depth: 0,
                        },
                    )
                ),
                fields: vec![
                    ("name".to_string(), string_literal!((2, 14), "Ken")),
                    ("age".to_string(), int_literal!((1, 40), 0)),
                ],
            },
        );
        assert_eq!(expected, typed_ast[1]);

        Ok(())
    }

    #[test]
    fn typecheck_invocation_errors() {
        let error = typecheck("func abc() {}\nabc(1, 2)").unwrap_err();
        let expected = TypecheckerError::IncorrectArity {
            token: ident_token!((2, 1), "abc"),
            expected: 0,
            actual: 2,
        };
        assert_eq!(error, expected);

        let error = typecheck("func abc(a: Int) {}\nabc(z: false)").unwrap_err();
        let expected = TypecheckerError::UnexpectedParamName {
            token: ident_token!((2, 5), "z"),
        };
        assert_eq!(error, expected);

        let error = typecheck("func abc(a: Int, b: Int) {}\nabc()").unwrap_err();
        let expected = TypecheckerError::IncorrectArity {
            token: ident_token!((2, 1), "abc"),
            expected: 2,
            actual: 0,
        };
        assert_eq!(error, expected);

        let error = typecheck("func abc(a: Int, b: Int) {}\nabc(a: 3)").unwrap_err();
        let expected = TypecheckerError::MissingRequiredParams {
            token: ident_token!((2, 1), "abc"),
            missing_params: vec!["b".to_string()],
        };
        assert_eq!(error, expected);

        let error = typecheck("func abc(a: Int) {}\nabc(false)").unwrap_err();
        let expected = TypecheckerError::Mismatch {
            token: Token::Bool(Position::new(2, 5), false),
            expected: Type::Int,
            actual: Type::Bool,
        };
        assert_eq!(error, expected);

        let error = typecheck("func abc(a: Int) {}\nabc(a: false)").unwrap_err();
        let expected = TypecheckerError::Mismatch {
            token: Token::Bool(Position::new(2, 8), false),
            expected: Type::Int,
            actual: Type::Bool,
        };
        assert_eq!(error, expected);

        let error = typecheck("val abc = [1, 2]\nabc()").unwrap_err();
        let expected = TypecheckerError::InvalidInvocationTarget {
            token: ident_token!((2, 1), "abc"),
            target_type: Type::Array(Box::new(Type::Int)),
        };
        assert_eq!(error, expected);
    }

    #[test]
    fn typecheck_invocation_struct_instantiation_error() {
        let error = typecheck("\
          type Person { name: String }\n\
          Person()\
        ").unwrap_err();
        let expected = TypecheckerError::MissingRequiredParams {
            token: ident_token!((2, 1), "Person"),
            missing_params: vec!["name".to_string()],
        };
        assert_eq!(expected, error);

        let error = typecheck("\
          type Person { name: String }\n\
          Person(args: 1)\
        ").unwrap_err();
        let expected = TypecheckerError::UnexpectedParamName {
            token: ident_token!((2, 8), "args"),
        };
        assert_eq!(expected, error);

        let error = typecheck("\
          type Person { name: String }\n\
          Person(1)\
        ").unwrap_err();
        let expected = TypecheckerError::InvalidTypeFuncInvocation {
            token: ident_token!((2, 1), "Person"),
        };
        assert_eq!(expected, error);

        let error = typecheck("\
          type Person { name: String }\n\
          Person(name: 123)\
        ").unwrap_err();
        let expected = TypecheckerError::Mismatch {
            token: Token::Int(Position::new(2, 14), 123),
            expected: Type::String,
            actual: Type::Int,
        };
        assert_eq!(expected, error);

        let error = typecheck("\
          type Person { name: String }\n\
          Person(age: 123, name: \"Ken\")\
        ").unwrap_err();
        let expected = TypecheckerError::UnexpectedParamName {
            token: ident_token!((2, 8), "age"),
        };
        assert_eq!(expected, error);

        let error = typecheck("\
          type Person { name: String }\n\
          Person(name: \"Meg\", name: \"Ken\")\
        ").unwrap_err();
        let expected = TypecheckerError::DuplicateParamName {
            token: ident_token!((2, 21), "name"),
        };
        assert_eq!(expected, error);

        let error = typecheck("\
          type Person { name: String }\n\
          Person()\
        ").unwrap_err();
        let expected = TypecheckerError::MissingRequiredParams {
            token: ident_token!((2, 1), "Person"),
            missing_params: vec!["name".to_string()],
        };
        assert_eq!(expected, error);
    }

    #[test]
    fn typecheck_invocation_primitive_instantiation_error() {
        let error = typecheck("Int(1.2)").unwrap_err();
        let expected = TypecheckerError::Mismatch {
            token: Token::Float(Position::new(1, 5), 1.2),
            expected: Type::Int,
            actual: Type::Float,
        };
        assert_eq!(expected, error);

        let error = typecheck("String(1.2)").unwrap_err();
        let expected = TypecheckerError::Mismatch {
            token: Token::Float(Position::new(1, 8), 1.2),
            expected: Type::String,
            actual: Type::Float,
        };
        assert_eq!(expected, error);
    }

    #[test]
    fn typecheck_while_loop() -> TestResult {
        let ast = typecheck("while true 1 + 1")?;
        let expected = TypedAstNode::WhileLoop(
            Token::While(Position::new(1, 1)),
            TypedWhileLoopNode {
                condition: Box::new(bool_literal!((1, 7), true)),
                body: vec![
                    TypedAstNode::Binary(
                        Token::Plus(Position::new(1, 14)),
                        TypedBinaryNode {
                            typ: Type::Int,
                            left: Box::new(int_literal!((1, 12), 1)),
                            op: BinaryOp::Add,
                            right: Box::new(int_literal!((1, 16), 1)),
                        },
                    )
                ],
            },
        );
        assert_eq!(expected, ast[0]);

        let ast = typecheck("while true { break }")?;
        let expected = TypedAstNode::WhileLoop(
            Token::While(Position::new(1, 1)),
            TypedWhileLoopNode {
                condition: Box::new(bool_literal!((1, 7), true)),
                body: vec![
                    TypedAstNode::Break(Token::Break(Position::new(1, 14)))
                ],
            },
        );
        assert_eq!(expected, ast[0]);

        let ast = typecheck("while true {\nval a = 1\na + 1 }")?;
        let expected = TypedAstNode::WhileLoop(
            Token::While(Position::new(1, 1)),
            TypedWhileLoopNode {
                condition: Box::new(bool_literal!((1, 7), true)),
                body: vec![
                    TypedAstNode::BindingDecl(
                        Token::Val(Position::new(2, 1)),
                        TypedBindingDeclNode {
                            scope_depth: 1,
                            is_mutable: false,
                            ident: ident_token!((2, 5), "a"),
                            expr: Some(Box::new(int_literal!((2, 9), 1))),
                        },
                    ),
                    TypedAstNode::Binary(
                        Token::Plus(Position::new(3, 3)),
                        TypedBinaryNode {
                            typ: Type::Int,
                            left: Box::new(TypedAstNode::Identifier(
                                ident_token!((3, 1), "a"),
                                TypedIdentifierNode {
                                    typ: Type::Int,
                                    name: "a".to_string(),
                                    is_mutable: false,
                                    scope_depth: 1,
                                },
                            )),
                            op: BinaryOp::Add,
                            right: Box::new(int_literal!((3, 5), 1)),
                        },
                    )
                ],
            },
        );
        Ok(assert_eq!(expected, ast[0]))
    }

    #[test]
    fn typecheck_while_loop_error() {
        let error = typecheck("while 1 + 1 { println(123) }").unwrap_err();
        let expected = TypecheckerError::Mismatch {
            token: Token::Plus(Position::new(1, 9)),
            expected: Type::Bool,
            actual: Type::Int,
        };
        assert_eq!(expected, error)
    }

    #[test]
    fn typecheck_break_statement_error() {
        let error = typecheck("if true { break }").unwrap_err();
        let expected = TypecheckerError::InvalidBreak(Token::Break(Position::new(1, 11)));
        assert_eq!(expected, error);

        let error = typecheck("func abc() { break }").unwrap_err();
        let expected = TypecheckerError::InvalidBreak(Token::Break(Position::new(1, 14)));
        assert_eq!(expected, error)
    }

    #[test]
    fn typecheck_for_loop() -> TestResult {
        let ast = typecheck("val arr = [1, 2, 3]\nfor a in arr {\na + 1 }")?;
        let expected = TypedAstNode::ForLoop(
            Token::For(Position::new(2, 1)),
            TypedForLoopNode {
                iteratee: ident_token!((2, 5), "a"),
                index_ident: None,
                iterator: Box::new(TypedAstNode::Identifier(
                    ident_token!((2, 10), "arr"),
                    TypedIdentifierNode {
                        typ: Type::Array(Box::new(Type::Int)),
                        name: "arr".to_string(),
                        is_mutable: false,
                        scope_depth: 0,
                    },
                )),
                body: vec![
                    TypedAstNode::Binary(
                        Token::Plus(Position::new(3, 3)),
                        TypedBinaryNode {
                            typ: Type::Int,
                            left: Box::new(TypedAstNode::Identifier(
                                ident_token!((3, 1), "a"),
                                TypedIdentifierNode {
                                    typ: Type::Int,
                                    name: "a".to_string(),
                                    is_mutable: false,
                                    scope_depth: 2, // Depth is 2 because of intrinsic wrapper scope
                                },
                            )),
                            op: BinaryOp::Add,
                            right: Box::new(int_literal!((3, 5), 1)),
                        },
                    )
                ],
            },
        );
        assert_eq!(expected, ast[1]);

        let ast = typecheck("val arr = [1, 2, 3]\nfor a, i in arr {\na + i }")?;
        let expected = TypedAstNode::ForLoop(
            Token::For(Position::new(2, 1)),
            TypedForLoopNode {
                iteratee: ident_token!((2, 5), "a"),
                index_ident: Some(ident_token!((2, 8), "i")),
                iterator: Box::new(TypedAstNode::Identifier(
                    ident_token!((2, 13), "arr"),
                    TypedIdentifierNode {
                        typ: Type::Array(Box::new(Type::Int)),
                        name: "arr".to_string(),
                        is_mutable: false,
                        scope_depth: 0,
                    },
                )),
                body: vec![
                    TypedAstNode::Binary(
                        Token::Plus(Position::new(3, 3)),
                        TypedBinaryNode {
                            typ: Type::Int,
                            left: Box::new(TypedAstNode::Identifier(
                                ident_token!((3, 1), "a"),
                                TypedIdentifierNode {
                                    typ: Type::Int,
                                    name: "a".to_string(),
                                    is_mutable: false,
                                    scope_depth: 2, // Depth is 2 because of intrinsic wrapper scope
                                },
                            )),
                            op: BinaryOp::Add,
                            right: Box::new(TypedAstNode::Identifier(
                                ident_token!((3, 5), "i"),
                                TypedIdentifierNode {
                                    typ: Type::Int,
                                    name: "i".to_string(),
                                    is_mutable: false,
                                    scope_depth: 2, // Depth is 2 because of intrinsic wrapper scope
                                },
                            )),
                        },
                    )
                ],
            },
        );
        Ok(assert_eq!(expected, ast[1]))
    }

    #[test]
    fn typecheck_for_loop_error() {
        let error = typecheck("for a in 123 { a }").unwrap_err();
        let expected = TypecheckerError::Mismatch {
            token: Token::Int(Position::new(1, 10), 123),
            expected: Type::Array(Box::new(Type::Any)),
            actual: Type::Int,
        };
        assert_eq!(expected, error)
    }

    #[test]
    fn typecheck_accessor_instance() -> TestResult {
        // Getting fields off structs
        let typed_ast = typecheck("\
          type Person { name: String }\n\
          val p: Person = { name: \"Sam\" }\n\
          p.name\n\
        ")?;
        let expected = TypedAstNode::Accessor(
            Token::Dot(Position::new(3, 2)),
            TypedAccessorNode {
                typ: Type::String,
                target: Box::new(TypedAstNode::Identifier(
                    ident_token!((3, 1), "p"),
                    TypedIdentifierNode {
                        typ: Type::Struct(StructType {
                            name: "Person".to_string(),
                            fields: vec![("name".to_string(), Type::String, false)],
                            static_fields: vec![],
                            methods: vec![],
                        }),
                        name: "p".to_string(),
                        scope_depth: 0,
                        is_mutable: false,
                    },
                )),
                field_name: "name".to_string(),
                field_idx: 0,
                is_opt_safe: false,
            },
        );
        assert_eq!(expected, typed_ast[2]);

        // Getting fields off structs with default field values
        let typed_ast = typecheck("\
          type Person { name: String, age: Int = 0 }\n\
          val p: Person = { name: \"Sam\" }\n\
          p.age\n\
        ")?;
        let expected = TypedAstNode::Accessor(
            Token::Dot(Position::new(3, 2)),
            TypedAccessorNode {
                typ: Type::Int,
                target: Box::new(TypedAstNode::Identifier(
                    ident_token!((3, 1), "p"),
                    TypedIdentifierNode {
                        typ: Type::Struct(StructType {
                            name: "Person".to_string(),
                            fields: vec![
                                ("name".to_string(), Type::String, false),
                                ("age".to_string(), Type::Int, true),
                            ],
                            static_fields: vec![],
                            methods: vec![],
                        }),
                        name: "p".to_string(),
                        scope_depth: 0,
                        is_mutable: false,
                    },
                )),
                field_name: "age".to_string(),
                field_idx: 1,
                is_opt_safe: false,
            },
        );
        assert_eq!(expected, typed_ast[2]);

        // Getting field of builtin Array type
        let typed_ast = typecheck("[1, 2, 3].length")?;
        let expected = TypedAstNode::Accessor(
            Token::Dot(Position::new(1, 10)),
            TypedAccessorNode {
                typ: Type::Int,
                target: Box::new(TypedAstNode::Array(
                    Token::LBrack(Position::new(1, 1), false),
                    TypedArrayNode {
                        typ: Type::Array(Box::new(Type::Int)),
                        items: vec![
                            Box::new(int_literal!((1, 2), 1)),
                            Box::new(int_literal!((1, 5), 2)),
                            Box::new(int_literal!((1, 8), 3)),
                        ],
                    },
                )),
                field_name: "length".to_string(),
                field_idx: 0,
                is_opt_safe: false,
            },
        );
        assert_eq!(expected, typed_ast[0]);

        // Getting field of builtin String type
        let typed_ast = typecheck("\"hello\".length")?;
        let expected = TypedAstNode::Accessor(
            Token::Dot(Position::new(1, 8)),
            TypedAccessorNode {
                typ: Type::Int,
                target: Box::new(string_literal!((1, 1), "hello")),
                field_name: "length".to_string(),
                field_idx: 0,
                is_opt_safe: false,
            },
        );
        assert_eq!(expected, typed_ast[0]);

        Ok(())
    }

    #[test]
    fn typecheck_accessor_static() -> TestResult {
        // Getting static fields off structs
        let typed_ast = typecheck("\
          type Person { func getName(): String = \"Sam\" }\n\
          Person.getName\n\
        ")?;
        let expected = TypedAstNode::Accessor(
            Token::Dot(Position::new(2, 7)),
            TypedAccessorNode {
                typ: Type::Fn(vec![], Box::new(Type::String)),
                target: Box::new(TypedAstNode::Identifier(
                    ident_token!((2, 1), "Person"),
                    TypedIdentifierNode {
                        typ: Type::Type("Person".to_string(), Box::new(Type::Struct(StructType {
                            name: "Person".to_string(),
                            fields: vec![],
                            static_fields: vec![("getName".to_string(), Type::Fn(vec![], Box::new(Type::String)), true)],
                            methods: vec![],
                        }))),
                        name: "Person".to_string(),
                        scope_depth: 0,
                        is_mutable: false,
                    },
                )),
                field_name: "getName".to_string(),
                field_idx: 0,
                is_opt_safe: false,
            },
        );
        assert_eq!(expected, typed_ast[1]);

        Ok(())
    }

    #[test]
    fn typecheck_accessor_optional_safe() -> TestResult {
        let typed_ast = typecheck("\
          type Person { name: String? = None }\n\
          val p = Person()\n\
          p.name?.length\n\
        ")?;
        let expected = TypedAstNode::Accessor(
            Token::QuestionDot(Position::new(3, 7)),
            TypedAccessorNode {
                typ: Type::Option(Box::new(Type::Int)),
                target: Box::new(TypedAstNode::Accessor(
                    Token::Dot(Position::new(3, 2)),
                    TypedAccessorNode {
                        typ: Type::Option(Box::new(Type::String)),
                        target: Box::new(TypedAstNode::Identifier(
                            ident_token!((3, 1), "p"),
                            TypedIdentifierNode {
                                typ: Type::Struct(StructType {
                                    name: "Person".to_string(),
                                    fields: vec![("name".to_string(), Type::Option(Box::new(Type::String)), true)],
                                    static_fields: vec![],
                                    methods: vec![],
                                }),
                                name: "p".to_string(),
                                scope_depth: 0,
                                is_mutable: false,
                            },
                        )),
                        field_name: "name".to_string(),
                        field_idx: 0,
                        is_opt_safe: false,
                    },
                )),
                field_name: "length".to_string(),
                field_idx: 0,
                is_opt_safe: true,
            },
        );
        assert_eq!(expected, typed_ast[2]);

        // Verify that it also works for non-optional fields, converting QuestionDot to just Dot
        let typed_ast = typecheck("\
          type Person { name: String = \"\" }\n\
          val p = Person()\n\
          p?.name\n\
        ")?;
        let expected = TypedAstNode::Accessor(
            Token::Dot(Position::new(3, 2)),
            TypedAccessorNode {
                typ: Type::String,
                target: Box::new(TypedAstNode::Identifier(
                    ident_token!((3, 1), "p"),
                    TypedIdentifierNode {
                        typ: Type::Struct(StructType {
                            name: "Person".to_string(),
                            fields: vec![("name".to_string(), Type::String, true)],
                            static_fields: vec![],
                            methods: vec![],
                        }),
                        name: "p".to_string(),
                        scope_depth: 0,
                        is_mutable: false,
                    },
                )),
                field_name: "name".to_string(),
                field_idx: 0,
                is_opt_safe: false,
            },
        );
        assert_eq!(expected, typed_ast[2]);

        Ok(())
    }

    #[test]
    fn typecheck_accessor_error() {
        let error = typecheck("\
          type Person { name: String }\n\
          val p: Person = { name: \"Sam\" }\n\
          p.firstName\n\
        ").unwrap_err();
        let expected = TypecheckerError::UnknownMember {
            token: ident_token!((3, 3), "firstName"),
            target_type: Type::Struct(StructType {
                name: "Person".to_string(),
                fields: vec![("name".to_string(), Type::String, false)],
                static_fields: vec![],
                methods: vec![],
            }),
        };
        assert_eq!(expected, error);

        let error = typecheck("true.value").unwrap_err();
        let expected = TypecheckerError::UnknownMember {
            token: ident_token!((1, 6), "value"),
            target_type: Type::Bool,
        };
        assert_eq!(expected, error);
    }
}<|MERGE_RESOLUTION|>--- conflicted
+++ resolved
@@ -1,5 +1,6 @@
 use crate::builtins::native_types::field_for_type;
 use crate::common::ast_visitor::AstVisitor;
+use crate::common::util::random_string;
 use crate::lexer::tokens::{Token, Position};
 use crate::parser::ast::{AstNode, AstLiteralNode, UnaryNode, BinaryNode, BinaryOp, UnaryOp, ArrayNode, BindingDeclNode, AssignmentNode, IndexingNode, IndexingMode, GroupedNode, IfNode, FunctionDeclNode, InvocationNode, WhileLoopNode, ForLoopNode, TypeDeclNode, MapNode, AccessorNode};
 use crate::vm::prelude::Prelude;
@@ -8,11 +9,6 @@
 use crate::typechecker::typechecker_error::{TypecheckerError, InvalidAssignmentTargetReason};
 use std::collections::{HashSet, HashMap};
 use std::iter::FromIterator;
-<<<<<<< HEAD
-=======
-use std::cell::RefCell;
-use crate::common::util::random_string;
->>>>>>> 5dd043bb
 
 #[derive(Debug, PartialEq)]
 pub(crate) struct ScopeBinding(/*token:*/ Token, /*type:*/ Type, /*is_mutable:*/ bool);
@@ -2560,14 +2556,54 @@
 
     #[test]
     fn typecheck_type_decl_self_referencing() -> TestResult {
-        let (typechecker, typed_ast) = typecheck_get_typechecker("\
+        let typed_ast = typecheck("\
           type Node {\n\
-            next: Node?\n\
             value: Int\n\
+            next: Node? = None\n\
           }\n\
           val node = Node(value: 1, next: Node(value: 2))\n\
           node\n\
-        ");
+        ")?;
+
+        let type_stub = Type::Struct(StructType {
+            name: "Node".to_string(),
+            fields: vec![],
+            static_fields: vec![],
+            methods: vec![],
+        });
+        let typ = Type::Struct(StructType {
+            name: "Node".to_string(),
+            fields: vec![
+                ("value".to_string(), Type::Int, false),
+                (
+                    "next".to_string(),
+                    Type::Option(Box::new(
+                        Type::Struct(StructType {
+                            name: "Node".to_string(),
+                            fields: vec![
+                                ("value".to_string(), Type::Int, false),
+                                ("next".to_string(), Type::Option(Box::new(type_stub)), true),
+                            ],
+                            static_fields: vec![],
+                            methods: vec![],
+                        })
+                    )),
+                    true
+                ),
+            ],
+            static_fields: vec![],
+            methods: vec![],
+        });
+        let expected = TypedAstNode::Identifier(
+            ident_token!((6, 1), "node"),
+            TypedIdentifierNode {
+                typ,
+                name: "node".to_string(),
+                is_mutable: false,
+                scope_depth: 0,
+            },
+        );
+        assert_eq!(expected, typed_ast[2]);
         // let expected = TypedAstNode::TypeDecl(
         //     Token::Type(Position::new(1, 1)),
         //     TypedTypeDeclNode {
