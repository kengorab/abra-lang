use crate::typechecker::typed_ast::{TypedAstNode, TypedLiteralNode, TypedUnaryNode, TypedBinaryNode, TypedArrayNode, TypedBindingDeclNode, TypedAssignmentNode, TypedIndexingNode, TypedGroupedNode, TypedIfNode, TypedFunctionDeclNode, TypedIdentifierNode, TypedInvocationNode, TypedWhileLoopNode, TypedForLoopNode, TypedTypeDeclNode, TypedMapNode, TypedAccessorNode, TypedInstantiationNode};
use crate::common::typed_ast_visitor::TypedAstVisitor;
use crate::lexer::tokens::Token;
use crate::vm::opcode::Opcode;
use crate::parser::ast::{UnaryOp, BinaryOp, IndexingMode};
use crate::typechecker::types::Type;
use crate::vm::value::{Value, Obj};
use crate::builtins::native_fns::NATIVE_FNS_MAP;

#[derive(Debug, PartialEq)]
pub struct Local(/* name: */ String, /* scope_depth: */ usize);

pub struct Compiler {
    code: Vec<u8>,
    constants: Vec<Value>,
    depth: usize,
    locals: Vec<Local>,
    interrupt_offset_slots: Vec<usize>,
    metadata: Metadata,
}

#[derive(Debug, PartialEq)]
pub struct Metadata {
    pub loads: Vec<String>,
    pub stores: Vec<String>,
}

#[derive(Debug, Clone, PartialEq)]
pub struct Module {
    pub constants: Vec<Value>,
    pub code: Vec<u8>,
}

pub fn compile(ast: Vec<TypedAstNode>) -> Result<(Module, Metadata), ()> {
    let metadata = Metadata { loads: Vec::new(), stores: Vec::new() };

    let mut compiler = Compiler {
        code: Vec::new(),
        constants: Vec::new(),
        depth: 0,
        locals: Vec::new(),
        interrupt_offset_slots: Vec::new(),
        metadata,
    };

    let len = ast.len();
    let mut last_line = 0;
    for (idx, node) in (0..len).zip(ast.into_iter()) {
        let line = node.get_token().get_position().line;
        let should_pop = should_pop_after_node(&node);
        compiler.visit(node).unwrap();

        if idx != len - 1 && should_pop {
            compiler.write_opcode(Opcode::Pop, line);
        }
        last_line = line
    }
    compiler.write_opcode(Opcode::Return, last_line + 1);

    let module = Module { constants: compiler.constants, code: compiler.code };
    Ok((module, compiler.metadata))
}

fn should_pop_after_node(node: &TypedAstNode) -> bool {
    // Really this function could be `is_expression`, with the exception of invocations: invocation
    // of Unit invokables results in no value pushed to the stack, so there is nothing to pop
    match node {
        TypedAstNode::BindingDecl(_, _) |
        TypedAstNode::FunctionDecl(_, _) |
        TypedAstNode::TypeDecl(_, _) |
        TypedAstNode::IfStatement(_, _) |
        TypedAstNode::Break(_, _) | // This is here for completeness; the return type for this node should never matter
        TypedAstNode::ForLoop(_, _) |
        TypedAstNode::WhileLoop(_, _) => false,
        TypedAstNode::Invocation(_, TypedInvocationNode { typ, .. }) => typ != &Type::Unit,
        _ => true
    }
}

#[inline]
pub fn fn_name_for_arity(fn_name: String, arity: usize) -> String {
    format!("{}_${}", fn_name, arity)
}

impl Compiler {
    #[inline]
    fn write_opcode(&mut self, opcode: Opcode, line: usize) {
        self.write_byte(opcode as u8, line);
    }

    #[inline]
    fn write_byte(&mut self, byte: u8, _line: usize) { // TODO: Fix lines
        self.code.push(byte);
    }

    pub fn add_constant(&mut self, value: Value) -> u8 {
        self.get_constant_index(&value)
            .unwrap_or_else(|| {
                self.constants.push(value);
                (self.constants.len() - 1) as u8
            })
    }

    fn get_constant_index(&self, value: &Value) -> Option<u8> {
        self.constants.iter()
            .position(|v| v == value)
            .map(|v| v as u8)
    }

    fn write_constant(&mut self, value: Value, line: usize) -> u8 {
        let const_idx = self.add_constant(value);
        self.write_opcode(Opcode::Constant, line);
        self.write_byte(const_idx, line);
        const_idx
    }

    fn write_int_constant(&mut self, number: u32, line: usize) {
        if number <= 4 {
            let opcode = match number {
                0 => Opcode::IConst0,
                1 => Opcode::IConst1,
                2 => Opcode::IConst2,
                3 => Opcode::IConst3,
                4 => Opcode::IConst4,
                _ => unreachable!(), // Values greater than 4 are handled in the else-block
            };
            self.write_opcode(opcode, line);
        } else {
            self.write_constant(Value::Int(number as i64), line);
        }
    }

    fn write_store_local_instr(&mut self, stack_slot: usize, line: usize) {
        if stack_slot <= 4 {
            let opcode = match stack_slot {
                0 => Opcode::LStore0,
                1 => Opcode::LStore1,
                2 => Opcode::LStore2,
                3 => Opcode::LStore3,
                4 => Opcode::LStore4,
                _ => unreachable!(), // Values greater than 4 are handled in the else-block
            };
            self.write_opcode(opcode, line);
        } else {
            self.write_opcode(Opcode::LStore, line);
            self.write_byte(stack_slot as u8, line);
        }
    }

    fn write_load_local_instr(&mut self, stack_slot: usize, line: usize) {
        if stack_slot <= 4 {
            let opcode = match stack_slot {
                0 => Opcode::LLoad0,
                1 => Opcode::LLoad1,
                2 => Opcode::LLoad2,
                3 => Opcode::LLoad3,
                4 => Opcode::LLoad4,
                _ => unreachable!(), // Values greater than 4 are handled in the else-block
            };
            self.write_opcode(opcode, line);
        } else {
            self.write_opcode(Opcode::LLoad, line);
            self.write_byte(stack_slot as u8, line);
        }
    }

    fn get_num_locals_at_depth(&self, target_depth: &usize) -> usize {
        self.locals.iter().rev()
            .filter(|Local(_, depth)| depth >= target_depth)
            .count()
    }

    fn get_first_local_at_depth(&self, target_depth: &usize) -> Option<usize> {
        self.locals.iter().enumerate().rev()
            .filter(|(_, Local(_, depth))| depth == target_depth)
            .map(|(idx, _)| idx)
            .min()
    }

<<<<<<< HEAD
    fn get_binding_index(&self, ident: &String) -> (/* local_idx: */ usize, /* is_global: */ bool) {
        for (idx, Local(local_name, _)) in self.locals.iter().enumerate().rev() {
=======
    fn get_binding_index(&self, ident: &String, depth: usize) -> (/* local_idx: */ usize, /* is_global: */ bool) {
        let locals_at_depth = self.locals.iter()
            .filter(|Local(_, local_depth)| local_depth == & depth)
            .rev()
            .collect::<Vec<&Local>>();

        let mut idx = locals_at_depth.len();
        for Local(local_name, _) in locals_at_depth {
            idx -= 1;
>>>>>>> 2fbe5030
            if local_name == ident {
                return (idx, false);
            }
        }

        return (0, true);
    }

    fn push_local<S: AsRef<str>>(&mut self, name: S) {
        let local = Local(name.as_ref().to_string(), self.depth);
        self.locals.push(local);
    }

    // Called from visit_for_loop and visit_while_loop, but it has to be up here since it's
    // not part of the TypedAstVisitor trait.
    fn visit_loop_body(
        &mut self,
        body: Vec<TypedAstNode>,
        cond_slot_idx: usize, // The slot representing the start of the loop conditional
        cond_jump_offset_slot_idx: usize, // The slot representing the end of the loop
    ) -> Result<usize, ()> {
        let body_len = body.len();
        let mut last_line = 0;
        for (idx, node) in (0..body_len).zip(body.into_iter()) {
            let line = node.get_token().get_position().line;
            last_line = line;
            let is_last_node = idx == body_len - 1;

            let should_pop = should_pop_after_node(&node);
            let is_interrupt = match &node {
                TypedAstNode::Break(_, _) => true,
                _ => false
            };
            self.visit(node)?;

            if should_pop {
                self.write_opcode(Opcode::Pop, line);
            }

            // In an interrupt (ie. a break) the local-popping and jumping bytecode
            // will already have been emitted in `visit_break`; all that needs to happen here is
            // for the compiler to no longer care about the locals in this current scope.
            // We also break out of the loop, since it's unnecessary to compile further than a break.
            if is_interrupt {
                let num_locals_to_pop = self.get_num_locals_at_depth(&self.depth);
                for _ in 0..num_locals_to_pop {
                    self.locals.pop(); // Remove from compiler's locals vector
                }
                break;
            }

            if is_last_node {
                let num_locals_to_pop = self.get_num_locals_at_depth(&self.depth);

                for _ in 0..num_locals_to_pop {
                    self.locals.pop(); // Remove from compiler's locals vector
                    self.write_opcode(Opcode::Pop, line); // TODO: PopN
                }
            }
        }

        // Calculate the number of bytes needed to jump back in order to evaluate the cond again
        let offset_to_cond = self.code.len()
            .checked_sub(cond_slot_idx)
            .expect("conditional offset slot should be <= end of loop body");
        let offset_to_cond = offset_to_cond + 2; // Account for JumpB <imm>
        self.write_opcode(Opcode::JumpB, last_line);
        self.write_byte(offset_to_cond as u8, last_line);

        // Calculate the number of bytes needed to initially skip over body, if cond was false
        let code = &mut self.code;
        let body_len_bytes = code.len()
            .checked_sub(cond_jump_offset_slot_idx)
            .expect("jump offset slot should be <= end of loop body");
        *code.get_mut(cond_jump_offset_slot_idx - 1).unwrap() = body_len_bytes as u8;

        // Fill in any break-jump slots that have been accrued during compilation of this loop
        // Note: for nested loops, break-jumps will break out of inner loop only
        let interrupt_offset_slots = self.interrupt_offset_slots.drain(..).collect::<Vec<usize>>();
        for slot_idx in interrupt_offset_slots {
            let code = &mut self.code;
            let break_jump_offset = code.len()
                .checked_sub(slot_idx)
                .expect("break jump offset slots should be <= end of loop body");
            *code.get_mut(slot_idx - 1).unwrap() = break_jump_offset as u8;
        }
        Ok(last_line)
    }
}

impl TypedAstVisitor<(), ()> for Compiler {
    fn visit_literal(&mut self, token: Token, node: TypedLiteralNode) -> Result<(), ()> {
        let line = token.get_position().line;

        if let TypedLiteralNode::BoolLiteral(val) = node {
            let opcode = if val { Opcode::T } else { Opcode::F };
            self.write_opcode(opcode, line);
            return Ok(());
        } else if let TypedLiteralNode::IntLiteral(val) = node {
            self.write_int_constant(val as u32, line);
            return Ok(());
        }

        let const_idx = match node {
            TypedLiteralNode::FloatLiteral(val) =>
                self.add_constant(Value::Float(val)),
            TypedLiteralNode::StringLiteral(val) =>
                self.add_constant(Value::Obj(Obj::StringObj { value: Box::new(val) })),
            TypedLiteralNode::IntLiteral(_) | TypedLiteralNode::BoolLiteral(_) => unreachable!() // Handled in if-let above
        };

        self.write_opcode(Opcode::Constant, line);
        self.write_byte(const_idx, line);
        Ok(())
    }

    fn visit_unary(&mut self, token: Token, node: TypedUnaryNode) -> Result<(), ()> {
        let line = token.get_position().line;

        self.visit(*node.expr)?;
        match node.op {
            UnaryOp::Minus => self.write_opcode(Opcode::Invert, line),
            UnaryOp::Negate => self.write_opcode(Opcode::Negate, line),
        }
        Ok(())
    }

    fn visit_binary(&mut self, token: Token, node: TypedBinaryNode) -> Result<(), ()> {
        let node_type = &node.typ;

        let opcode = match (node.op, node_type) {
            (BinaryOp::Add, Type::String) => Opcode::StrConcat,
            (BinaryOp::And, Type::Bool) => Opcode::And,
            (BinaryOp::Or, Type::Bool) => Opcode::Or,
            (BinaryOp::Lt, Type::Bool) => Opcode::LT,
            (BinaryOp::Lte, Type::Bool) => Opcode::LTE,
            (BinaryOp::Gt, Type::Bool) => Opcode::GT,
            (BinaryOp::Gte, Type::Bool) => Opcode::GTE,
            (BinaryOp::Eq, _) => Opcode::Eq,
            (BinaryOp::Neq, _) => Opcode::Neq,
            (BinaryOp::Coalesce, _) => Opcode::Coalesce,

            (BinaryOp::Add, Type::Int) => Opcode::IAdd,
            (BinaryOp::Add, Type::Float) => Opcode::FAdd,
            (BinaryOp::Sub, Type::Int) => Opcode::ISub,
            (BinaryOp::Sub, Type::Float) => Opcode::FSub,
            (BinaryOp::Mul, Type::Int) => Opcode::IMul,
            (BinaryOp::Mul, Type::Float) => Opcode::FMul,
            (BinaryOp::Div, Type::Int) => Opcode::IDiv,
            (BinaryOp::Div, Type::Float) => Opcode::FDiv,
            (BinaryOp::Mod, Type::Int) => Opcode::IMod,
            (BinaryOp::Mod, Type::Float) => Opcode::FMod,
            _ => unreachable!()
        };

        let left = *node.left;
        let right = *node.right;

        let line = left.get_token().get_position().line;
        let ltype = left.get_type();
        self.visit(left)?;
        match (node_type, ltype) {
            (Type::Int, Type::Float) => self.write_opcode(Opcode::F2I, line),
            (Type::Float, Type::Int) => self.write_opcode(Opcode::I2F, line),
            _ => {}
        };

        let line = right.get_token().get_position().line;
        let rtype = right.get_type();
        self.visit(right)?;
        match (node_type, rtype) {
            (Type::Int, Type::Float) => self.write_opcode(Opcode::F2I, line),
            (Type::Float, Type::Int) => self.write_opcode(Opcode::I2F, line),
            _ => {}
        };

        self.write_opcode(opcode, token.get_position().line);
        Ok(())
    }

    fn visit_grouped(&mut self, _token: Token, node: TypedGroupedNode) -> Result<(), ()> {
        let TypedGroupedNode { expr, .. } = node;
        self.visit(*expr)
    }

    fn visit_array(&mut self, token: Token, node: TypedArrayNode) -> Result<(), ()> {
        let num_items = node.items.len();
        for arr_item in node.items {
            self.visit(*arr_item)?;
        }

        let line = token.get_position().line;

        self.write_opcode(Opcode::ArrMk, line);
        self.write_byte(num_items as u8, line);
        Ok(())
    }

    fn visit_map(&mut self, token: Token, node: TypedMapNode) -> Result<(), ()> {
        let line = token.get_position().line;

        let num_items = node.items.len();
        for (key, value) in node.items {
            let key = Token::get_ident_name(&key).clone();
            self.write_constant(Value::Obj(Obj::StringObj { value: Box::new(key) }), line);
            self.visit(value)?;
        }

        self.write_opcode(Opcode::MapMk, line);
        self.write_byte(num_items as u8, line);
        Ok(())
    }

    fn visit_binding_decl(&mut self, token: Token, node: TypedBindingDeclNode) -> Result<(), ()> {
        let line = token.get_position().line;

        let TypedBindingDeclNode { ident, expr, .. } = node;
        let ident = Token::get_ident_name(&ident).clone();

        if self.depth == 0 { // If it's a global...
            if let Some(node) = expr {
                self.visit(*node)?;
            } else {
                self.write_opcode(Opcode::Nil, line);
            }
            self.write_constant(Value::Obj(Obj::StringObj { value: Box::new(ident) }), line);
            self.write_opcode(Opcode::GStore, line);
        } else { // ...otherwise, it's a local
            if let Some(node) = expr {
                self.visit(*node)?;
            } else {
                self.write_opcode(Opcode::Nil, line);
            }
            self.push_local(ident);
        }
        Ok(())
    }

    fn visit_function_decl(&mut self, token: Token, node: TypedFunctionDeclNode) -> Result<(), ()> {
        let TypedFunctionDeclNode { name, args, body, ret_type, scope_depth } = node;
        let func_name = Token::get_ident_name(&name);

        let line = token.get_position().line;

        if self.depth == 0 {
            self.write_int_constant(0, line);
            self.write_constant(Value::Obj(Obj::StringObj { value: Box::new(func_name.clone()) }), line);
            self.write_opcode(Opcode::GStore, line);
        } else {
            // TODO: Handle recursively-callable nested functions (will likely be covered when I implement closures)
        }

        let prev_code = self.code.clone();
        self.code = Vec::new();
        // TODO: std::mem::swap?

        self.depth += 1;
        let func_depth = self.depth;

        // Push return slot as local idx 0, if return value exists
        if ret_type != Type::Unit {
            self.push_local("<ret>");
        }

        // Track function arguments in local bindings, also track # optional args.
        // Argument values will already be on the stack.
        let mut num_optional_args = 0;
        for (arg_token, _, default_value) in args.iter() {
            if default_value.is_some() { num_optional_args += 1; }

            let ident = Token::get_ident_name(arg_token);
            self.push_local(ident);
        }

        let body_len = body.len();
        let mut last_line = 0;
        for (idx, node) in (0..body_len).zip(body.into_iter()) {
            last_line = node.get_token().get_position().line;
            let is_last_line = idx == body_len - 1;
            let should_pop = should_pop_after_node(&node);
            self.visit(node)?;

            // Handle bare expressions
            if !is_last_line && should_pop {
                self.write_opcode(Opcode::Pop, line);
            }
            if is_last_line {
                let mut num_locals_to_pop = self.get_num_locals_at_depth(&func_depth);

                let should_handle_return = ret_type != Type::Unit;
                if should_handle_return {
                    self.write_store_local_instr(0, line);

                    // Push an empty string into metadata since this isn't a "real" store
                    self.metadata.stores.push("".to_string());
                    num_locals_to_pop -= 1; // < Account for 0-idx <ret> slot
                    self.locals.pop();      // <
                }

                for _ in 0..num_locals_to_pop {
                    self.locals.pop();
                    self.write_opcode(Opcode::Pop, line);
                }
            }
        }
        self.write_opcode(Opcode::Return, last_line);
        self.depth -= 1;

        let code = self.code.clone();
        self.code = prev_code;
        // TODO: std::mem::swap?

        let const_idx = self.add_constant(Value::Fn { name: func_name.clone(), code });
        self.write_opcode(Opcode::Constant, line);
        self.write_byte(const_idx, line);

        if self.depth == 0 {
            self.write_constant(Value::Obj(Obj::StringObj { value: Box::new(func_name.clone()) }), line);
            self.write_opcode(Opcode::GStore, line);
        } else {
            let local = Local(func_name.clone(), self.depth);
            self.locals.push(local);
        }

        if num_optional_args == 0 { return Ok(()); }

        // TODO: Pull this out into a separate function?
        // --------- Additional code generation to handle optional arg fns ---------

        let (req_args, opt_args) = {
            let mut required_args: Vec<(Token, Type)> = Vec::new();
            let mut optional_args: Vec<(Token, Type, TypedAstNode)> = Vec::new();

            for (token, typ, default_value) in args.iter() {
                match default_value {
                    None => required_args.push((token.clone(), typ.clone())),
                    Some(default_value) => optional_args.push((token.clone(), typ.clone(), default_value.clone()))
                }
            }

            (required_args, optional_args)
        };

        // For each optional arg slot, generate code for a new function which calls the original but
        // passes in the default values (see #29). Also see the invocation visitor for special logic
        // when invoking these pseudo-fns
        for num_optional in 0..num_optional_args {
            let arity = req_args.len() + num_optional;
            let fn_name = fn_name_for_arity(func_name.clone(), arity);

            // Gather all of the arguments for the pseudo-fn's signature
            let args = {
                let mut args = Vec::with_capacity(arity);
                for (token, typ) in req_args.clone() {
                    args.push((token, typ, None));
                }
                for (token, typ, _) in opt_args.iter().take(num_optional) {
                    args.push((token.clone(), typ.clone(), None));
                }
                args
            };

            // Generate the body for the pseudo-fn, which consists of passing along parameters, along
            // with the default values for parameters, to the underlying "non-pseudo" fn
            let body = {
                let mut invocation_args = Vec::with_capacity(args.len());
                let mut fn_type_args = Vec::with_capacity(args.len());
                for (token, typ, _) in args.iter() {
                    let name = Token::get_ident_name(token).clone();
                    invocation_args.push(TypedAstNode::Identifier(token.clone(), TypedIdentifierNode {
                        typ: typ.clone(),
                        name,
                        scope_depth: scope_depth + 1,
                        is_mutable: false,
                    }));
                    fn_type_args.push((Token::get_ident_name(token).clone(), typ.clone(), false));
                }
                for (token, typ, default_value) in opt_args.iter().skip(num_optional) {
                    invocation_args.push(default_value.clone());
                    fn_type_args.push((Token::get_ident_name(token).clone(), typ.clone(), false));
                }

                let orig_fn_name_tok = Token::Ident(token.get_position(), func_name.clone());
                vec![
                    TypedAstNode::Invocation(orig_fn_name_tok.clone(), TypedInvocationNode {
                        typ: ret_type.clone(),
                        target: Box::new(TypedAstNode::Identifier(orig_fn_name_tok.clone(), TypedIdentifierNode {
                            typ: Type::Fn(fn_type_args, Box::new(ret_type.clone())),
                            name: func_name.clone(),
                            scope_depth,
                            is_mutable: false,
                        })),
                        args: invocation_args,
                    })
                ]
            };

            // Call the visitor fn to generate bytecode for the pseudo-fn. This should not loop
            // infinitely, since these calls' signatures contain no arguments with default values
            let name = Token::Ident(token.get_position(), fn_name);
            let node = TypedFunctionDeclNode { name, scope_depth, ret_type: ret_type.clone(), args, body };
            self.visit_function_decl(token.clone(), node)?;
        }

        Ok(())
    }

    fn visit_type_decl(&mut self, token: Token, node: TypedTypeDeclNode) -> Result<(), ()> {
        let line = token.get_position().line;
        let TypedTypeDeclNode { name, .. } = node;

        let type_name = Token::get_ident_name(&name);
        let const_idx = self.add_constant(Value::Type(type_name.clone()));
        self.write_opcode(Opcode::Constant, line);
        self.write_byte(const_idx, line);

        if self.depth == 0 { // If it's a global...
            self.write_constant(Value::Obj(Obj::StringObj { value: Box::new(type_name.clone()) }), line);
            self.write_opcode(Opcode::GStore, line);
        } else { // ...otherwise, it's a local
            self.push_local(type_name);
        }

        Ok(())
    }

    fn visit_identifier(&mut self, token: Token, node: TypedIdentifierNode) -> Result<(), ()> {
        let line = token.get_position().line;
        let ident = node.name;

        let (local_idx, is_global) = self.get_binding_index(&ident, self.depth);
        if is_global {
            let const_idx = self.get_constant_index(&Value::Obj(Obj::StringObj { value: Box::new(ident.clone()) }));
            let const_idx = const_idx.unwrap();

            self.write_opcode(Opcode::Constant, line);
            self.write_byte(const_idx, line);
            self.write_opcode(Opcode::GLoad, line);
        } else {
            self.write_load_local_instr(local_idx, line);
            self.metadata.loads.push(ident.clone());
        }
        Ok(())
    }

    fn visit_assignment(&mut self, token: Token, node: TypedAssignmentNode) -> Result<(), ()> {
        let line = token.get_position().line;

        let TypedAssignmentNode { target, expr, .. } = node;
        let ident = match *target {
            TypedAstNode::Identifier(ident, _) => Token::get_ident_name(&ident).clone(),
            _ => unreachable!() // We can assume it's an Identifier; typechecking would have failed otherwise
        };

        self.visit(*expr)?;

        let (local_idx, is_global) = self.get_binding_index(&ident, self.depth);
        if is_global {
            let const_idx = self.get_constant_index(&Value::Obj(Obj::StringObj { value: Box::new(ident.clone()) }));
            let const_idx = const_idx.unwrap();

            self.write_opcode(Opcode::Constant, line);
            self.write_byte(const_idx, line);
            self.write_opcode(Opcode::GStore, line);
            self.write_opcode(Opcode::Constant, line);
            self.write_byte(const_idx, line);
            self.write_opcode(Opcode::GLoad, line);
        } else {
            self.write_store_local_instr(local_idx, line);
            self.metadata.stores.push(ident.clone());
            self.write_load_local_instr(local_idx, line);
            self.metadata.loads.push(ident.clone());
        }
        Ok(())
    }

    fn visit_indexing(&mut self, token: Token, node: TypedIndexingNode) -> Result<(), ()> {
        let line = token.get_position().line;

        let TypedIndexingNode { target, index, .. } = node;
        let is_map_target = if let Type::Map(_, _) = &target.get_type() { true } else { false };

        self.visit(*target)?;

        match index {
            IndexingMode::Index(idx) => {
                self.visit(*idx)?;
                if is_map_target {
                    self.write_opcode(Opcode::MapLoad, line);
                } else {
                    self.write_opcode(Opcode::ArrLoad, line);
                }
                self.write_opcode(Opcode::OptMk, line);
            }
            IndexingMode::Range(start, end) => {
                if let Some(start) = start {
                    self.visit(*start)?;
                } else {
                    self.write_int_constant(0, line);
                }
                if let Some(end) = end {
                    self.visit(*end)?;
                } else {
                    // Jank: Use the Nil opcode as a placeholder to signify that there is no value,
                    // and that the end of the range will need to be determined at runtime
                    self.write_opcode(Opcode::Nil, line);
                }

                self.write_opcode(Opcode::ArrSlc, line);
            }
        };
        Ok(())
    }

    fn visit_if_statement(&mut self, is_stmt: bool, token: Token, node: TypedIfNode) -> Result<(), ()> {
        #[inline]
        fn compile_block(compiler: &mut Compiler, block: Vec<TypedAstNode>, is_stmt: bool) -> Result<(), ()> {
            compiler.depth += 1;
            let if_block_depth = compiler.depth;

            let block_len = block.len();
            for (idx, node) in (0..block_len).zip(block.into_iter()) {
                let line = node.get_token().get_position().line;
                let is_last_line = idx == block_len - 1;

                let should_pop = should_pop_after_node(&node);
                let is_interrupt = match &node {
                    TypedAstNode::Break(_, _) => true,
                    _ => false
                };
                compiler.visit(node)?;

                // If we're in a statement and we should pop, then pop
                // If we're in an expression and we should pop AND IT'S NOT THE LAST LINE, then pop
                if (is_stmt && should_pop) || (!is_stmt && !is_last_line && should_pop) {
                    compiler.write_opcode(Opcode::Pop, line);
                }

                // In an interrupt (ie. a break within a loop) the local-popping and jumping bytecode
                // will already have been emitted in `visit_break`; all that needs to happen here is
                // for the compiler to no longer care about the locals in this current scope.
                // We also break out of the loop, since it's unnecessary to compile further than a break.
                if is_interrupt {
                    let num_locals_to_pop = compiler.get_num_locals_at_depth(&if_block_depth);
                    for _ in 0..num_locals_to_pop {
                        compiler.locals.pop();
                    }
                    break;
                }

                // This is documented in #35
                if is_last_line {
                    let mut num_locals_to_pop = compiler.get_num_locals_at_depth(&if_block_depth);

                    if !is_stmt {
                        if let Some(idx) = compiler.get_first_local_at_depth(&if_block_depth) {
                            compiler.write_store_local_instr(idx, line);

                            // Push an empty string into metadata since this isn't a "real" store
                            compiler.metadata.stores.push("".to_string());
                        }
                        for _ in 0..num_locals_to_pop {
                            compiler.locals.pop();
                        }
                        if num_locals_to_pop != 0 {
                            num_locals_to_pop -= 1;
                        }
                    } else {
                        for _ in 0..num_locals_to_pop {
                            compiler.locals.pop();
                        }
                    }
                    for _ in 0..num_locals_to_pop {
                        compiler.write_opcode(Opcode::Pop, line);
                    }
                }
            }

            compiler.depth -= 1;
            Ok(())
        }

        let line = token.get_position().line;

        let TypedIfNode { condition, if_block, else_block, .. } = node;

        self.visit(*condition)?;
        self.write_opcode(Opcode::JumpIfF, line);
        self.write_byte(0, line); // <- Replaced after compiling if-block
        let jump_offset_slot_idx = self.code.len();

        compile_block(self, if_block, is_stmt)?;
        if else_block.is_some() {
            self.write_opcode(Opcode::Jump, line);
            self.write_byte(0, line); // <- Replaced after compiling else-block
        }

        let code = &mut self.code;
        let if_block_len = code.len().checked_sub(jump_offset_slot_idx)
            .expect("jump offset slot should be <= end of if-block");
        *code.get_mut(jump_offset_slot_idx - 1).unwrap() = if_block_len as u8;

        let jump_offset_slot_idx = code.len();

        if let Some(else_block) = else_block {
            compile_block(self, else_block, is_stmt)?;
            let code = &mut self.code;
            let else_block_len = code.len().checked_sub(jump_offset_slot_idx)
                .expect("jump offset slot should be <= end of else-block");
            *code.get_mut(jump_offset_slot_idx - 1).unwrap() = else_block_len as u8;
        }
        Ok(())
    }

    fn visit_if_expression(&mut self, token: Token, node: TypedIfNode) -> Result<(), ()> {
        self.visit_if_statement(false, token, node)
    }

    fn visit_invocation(&mut self, token: Token, node: TypedInvocationNode) -> Result<(), ()> {
        let line = token.get_position().line;
        let TypedInvocationNode { target, args, .. } = node;
        let num_args = args.len();

        let has_return = match &*target {
            TypedAstNode::Identifier(token, TypedIdentifierNode { typ, is_mutable, scope_depth, .. }) => {
                let (arity, has_return) = match typ {
                    Type::Fn(args, ret) => (args.len(), **ret != Type::Unit),
                    _ => unreachable!() // This should have been caught during typechecking
                };

                if has_return {
                    self.write_opcode(Opcode::Nil, line);
                }

                for arg in args {
                    self.visit(arg)?;
                }

                // If invoking a function where the number of args passed does NOT match its arity,
                // it must be a pseudo-fn used for handling default arg values. Dispatch to the
                // pseudo-fn instead of the normal fn in this case
                let fn_name = Token::get_ident_name(token).clone();
                let ident_name = if num_args == arity {
                    fn_name
                } else {
                    fn_name_for_arity(fn_name, num_args)
                };

                // Temporary workaround for native functions - if the ident name matches a native fn
                // name, prepend a ~ and push that string constant onto the stack; the VM handles
                // this "invocation of a string" as a special case (separately from the invocation of
                // a function object), and is only used for builtins.
                // This is obviously terrible
                if NATIVE_FNS_MAP.contains_key(&ident_name) {
                    let native_ident_name = format!("~{}", ident_name);
                    self.write_constant(Value::Obj(Obj::StringObj { value: Box::new(native_ident_name) }), line);
                } else {
                    let new_target = TypedAstNode::Identifier(token.clone(), TypedIdentifierNode {
                        typ: typ.clone(),
                        name: ident_name,
                        is_mutable: is_mutable.clone(),
                        scope_depth: scope_depth.clone(),
                    });
                    self.visit(new_target)?;
                }
                has_return
            }
            _ => unreachable!() // TODO: Support other, non-identifier, invokable ast notes (ie, fn literals)
        };
        self.write_opcode(Opcode::Invoke, line);
        self.write_byte(num_args as u8, line);
        let incl_ret_slot_op = if has_return { 1 } else { 0 };
        self.write_byte(incl_ret_slot_op, line);
        Ok(())
    }

    fn visit_instantiation(&mut self, token: Token, node: TypedInstantiationNode) -> Result<(), ()> {
        let line = token.get_position().line;
        let TypedInstantiationNode { fields, .. } = node;

        let num_fields = fields.len();
        for (field_name, field_value) in fields {
            self.write_constant(Value::Obj(Obj::StringObj { value: Box::new(field_name) }), line);
            self.visit(field_value)?;
        }

        self.write_opcode(Opcode::MapMk, line);
        self.write_byte(num_fields as u8, line);

        Ok(())
    }

    fn visit_accessor(&mut self, token: Token, node: TypedAccessorNode) -> Result<(), ()> {
        let line = token.get_position().line;
        let TypedAccessorNode { target, field, .. } = node;

        self.visit(*target)?;

        let field_name = Token::get_ident_name(&field).clone();
        self.write_constant(Value::Obj(Obj::StringObj { value: Box::new(field_name) }), line);

        self.write_opcode(Opcode::MapLoad, line);
        Ok(())
    }

    fn visit_for_loop(&mut self, token: Token, node: TypedForLoopNode) -> Result<(), ()> {
        let line = token.get_position().line;

        let TypedForLoopNode { iteratee, index_ident, iterator, body } = node;

        // Push intrinsic variables $idx and $iter
        self.depth += 1; // Create wrapper scope to hold invisible variables
        self.write_opcode(Opcode::IConst0, line); // Local 0 is iterator index ($idx)
        self.push_local("$idx");
        self.visit(*iterator)?; // Local 1 is the iterator
        self.push_local("$iter");

        #[inline]
        fn load_intrinsic(compiler: &mut Compiler, name: &str, line: usize) {
            let (slot, _) = compiler.get_binding_index(&name.to_string(), compiler.depth);
            compiler.write_load_local_instr(slot, line);
            compiler.metadata.loads.push(name.to_string());
        }

        #[inline]
        fn store_intrinsic(compiler: &mut Compiler, name: &str, line: usize) {
            let (slot, _) = compiler.get_binding_index(&name.to_string(), compiler.depth);
            compiler.write_store_local_instr(slot, line);
            compiler.metadata.stores.push(name.to_string());
        }

        // Essentially: if $idx >= arrayLen($iter) { break }
        let cond_slot_idx = self.code.len();
        load_intrinsic(self, "$idx", line);
        self.write_opcode(Opcode::Nil, line); // <-- Load <ret> slot for ~arrayLen builtin // TODO: Fix this shameful garbage
        load_intrinsic(self, "$iter", line);
        self.write_constant(Value::Obj(Obj::StringObj { value: Box::new("~arrayLen".to_string()) }), line);
        self.write_opcode(Opcode::Invoke, line);
        self.write_byte(1, line);
        self.write_byte(1, line); // <-- 1 = has_return is true // TODO: See comment above about garbage
        self.write_opcode(Opcode::LT, line);
        self.write_opcode(Opcode::JumpIfF, line);
        self.write_byte(0, line); // <- Replaced after compiling loop body
        let cond_jump_offset_slot_idx = self.code.len();

        // Insert iteratee (bound to $iter[$idx]) and index bindings (if indexer expected) into loop scope
        self.depth += 1;
        load_intrinsic(self, "$iter", line);
        load_intrinsic(self, "$idx", line);
        self.write_opcode(Opcode::ArrLoad, line);
        self.push_local(Token::get_ident_name(&iteratee));
        if let Some(ident) = index_ident {
            let (slot, _) = self.get_binding_index(&"$idx".to_string(), self.depth);
            self.write_load_local_instr(slot, line); // Load $idx
            self.metadata.loads.push("$idx".to_string());
            self.push_local(Token::get_ident_name(&ident));
        }
        load_intrinsic(self, "$idx", line);
        self.write_opcode(Opcode::IConst1, line);
        self.write_opcode(Opcode::IAdd, line);
        store_intrinsic(self, "$idx", line);

        let last_line = self.visit_loop_body(body, cond_slot_idx, cond_jump_offset_slot_idx)?;

        self.depth -= 1;
        self.write_opcode(Opcode::Pop, last_line); // Pop $iter
        self.locals.pop(); // Remove $iter from compiler's locals vector
        self.write_opcode(Opcode::Pop, last_line); // Pop $idx
        self.locals.pop(); // Remove $idx from compiler's locals vector
        self.depth -= 1;
        Ok(())
    }

    fn visit_while_loop(&mut self, token: Token, node: TypedWhileLoopNode) -> Result<(), ()> {
        let line = token.get_position().line;

        let TypedWhileLoopNode { condition, body } = node;
        let cond_slot_idx = self.code.len();
        self.visit(*condition)?;

        self.write_opcode(Opcode::JumpIfF, line);
        self.write_byte(0, line); // <- Replaced after compiling loop body
        let cond_jump_offset_slot_idx = self.code.len();

        self.depth += 1;
        self.visit_loop_body(body, cond_slot_idx, cond_jump_offset_slot_idx)?;
        self.depth -= 1;

        Ok(())
    }

    fn visit_break(&mut self, token: Token, loop_depth: usize) -> Result<(), ()> {
        let line = token.get_position().line;

        // Emit bytecode to pop locals from stack. The scope in which the break statement lives
        // takes care of making sure the compiler's `locals` vec is in the correct state; here we
        // just need to emit the runtime popping
        let num_locals_to_pop = self.get_num_locals_at_depth(&loop_depth);
        for _ in 0..num_locals_to_pop {
            self.write_opcode(Opcode::Pop, line); // TODO: PopN
        }

        self.write_opcode(Opcode::Jump, line);
        self.write_byte(0, line); // <- Replaced after compiling loop body (see visit_while_loop)
        let offset_slot = self.code.len();
        self.interrupt_offset_slots.push(offset_slot);
        Ok(())
    }
}

#[cfg(test)]
mod tests {
    use super::*;
    use crate::lexer::lexer::tokenize;
    use crate::parser::parser::parse;
    use crate::typechecker::typechecker::typecheck;

    fn compile(input: &str) -> Module {
        let tokens = tokenize(&input.to_string()).unwrap();
        let ast = parse(tokens).unwrap();
        let (_, typed_ast) = typecheck(ast).unwrap();

        super::compile(typed_ast).unwrap().0
    }

    #[test]
    fn compile_empty() {
        let chunk = compile("");
        let expected = Module {
            code: vec![
                Opcode::Return as u8
            ],
            constants: vec![],
        };
        assert_eq!(expected, chunk);
    }

    #[test]
    fn compile_literals() {
        let chunk = compile("1 2.3 4 5.6 \"hello\" true false");
        let expected = Module {
            code: vec![
                Opcode::IConst1 as u8,
                Opcode::Pop as u8,
                Opcode::Constant as u8, 0,
                Opcode::Pop as u8,
                Opcode::IConst4 as u8,
                Opcode::Pop as u8,
                Opcode::Constant as u8, 1,
                Opcode::Pop as u8,
                Opcode::Constant as u8, 2,
                Opcode::Pop as u8,
                Opcode::T as u8,
                Opcode::Pop as u8,
                Opcode::F as u8,
                Opcode::Return as u8
            ],
            constants: vec![
                Value::Float(2.3),
                Value::Float(5.6),
                Value::Obj(Obj::StringObj { value: Box::new("hello".to_string()) })
            ],
        };
        assert_eq!(expected, chunk);
    }

    #[test]
    fn compile_unary() {
        let chunk = compile("-5");
        let expected = Module {
            code: vec![
                Opcode::Constant as u8, 0,
                Opcode::Invert as u8,
                Opcode::Return as u8
            ],
            constants: vec![Value::Int(5)],
        };
        assert_eq!(expected, chunk);

        let chunk = compile("-2.3");
        let expected = Module {
            code: vec![
                Opcode::Constant as u8, 0,
                Opcode::Invert as u8,
                Opcode::Return as u8
            ],
            constants: vec![Value::Float(2.3)],
        };
        assert_eq!(expected, chunk);

        let chunk = compile("!false");
        let expected = Module {
            code: vec![
                Opcode::F as u8,
                Opcode::Negate as u8,
                Opcode::Return as u8
            ],
            constants: vec![],
        };
        assert_eq!(expected, chunk);
    }

    #[test]
    fn compile_binary_numeric() {
        let chunk = compile("5 + 6");
        let expected = Module {
            code: vec![
                Opcode::Constant as u8, 0,
                Opcode::Constant as u8, 1,
                Opcode::IAdd as u8,
                Opcode::Return as u8
            ],
            constants: vec![Value::Int(5), Value::Int(6)],
        };
        assert_eq!(expected, chunk);

        // Testing i2f and order of ops
        let chunk = compile("1 - -5 * 3.4 / 5");
        let expected = Module {
            code: vec![
                Opcode::IConst1 as u8,
                Opcode::I2F as u8,
                Opcode::Constant as u8, 0,
                Opcode::Invert as u8,
                Opcode::I2F as u8,
                Opcode::Constant as u8, 1,
                Opcode::FMul as u8,
                Opcode::Constant as u8, 0,
                Opcode::I2F as u8,
                Opcode::FDiv as u8,
                Opcode::FSub as u8,
                Opcode::Return as u8
            ],
            constants: vec![Value::Int(5), Value::Float(3.4)],
        };
        assert_eq!(expected, chunk);

        // Testing %, along with i2f
        let chunk = compile("3.4 % 2.4 % 5");
        let expected = Module {
            code: vec![
                Opcode::Constant as u8, 0,
                Opcode::Constant as u8, 1,
                Opcode::FMod as u8,
                Opcode::Constant as u8, 2,
                Opcode::I2F as u8,
                Opcode::FMod as u8,
                Opcode::Return as u8
            ],
            constants: vec![Value::Float(3.4), Value::Float(2.4), Value::Int(5)],
        };
        assert_eq!(expected, chunk);
    }

    #[test]
    fn compile_binary_grouped() {
        let chunk = compile("(1 + 2) * 3");
        let expected = Module {
            code: vec![
                Opcode::IConst1 as u8,
                Opcode::IConst2 as u8,
                Opcode::IAdd as u8,
                Opcode::IConst3 as u8,
                Opcode::IMul as u8,
                Opcode::Return as u8
            ],
            constants: vec![],
        };
        assert_eq!(expected, chunk);
    }

    #[test]
    fn compile_binary_str_concat() {
        let chunk = compile("\"abc\" + \"def\"");
        let expected = Module {
            code: vec![
                Opcode::Constant as u8, 0,
                Opcode::Constant as u8, 1,
                Opcode::StrConcat as u8,
                Opcode::Return as u8
            ],
            constants: vec![
                Value::Obj(Obj::StringObj { value: Box::new("abc".to_string()) }),
                Value::Obj(Obj::StringObj { value: Box::new("def".to_string()) }),
            ],
        };
        assert_eq!(expected, chunk);

        let chunk = compile("1 + \"a\" + 3.4");
        let expected = Module {
            code: vec![
                Opcode::IConst1 as u8,
                Opcode::Constant as u8, 0,
                Opcode::StrConcat as u8,
                Opcode::Constant as u8, 1,
                Opcode::StrConcat as u8,
                Opcode::Return as u8
            ],
            constants: vec![
                Value::Obj(Obj::StringObj { value: Box::new("a".to_string()) }),
                Value::Float(3.4)
            ],
        };
        assert_eq!(expected, chunk);
    }

    #[test]
    fn compile_binary_boolean() {
        let chunk = compile("true && true || false");
        let expected = Module {
            code: vec![
                Opcode::T as u8,
                Opcode::T as u8,
                Opcode::And as u8,
                Opcode::F as u8,
                Opcode::Or as u8,
                Opcode::Return as u8
            ],
            constants: vec![],
        };
        assert_eq!(expected, chunk);
    }

    #[test]
    fn compile_binary_comparisons() {
        let chunk = compile("1 <= 5 == 3.4 >= 5.6");
        let expected = Module {
            code: vec![
                Opcode::IConst1 as u8,
                Opcode::Constant as u8, 0,
                Opcode::LTE as u8,
                Opcode::Constant as u8, 1,
                Opcode::Constant as u8, 2,
                Opcode::GTE as u8,
                Opcode::Eq as u8,
                Opcode::Return as u8
            ],
            constants: vec![Value::Int(5), Value::Float(3.4), Value::Float(5.6)],
        };
        assert_eq!(expected, chunk);

        let chunk = compile("\"a\" < \"b\" != 4");
        let expected = Module {
            code: vec![
                Opcode::Constant as u8, 0,
                Opcode::Constant as u8, 1,
                Opcode::LT as u8,
                Opcode::IConst4 as u8,
                Opcode::Neq as u8,
                Opcode::Return as u8
            ],
            constants: vec![
                Value::Obj(Obj::StringObj { value: Box::new("a".to_string()) }),
                Value::Obj(Obj::StringObj { value: Box::new("b".to_string()) })
            ],
        };
        assert_eq!(expected, chunk);
    }

    #[test]
    fn compile_binary_coalesce() {
        let chunk = compile("[\"a\", \"b\"][2] ?: \"c\"");
        let expected = Module {
            code: vec![
                Opcode::Constant as u8, 0,
                Opcode::Constant as u8, 1,
                Opcode::ArrMk as u8, 2,
                Opcode::IConst2 as u8,
                Opcode::ArrLoad as u8,
                Opcode::OptMk as u8,
                Opcode::Constant as u8, 2,
                Opcode::Coalesce as u8,
                Opcode::Return as u8
            ],
            constants: vec![
                Value::Obj(Obj::StringObj { value: Box::new("a".to_string()) }),
                Value::Obj(Obj::StringObj { value: Box::new("b".to_string()) }),
                Value::Obj(Obj::StringObj { value: Box::new("c".to_string()) }),
            ],
        };
        assert_eq!(expected, chunk);
    }

    #[test]
    fn compile_array_primitives() {
        let chunk = compile("[1, 2]");
        let expected = Module {
            code: vec![
                Opcode::IConst1 as u8,
                Opcode::IConst2 as u8,
                Opcode::ArrMk as u8, 2,
                Opcode::Return as u8
            ],
            constants: vec![],
        };
        assert_eq!(expected, chunk);

        let chunk = compile("[\"a\", \"b\", \"c\"]");
        let expected = Module {
            code: vec![
                Opcode::Constant as u8, 0,
                Opcode::Constant as u8, 1,
                Opcode::Constant as u8, 2,
                Opcode::ArrMk as u8, 3,
                Opcode::Return as u8
            ],
            constants: vec![
                Value::Obj(Obj::StringObj { value: Box::new("a".to_string()) }),
                Value::Obj(Obj::StringObj { value: Box::new("b".to_string()) }),
                Value::Obj(Obj::StringObj { value: Box::new("c".to_string()) }),
            ],
        };
        assert_eq!(expected, chunk);
    }

    #[test]
    fn compile_array_nested() {
        let chunk = compile("[[1, 2], [3, 4, 5]]");
        let expected = Module {
            code: vec![
                Opcode::IConst1 as u8,
                Opcode::IConst2 as u8,
                Opcode::ArrMk as u8, 2,
                Opcode::IConst3 as u8,
                Opcode::IConst4 as u8,
                Opcode::Constant as u8, 0,
                Opcode::ArrMk as u8, 3,
                Opcode::ArrMk as u8, 2,
                Opcode::Return as u8
            ],
            constants: vec![Value::Int(5)],
        };
        assert_eq!(expected, chunk);
    }

    #[test]
    fn compile_map_literal() {
        let chunk = compile("{ a: 1, b: \"c\", d: true }");
        let expected = Module {
            code: vec![
                Opcode::Constant as u8, 0,
                Opcode::IConst1 as u8,
                Opcode::Constant as u8, 1,
                Opcode::Constant as u8, 2,
                Opcode::Constant as u8, 3,
                Opcode::T as u8,
                Opcode::MapMk as u8, 3,
                Opcode::Return as u8
            ],
            constants: vec![
                Value::Obj(Obj::StringObj { value: Box::new("a".to_string()) }),
                Value::Obj(Obj::StringObj { value: Box::new("b".to_string()) }),
                Value::Obj(Obj::StringObj { value: Box::new("c".to_string()) }),
                Value::Obj(Obj::StringObj { value: Box::new("d".to_string()) }),
            ],
        };
        assert_eq!(expected, chunk);
    }

    #[test]
    fn compile_binding_decl() {
        let chunk = compile("val abc = 123");
        let expected = Module {
            code: vec![
                Opcode::Constant as u8, 0,
                Opcode::Constant as u8, 1,
                Opcode::GStore as u8,
                Opcode::Return as u8
            ],
            constants: vec![Value::Int(123), Value::Obj(Obj::StringObj { value: Box::new("abc".to_string()) })],
        };
        assert_eq!(expected, chunk);

        let chunk = compile("var unset: Bool\nvar set = true");
        let expected = Module {
            code: vec![
                Opcode::Nil as u8,
                Opcode::Constant as u8, 0,
                Opcode::GStore as u8,
                Opcode::T as u8,
                Opcode::Constant as u8, 1,
                Opcode::GStore as u8,
                Opcode::Return as u8
            ],
            constants: vec![
                Value::Obj(Obj::StringObj { value: Box::new("unset".to_string()) }),
                Value::Obj(Obj::StringObj { value: Box::new("set".to_string()) })
            ],
        };
        assert_eq!(expected, chunk);

        let chunk = compile("val abc = \"a\" + \"b\"\nval def = 5");
        let expected = Module {
            code: vec![
                Opcode::Constant as u8, 0,
                Opcode::Constant as u8, 1,
                Opcode::StrConcat as u8,
                Opcode::Constant as u8, 2,
                Opcode::GStore as u8,
                Opcode::Constant as u8, 3,
                Opcode::Constant as u8, 4,
                Opcode::GStore as u8,
                Opcode::Return as u8
            ],
            constants: vec![
                Value::Obj(Obj::StringObj { value: Box::new("a".to_string()) }),
                Value::Obj(Obj::StringObj { value: Box::new("b".to_string()) }),
                Value::Obj(Obj::StringObj { value: Box::new("abc".to_string()) }),
                Value::Int(5),
                Value::Obj(Obj::StringObj { value: Box::new("def".to_string()) }),
            ],
        };
        assert_eq!(expected, chunk);
    }

    #[test]
    fn compile_binding_decl_struct_type() {
        // Test assignment from map literal to struct type
        let chunk = compile("\
          type Person { name: String }\n\
          val meg = Person({ name: \"Meg\" })\
        ");
        let expected = Module {
            code: vec![
                Opcode::Constant as u8, 0,
                Opcode::Constant as u8, 1,
                Opcode::GStore as u8,
                Opcode::Constant as u8, 2,
                Opcode::Constant as u8, 3,
                Opcode::MapMk as u8, 1,
                Opcode::Constant as u8, 4,
                Opcode::GStore as u8,
                Opcode::Return as u8
            ],
            constants: vec![
                Value::Type("Person".to_string()),
                Value::Obj(Obj::StringObj { value: Box::new("Person".to_string()) }),
                Value::Obj(Obj::StringObj { value: Box::new("name".to_string()) }),
                Value::Obj(Obj::StringObj { value: Box::new("Meg".to_string()) }),
                Value::Obj(Obj::StringObj { value: Box::new("meg".to_string()) }),
            ],
        };
        assert_eq!(expected, chunk);

        // Test assignment with default field values
        let chunk = compile("\
          type Person { name: String, age: Int = 0 }\n\
          val someBaby = Person({ name: \"Unnamed\" })\n\
          val anAdult = Person({ name: \"Some Name\", age: 29 })\n\
        ");
        let expected = Module {
            code: vec![
                Opcode::Constant as u8, 0,
                Opcode::Constant as u8, 1,
                Opcode::GStore as u8,
                Opcode::Constant as u8, 2,
                Opcode::Constant as u8, 3,
                Opcode::Constant as u8, 4,
                Opcode::IConst0 as u8,
                Opcode::MapMk as u8, 2,
                Opcode::Constant as u8, 5,
                Opcode::GStore as u8,
                Opcode::Constant as u8, 2,
                Opcode::Constant as u8, 6,
                Opcode::Constant as u8, 4,
                Opcode::Constant as u8, 7,
                Opcode::MapMk as u8, 2,
                Opcode::Constant as u8, 8,
                Opcode::GStore as u8,
                Opcode::Return as u8
            ],
            constants: vec![
                Value::Type("Person".to_string()),
                Value::Obj(Obj::StringObj { value: Box::new("Person".to_string()) }),
                Value::Obj(Obj::StringObj { value: Box::new("name".to_string()) }),
                Value::Obj(Obj::StringObj { value: Box::new("Unnamed".to_string()) }),
                Value::Obj(Obj::StringObj { value: Box::new("age".to_string()) }),
                Value::Obj(Obj::StringObj { value: Box::new("someBaby".to_string()) }),
                Value::Obj(Obj::StringObj { value: Box::new("Some Name".to_string()) }),
                Value::Int(29),
                Value::Obj(Obj::StringObj { value: Box::new("anAdult".to_string()) }),
            ],
        };
        assert_eq!(expected, chunk);
    }

    #[test]
    fn compile_ident() {
        let chunk = compile("val abc = 123\nabc");
        let expected = Module {
            code: vec![
                Opcode::Constant as u8, 0,
                Opcode::Constant as u8, 1,
                Opcode::GStore as u8,
                Opcode::Constant as u8, 1,
                Opcode::GLoad as u8,
                Opcode::Return as u8
            ],
            constants: vec![Value::Int(123), Value::Obj(Obj::StringObj { value: Box::new("abc".to_string()) })],
        };
        assert_eq!(expected, chunk);
    }

    #[test]
    fn compile_assignment() {
        let chunk = compile("var a = 1\nvar b = 2\nval c = b = a = 3");
        let expected = Module {
            code: vec![
                // var a = 1
                Opcode::IConst1 as u8,
                Opcode::Constant as u8, 0,
                Opcode::GStore as u8,
                // var b = 2
                Opcode::IConst2 as u8,
                Opcode::Constant as u8, 1,
                Opcode::GStore as u8,

                // val c = b = a = 3
                //   a = 3
                Opcode::IConst3 as u8,
                Opcode::Constant as u8, 0,
                Opcode::GStore as u8,
                Opcode::Constant as u8, 0,
                Opcode::GLoad as u8,
                //  b = <a = 3>
                Opcode::Constant as u8, 1,
                Opcode::GStore as u8,
                Opcode::Constant as u8, 1,
                Opcode::GLoad as u8,
                //  c = <b = <a = 3>>
                Opcode::Constant as u8, 2,
                Opcode::GStore as u8,
                Opcode::Return as u8
            ],
            constants: vec![
                Value::Obj(Obj::StringObj { value: Box::new("a".to_string()) }),
                Value::Obj(Obj::StringObj { value: Box::new("b".to_string()) }),
                Value::Obj(Obj::StringObj { value: Box::new("c".to_string()) }),
            ],
        };
        assert_eq!(expected, chunk);

        let chunk = compile("var a = 1\na = 2\nval b = 3");
        let expected = Module {
            code: vec![
                // var a = 1
                Opcode::IConst1 as u8,
                Opcode::Constant as u8, 0,
                Opcode::GStore as u8,
                // a = 2
                Opcode::IConst2 as u8,
                Opcode::Constant as u8, 0,
                Opcode::GStore as u8,
                Opcode::Constant as u8, 0,
                Opcode::GLoad as u8,
                Opcode::Pop as u8, // <- This test verifies that the intermediate 2 gets popped
                // val b = 3
                Opcode::IConst3 as u8,
                Opcode::Constant as u8, 1,
                Opcode::GStore as u8,
                Opcode::Return as u8
            ],
            constants: vec![
                Value::Obj(Obj::StringObj { value: Box::new("a".to_string()) }),
                Value::Obj(Obj::StringObj { value: Box::new("b".to_string()) }),
            ],
        };
        assert_eq!(expected, chunk);
    }

    #[test]
    fn compile_assignment_scopes() {
        let chunk = compile("var a = 1\nfunc abc() { a = 3 }");
        let expected = Module {
            code: vec![
                Opcode::IConst1 as u8,
                Opcode::Constant as u8, 0,
                Opcode::GStore as u8,
                Opcode::IConst0 as u8,
                Opcode::Constant as u8, 1,
                Opcode::GStore as u8,
                Opcode::Constant as u8, 2,
                Opcode::Constant as u8, 1,
                Opcode::GStore as u8,
                Opcode::Return as u8,
            ],
            constants: vec![
                Value::Obj(Obj::StringObj { value: Box::new("a".to_string()) }),
                Value::Obj(Obj::StringObj { value: Box::new("abc".to_string()) }),
                Value::Fn {
                    name: "abc".to_string(),
                    code: vec![
                        Opcode::IConst3 as u8,
                        Opcode::Constant as u8, 0,
                        Opcode::GStore as u8,
                        Opcode::Constant as u8, 0,
                        Opcode::GLoad as u8,
                        Opcode::LStore0 as u8,
                        Opcode::Return as u8
                    ],
                },
            ],
        };
        assert_eq!(expected, chunk);
    }

    #[test]
    fn compile_indexing() {
        let chunk = compile("[1, 2, 3, 4, 5][3 + 1]");
        let expected = Module {
            code: vec![
                Opcode::IConst1 as u8,
                Opcode::IConst2 as u8,
                Opcode::IConst3 as u8,
                Opcode::IConst4 as u8,
                Opcode::Constant as u8, 0,
                Opcode::ArrMk as u8, 5,
                Opcode::IConst3 as u8,
                Opcode::IConst1 as u8,
                Opcode::IAdd as u8,
                Opcode::ArrLoad as u8,
                Opcode::OptMk as u8,
                Opcode::Return as u8
            ],
            constants: vec![Value::Int(5)],
        };
        assert_eq!(expected, chunk);

        let chunk = compile("\"some string\"[1 + 1:]");
        let expected = Module {
            code: vec![
                Opcode::Constant as u8, 0,
                Opcode::IConst1 as u8,
                Opcode::IConst1 as u8,
                Opcode::IAdd as u8,
                Opcode::Nil as u8,
                Opcode::ArrSlc as u8,
                Opcode::Return as u8
            ],
            constants: vec![
                Value::Obj(Obj::StringObj { value: Box::new("some string".to_string()) }),
            ],
        };
        assert_eq!(expected, chunk);

        let chunk = compile("\"some string\"[-1:4]");
        let expected = Module {
            code: vec![
                Opcode::Constant as u8, 0,
                Opcode::IConst1 as u8,
                Opcode::Invert as u8,
                Opcode::IConst4 as u8,
                Opcode::ArrSlc as u8,
                Opcode::Return as u8
            ],
            constants: vec![
                Value::Obj(Obj::StringObj { value: Box::new("some string".to_string()) }),
            ],
        };
        assert_eq!(expected, chunk);

        let chunk = compile("\"some string\"[:1 + 1]");
        let expected = Module {
            code: vec![
                Opcode::Constant as u8, 0,
                Opcode::IConst0 as u8,
                Opcode::IConst1 as u8,
                Opcode::IConst1 as u8,
                Opcode::IAdd as u8,
                Opcode::ArrSlc as u8,
                Opcode::Return as u8
            ],
            constants: vec![
                Value::Obj(Obj::StringObj { value: Box::new("some string".to_string()) }),
            ],
        };
        assert_eq!(expected, chunk);

        let chunk = compile("{ a: 1, b: 2 }[\"a\"]");
        let expected = Module {
            code: vec![
                Opcode::Constant as u8, 0,
                Opcode::IConst1 as u8,
                Opcode::Constant as u8, 1,
                Opcode::IConst2 as u8,
                Opcode::MapMk as u8, 2,
                Opcode::Constant as u8, 0,
                Opcode::MapLoad as u8,
                Opcode::OptMk as u8,
                Opcode::Return as u8
            ],
            constants: vec![
                Value::Obj(Obj::StringObj { value: Box::new("a".to_string()) }),
                Value::Obj(Obj::StringObj { value: Box::new("b".to_string()) }),
            ],
        };
        assert_eq!(expected, chunk);
    }

    #[test]
    fn compile_if_else_statements() {
        let chunk = compile("if (1 == 2) 123 else 456");
        let expected = Module {
            code: vec![
                Opcode::IConst1 as u8,
                Opcode::IConst2 as u8,
                Opcode::Eq as u8,
                Opcode::JumpIfF as u8, 5,
                Opcode::Constant as u8, 0,
                Opcode::Pop as u8,
                Opcode::Jump as u8, 3,
                Opcode::Constant as u8, 1,
                Opcode::Pop as u8,
                Opcode::Return as u8
            ],
            constants: vec![Value::Int(123), Value::Int(456)],
        };
        assert_eq!(expected, chunk);

        let chunk = compile("if (1 == 2) 123");
        let expected = Module {
            code: vec![
                Opcode::IConst1 as u8,
                Opcode::IConst2 as u8,
                Opcode::Eq as u8,
                Opcode::JumpIfF as u8, 3,
                Opcode::Constant as u8, 0,
                Opcode::Pop as u8,
                Opcode::Return as u8
            ],
            constants: vec![Value::Int(123)],
        };
        assert_eq!(expected, chunk);

        let chunk = compile("if (1 == 2) { } else { 456 }");
        let expected = Module {
            code: vec![
                Opcode::IConst1 as u8,
                Opcode::IConst2 as u8,
                Opcode::Eq as u8,
                Opcode::JumpIfF as u8, 2,
                Opcode::Jump as u8, 3,
                Opcode::Constant as u8, 0,
                Opcode::Pop as u8,
                Opcode::Return as u8
            ],
            constants: vec![Value::Int(456)],
        };
        assert_eq!(expected, chunk);

        let chunk = compile("if (1 == 2) 123 else if (3 < 4) 456 else 789");
        let expected = Module {
            code: vec![
                Opcode::IConst1 as u8,
                Opcode::IConst2 as u8,
                Opcode::Eq as u8,
                Opcode::JumpIfF as u8, 5,
                Opcode::Constant as u8, 0,
                Opcode::Pop as u8,
                Opcode::Jump as u8, 13,
                Opcode::IConst3 as u8,
                Opcode::IConst4 as u8,
                Opcode::LT as u8,
                Opcode::JumpIfF as u8, 5,
                Opcode::Constant as u8, 1,
                Opcode::Pop as u8,
                Opcode::Jump as u8, 3,
                Opcode::Constant as u8, 2,
                Opcode::Pop as u8,
                Opcode::Return as u8
            ],
            constants: vec![Value::Int(123), Value::Int(456), Value::Int(789)],
        };
        assert_eq!(expected, chunk);

        let chunk = compile("\
          val a = 123
          if (true) {\
            val a = 456\
            a + 1\
          }\
        ");
        let expected = Module {
            code: vec![
                Opcode::Constant as u8, 0,
                Opcode::Constant as u8, 1,
                Opcode::GStore as u8,
                Opcode::T as u8,
                Opcode::JumpIfF as u8, 7,
                Opcode::Constant as u8, 2,
                Opcode::LLoad0 as u8,
                Opcode::IConst1 as u8,
                Opcode::IAdd as u8,
                Opcode::Pop as u8,
                Opcode::Pop as u8,
                Opcode::Return as u8
            ],
            constants: vec![
                Value::Int(123),
                Value::Obj(Obj::StringObj { value: Box::new("a".to_string()) }),
                Value::Int(456),
            ],
        };
        assert_eq!(expected, chunk);
    }

    #[test]
    fn compile_function_declaration() {
        let chunk = compile("\
          val a = 1\n\
          val b = 2\n\
          val c = 3\n\
          func abc(b: Int) {\n\
            val a1 = a\n\
            val c = b + a1\n\
            c\n\
          }\
        ");
        let expected = Module {
            code: vec![
                Opcode::IConst1 as u8,
                Opcode::Constant as u8, 0,
                Opcode::GStore as u8,
                Opcode::IConst2 as u8,
                Opcode::Constant as u8, 1,
                Opcode::GStore as u8,
                Opcode::IConst3 as u8,
                Opcode::Constant as u8, 2,
                Opcode::GStore as u8,
                Opcode::IConst0 as u8,
                Opcode::Constant as u8, 3,
                Opcode::GStore as u8,
                Opcode::Constant as u8, 4,
                Opcode::Constant as u8, 3,
                Opcode::GStore as u8,
                Opcode::Return as u8
            ],
            constants: vec![
                Value::Obj(Obj::StringObj { value: Box::new("a".to_string()) }),
                Value::Obj(Obj::StringObj { value: Box::new("b".to_string()) }),
                Value::Obj(Obj::StringObj { value: Box::new("c".to_string()) }),
                Value::Obj(Obj::StringObj { value: Box::new("abc".to_string()) }),
                Value::Fn {
                    name: "abc".to_string(),
                    code: vec![
                        Opcode::Constant as u8, 0,
                        Opcode::GLoad as u8,
                        Opcode::LLoad1 as u8,
                        Opcode::LLoad2 as u8,
                        Opcode::IAdd as u8,
                        Opcode::LLoad3 as u8,
                        Opcode::LStore0 as u8,
                        Opcode::Pop as u8,
                        Opcode::Pop as u8,
                        Opcode::Pop as u8,
                        Opcode::Return as u8,
                    ],
                }
            ],
        };
        assert_eq!(expected, chunk);
    }

    #[test]
    fn compile_function_declaration_returns_unit_type() {
        let chunk = compile("\
          func abc() {\n\
            val a = 1\n\
            println(\"hello\")\n\
          }\
        ");
        let expected = Module {
            code: vec![
                Opcode::IConst0 as u8,
                Opcode::Constant as u8, 0,
                Opcode::GStore as u8,
                Opcode::Constant as u8, 3,
                Opcode::Constant as u8, 0,
                Opcode::GStore as u8,
                Opcode::Return as u8
            ],
            constants: vec![
                Value::Obj(Obj::StringObj { value: Box::new("abc".to_string()) }),
                Value::Obj(Obj::StringObj { value: Box::new("hello".to_string()) }),
                Value::Obj(Obj::StringObj { value: Box::new("~println".to_string()) }),
                Value::Fn {
                    name: "abc".to_string(),
                    code: vec![
                        Opcode::IConst1 as u8,
                        Opcode::Constant as u8, 1,
                        Opcode::Constant as u8, 2,
                        Opcode::Invoke as u8, 1, 0,
                        Opcode::Pop as u8, // Pop off `a`; note, there is no LStore0, since the return is Unit
                        Opcode::Return as u8,
                    ],
                },
            ],
        };
        assert_eq!(expected, chunk);
    }

    #[test]
    fn compile_function_declaration_default_args() {
        let chunk = compile("func add(a: Int, b = 2) = a + b\nadd(1)\nadd(1, 2)");
        let expected = Module {
            code: vec![
                Opcode::IConst0 as u8,
                Opcode::Constant as u8, 0,
                Opcode::GStore as u8,
                Opcode::Constant as u8, 1,
                Opcode::Constant as u8, 0,
                Opcode::GStore as u8,
                Opcode::IConst0 as u8,
                Opcode::Constant as u8, 2,
                Opcode::GStore as u8,
                Opcode::Constant as u8, 3,
                Opcode::Constant as u8, 2,
                Opcode::GStore as u8,
                Opcode::Nil as u8,
                Opcode::IConst1 as u8,
                Opcode::Constant as u8, 2,
                Opcode::GLoad as u8,
                Opcode::Invoke as u8, 1, 1,
                Opcode::Pop as u8,
                Opcode::Nil as u8,
                Opcode::IConst1 as u8,
                Opcode::IConst2 as u8,
                Opcode::Constant as u8, 0,
                Opcode::GLoad as u8,
                Opcode::Invoke as u8, 2, 1,
                Opcode::Return as u8
            ],
            constants: vec![
                Value::Obj(Obj::StringObj { value: Box::new("add".to_string()) }),
                Value::Fn {
                    name: "add".to_string(),
                    code: vec![
                        Opcode::LLoad1 as u8,
                        Opcode::LLoad2 as u8,
                        Opcode::IAdd as u8,
                        Opcode::LStore0 as u8,
                        Opcode::Pop as u8,
                        Opcode::Pop as u8,
                        Opcode::Return as u8,
                    ],
                },
                Value::Obj(Obj::StringObj { value: Box::new("add_$1".to_string()) }),
                Value::Fn {
                    name: "add_$1".to_string(),
                    code: vec![
                        Opcode::Nil as u8,
                        Opcode::LLoad1 as u8,
                        Opcode::IConst2 as u8,
                        Opcode::Constant as u8, 0,
                        Opcode::GLoad as u8,
                        Opcode::Invoke as u8, 2, 1,
                        Opcode::LStore0 as u8,
                        Opcode::Pop as u8,
                        Opcode::Return as u8,
                    ],
                },
            ],
        };
        assert_eq!(expected, chunk);
    }

    #[test]
    fn compile_function_declaration_with_inner() {
        let chunk = compile("\
          func abc(b: Int) {\n\
            func def(g: Int) { g + 1 }
            val c = b + def(b)\n\
            c\n\
          }\
        ");
        let expected = Module {
            code: vec![
                Opcode::IConst0 as u8,
                Opcode::Constant as u8, 0,
                Opcode::GStore as u8,
                Opcode::Constant as u8, 2,
                Opcode::Constant as u8, 0,
                Opcode::GStore as u8,
                Opcode::Return as u8
            ],
            constants: vec![
                Value::Obj(Obj::StringObj { value: Box::new("abc".to_string()) }),
                Value::Fn {
                    name: "def".to_string(),
                    code: vec![
                        Opcode::LLoad1 as u8,
                        Opcode::IConst1 as u8,
                        Opcode::IAdd as u8,
                        Opcode::LStore0 as u8,
                        Opcode::Pop as u8,
                        Opcode::Return as u8,
                    ],
                },
                Value::Fn {
                    name: "abc".to_string(),
                    code: vec![
                        Opcode::Constant as u8, 1,
                        Opcode::LLoad1 as u8,
                        Opcode::Nil as u8,
                        Opcode::LLoad1 as u8,
                        Opcode::LLoad2 as u8,
                        Opcode::Invoke as u8, 1, 1,
                        Opcode::IAdd as u8,
                        Opcode::LLoad3 as u8,
                        Opcode::LStore0 as u8,
                        Opcode::Pop as u8,
                        Opcode::Pop as u8,
                        Opcode::Pop as u8,
                        Opcode::Return as u8,
                    ],
                }
            ],
        };
        assert_eq!(expected, chunk);
    }

    #[test]
    fn compile_function_invocation() {
        let chunk = compile("\
          val one = 1\n\
          func inc(number: Int) {\n\
            number + 1\n\
          }\n
          val two = inc(number: one)\
        ");
        let expected = Module {
            code: vec![
                Opcode::IConst1 as u8,
                Opcode::Constant as u8, 0,
                Opcode::GStore as u8,
                Opcode::IConst0 as u8,
                Opcode::Constant as u8, 1,
                Opcode::GStore as u8,
                Opcode::Constant as u8, 2,
                Opcode::Constant as u8, 1,
                Opcode::GStore as u8,
                Opcode::Nil as u8,
                Opcode::Constant as u8, 0,
                Opcode::GLoad as u8,
                Opcode::Constant as u8, 1,
                Opcode::GLoad as u8,
                Opcode::Invoke as u8, 1, 1,
                Opcode::Constant as u8, 3,
                Opcode::GStore as u8,
                Opcode::Return as u8
            ],
            constants: vec![
                Value::Obj(Obj::StringObj { value: Box::new("one".to_string()) }),
                Value::Obj(Obj::StringObj { value: Box::new("inc".to_string()) }),
                Value::Fn {
                    name: "inc".to_string(),
                    code: vec![
                        Opcode::LLoad1 as u8,
                        Opcode::IConst1 as u8,
                        Opcode::IAdd as u8,
                        Opcode::LStore0 as u8,
                        Opcode::Pop as u8,
                        Opcode::Return as u8,
                    ],
                },
                Value::Obj(Obj::StringObj { value: Box::new("two".to_string()) }),
            ],
        };
        assert_eq!(expected, chunk);
    }

    #[test]
    fn compile_while_loop() {
        let chunk = compile("\
          var i = 0\n\
          while i < 1 {\n\
            i = i + 1\n\
          }\
        ");
        let expected = Module {
            code: vec![
                Opcode::IConst0 as u8,
                Opcode::Constant as u8, 0,
                Opcode::GStore as u8,
                Opcode::Constant as u8, 0,
                Opcode::GLoad as u8,
                Opcode::IConst1 as u8,
                Opcode::LT as u8,
                Opcode::JumpIfF as u8, 14,
                Opcode::Constant as u8, 0,
                Opcode::GLoad as u8,
                Opcode::IConst1 as u8,
                Opcode::IAdd as u8,
                Opcode::Constant as u8, 0,
                Opcode::GStore as u8,
                Opcode::Constant as u8, 0,
                Opcode::GLoad as u8,
                Opcode::Pop as u8,
                Opcode::JumpB as u8, 21,
                Opcode::Return as u8
            ],
            constants: vec![
                Value::Obj(Obj::StringObj { value: Box::new("i".to_string()) }),
            ],
        };
        assert_eq!(expected, chunk);
    }

    #[test]
    fn compile_while_loop_with_local() {
        let chunk = compile("\
          var i = 0\n\
          while i < 1 {\n\
            val newI = i + 1\n\
            i = newI\n\
          }\
        ");
        let expected = Module {
            code: vec![
                Opcode::IConst0 as u8,
                Opcode::Constant as u8, 0,
                Opcode::GStore as u8,
                Opcode::Constant as u8, 0,
                Opcode::GLoad as u8,
                Opcode::IConst1 as u8,
                Opcode::LT as u8,
                Opcode::JumpIfF as u8, 16,
                Opcode::Constant as u8, 0,
                Opcode::GLoad as u8,
                Opcode::IConst1 as u8,
                Opcode::IAdd as u8,
                Opcode::LLoad0 as u8,
                Opcode::Constant as u8, 0,
                Opcode::GStore as u8,
                Opcode::Constant as u8, 0,
                Opcode::GLoad as u8,
                Opcode::Pop as u8,
                Opcode::Pop as u8,
                Opcode::JumpB as u8, 23,
                Opcode::Return as u8
            ],
            constants: vec![
                Value::Obj(Obj::StringObj { value: Box::new("i".to_string()) }),
            ],
        };
        assert_eq!(expected, chunk);
    }

    #[test]
    fn compile_while_loop_with_break() {
        let chunk = compile("\
          while true {\n\
            val i = 1\n\
            break\n\
          }\
        ");
        let expected = Module {
            code: vec![
                Opcode::T as u8,
                Opcode::JumpIfF as u8, 6,
                Opcode::IConst1 as u8,
                Opcode::Pop as u8,      // <
                Opcode::Jump as u8, 2,  // < These 3 instrs are generated by the break
                Opcode::JumpB as u8, 9, // These 2 get falsely attributed to the break, because of #32
                Opcode::Return as u8
            ],
            constants: vec![],
        };
        assert_eq!(expected, chunk);

        let chunk = compile("\
          while true {\n\
            val i = 1\n\
            if i == 1 {\n\
              val a = 2\n\
              break\n\
            }\n\
          }\
        ");
        let expected = Module {
            code: vec![
                Opcode::T as u8,
                Opcode::JumpIfF as u8, 14,
                Opcode::IConst1 as u8,
                Opcode::LLoad0 as u8,
                Opcode::IConst1 as u8,
                Opcode::Eq as u8,
                Opcode::JumpIfF as u8, 5,
                Opcode::IConst2 as u8,
                Opcode::Pop as u8,      // <
                Opcode::Pop as u8,      // <
                Opcode::Jump as u8, 3,  // < These 4 instrs are generated by the break
                Opcode::Pop as u8,      // This instr is where the if jumps to if false (we still need to clean up locals in the loop)
                Opcode::JumpB as u8, 17,
                Opcode::Return as u8
            ],
            constants: vec![],
        };
        assert_eq!(expected, chunk);
    }

    #[test]
    fn compile_for_loop() {
        let chunk = compile("\
          val msg = \"Row: \"\n\
          val arr = [1, 2]\n\
          for a in arr {\n\
            println(msg + a)\n\
          }\
        ");
        let expected = Module {
            code: vec![
                // val msg = "Row: "
                Opcode::Constant as u8, 0,
                Opcode::Constant as u8, 1,
                Opcode::GStore as u8,

                // val arr = [1, 2]
                Opcode::IConst1 as u8,
                Opcode::IConst2 as u8,
                Opcode::ArrMk as u8, 2,
                Opcode::Constant as u8, 2,
                Opcode::GStore as u8,

                // val $idx = 0
                // val $iter = arr
                // if $idx < arrayLen($iter) {
                Opcode::IConst0 as u8,
                Opcode::Constant as u8, 2,
                Opcode::GLoad as u8,
                Opcode::LLoad0 as u8,
                Opcode::Nil as u8,
                Opcode::LLoad1 as u8,
                Opcode::Constant as u8, 3,
                Opcode::Invoke as u8, 1, 1,
                Opcode::LT as u8,
                Opcode::JumpIfF as u8, 20,

                // a = $iter[$idx]
                Opcode::LLoad1 as u8,
                Opcode::LLoad0 as u8,
                Opcode::ArrLoad as u8,

                // $idx += 1
                Opcode::LLoad0 as u8,
                Opcode::IConst1 as u8,
                Opcode::IAdd as u8,
                Opcode::LStore0 as u8,

                // println(msg + a)
                // <recur>
                Opcode::Constant as u8, 1,
                Opcode::GLoad as u8,
                Opcode::LLoad2 as u8,
                Opcode::StrConcat as u8,
                Opcode::Constant as u8, 4,
                Opcode::Invoke as u8, 1, 0,
                Opcode::Pop as u8,
                Opcode::JumpB as u8, 31,

                // Cleanup/end
                Opcode::Pop as u8,
                Opcode::Pop as u8,
                Opcode::Return as u8
            ],
            constants: vec![
                Value::Obj(Obj::StringObj { value: Box::new("Row: ".to_string()) }),
                Value::Obj(Obj::StringObj { value: Box::new("msg".to_string()) }),
                Value::Obj(Obj::StringObj { value: Box::new("arr".to_string()) }),
                Value::Obj(Obj::StringObj { value: Box::new("~arrayLen".to_string()) }),
                Value::Obj(Obj::StringObj { value: Box::new("~println".to_string()) }),
            ],
        };
        assert_eq!(expected, chunk);
    }

    #[test]
    fn compile_accessor() {
        // Accessing fields of structs
        let chunk = compile("\
          type Person { name: String }\n\
          val ken: Person = { name: \"Ken\" }\n\
          ken.name\n\
        ");
        let expected = Module {
            code: vec![
                Opcode::Constant as u8, 0,
                Opcode::Constant as u8, 1,
                Opcode::GStore as u8,
                Opcode::Constant as u8, 2,
                Opcode::Constant as u8, 3,
                Opcode::MapMk as u8, 1,
                Opcode::Constant as u8, 4,
                Opcode::GStore as u8,
                Opcode::Constant as u8, 4,
                Opcode::GLoad as u8,
                Opcode::Constant as u8, 2,
                Opcode::MapLoad as u8,
                Opcode::Return as u8
            ],
            constants: vec![
                Value::Type("Person".to_string()),
                Value::Obj(Obj::StringObj { value: Box::new("Person".to_string()) }),
                Value::Obj(Obj::StringObj { value: Box::new("name".to_string()) }),
                Value::Obj(Obj::StringObj { value: Box::new("Ken".to_string()) }),
                Value::Obj(Obj::StringObj { value: Box::new("ken".to_string()) }),
            ],
        };
        assert_eq!(expected, chunk);

        // Accessing fields of structs
        let chunk = compile("\"hello\".length");
        let expected = Module {
            code: vec![
                Opcode::Constant as u8, 0,
                Opcode::Constant as u8, 1,
                Opcode::MapLoad as u8,
                Opcode::Return as u8
            ],
            constants: vec![
                Value::Obj(Obj::StringObj { value: Box::new("hello".to_string()) }),
                Value::Obj(Obj::StringObj { value: Box::new("length".to_string()) }),
            ],
        };
        assert_eq!(expected, chunk);
    }
}<|MERGE_RESOLUTION|>--- conflicted
+++ resolved
@@ -8,12 +8,18 @@
 use crate::builtins::native_fns::NATIVE_FNS_MAP;
 
 #[derive(Debug, PartialEq)]
-pub struct Local(/* name: */ String, /* scope_depth: */ usize);
+pub struct Local(/* name: */ String, /* scope_depth: */ usize, /* fn_depth: */ usize);
 
 pub struct Compiler {
     code: Vec<u8>,
     constants: Vec<Value>,
+    // Keeps track of arbitrary depth in code: incl loop-bodies, if-bodies, _and_ fn-bodies. This is
+    // a convenience abstraction to ensure proper popping of locals within _any_ scope.
     depth: usize,
+    // Keeps track of specifically depth in function bodies; does _not_ track any of the bodies that
+    // self.depth does. This is used to resolve locals in nested fns and closures.
+    // TODO: Refactor this to be a little cleaner
+    fn_depth: usize,
     locals: Vec<Local>,
     interrupt_offset_slots: Vec<usize>,
     metadata: Metadata,
@@ -38,6 +44,7 @@
         code: Vec::new(),
         constants: Vec::new(),
         depth: 0,
+        fn_depth: 0,
         locals: Vec::new(),
         interrupt_offset_slots: Vec::new(),
         metadata,
@@ -166,32 +173,31 @@
 
     fn get_num_locals_at_depth(&self, target_depth: &usize) -> usize {
         self.locals.iter().rev()
-            .filter(|Local(_, depth)| depth >= target_depth)
+            .filter(|Local(_, depth, _)| depth >= target_depth)
             .count()
     }
 
     fn get_first_local_at_depth(&self, target_depth: &usize) -> Option<usize> {
         self.locals.iter().enumerate().rev()
-            .filter(|(_, Local(_, depth))| depth == target_depth)
+            .filter(|(_, Local(_, depth, _))| depth == target_depth)
             .map(|(idx, _)| idx)
             .min()
     }
 
-<<<<<<< HEAD
-    fn get_binding_index(&self, ident: &String) -> (/* local_idx: */ usize, /* is_global: */ bool) {
-        for (idx, Local(local_name, _)) in self.locals.iter().enumerate().rev() {
-=======
-    fn get_binding_index(&self, ident: &String, depth: usize) -> (/* local_idx: */ usize, /* is_global: */ bool) {
+    fn _get_binding_index<S: AsRef<str>>(&self, ident: S, fn_depth: usize) -> (/* local_idx: */ usize, /* is_global: */ bool) {
+        // if fn_depth == 0 { // TODO: Revisit? maybe compare against -1? We _do_ need some base case
+        //     return (0, true);
+        // }
+
         let locals_at_depth = self.locals.iter()
-            .filter(|Local(_, local_depth)| local_depth == & depth)
+            .filter(|Local(_, _, local_fn_depth)| local_fn_depth == &fn_depth)
             .rev()
             .collect::<Vec<&Local>>();
 
         let mut idx = locals_at_depth.len();
-        for Local(local_name, _) in locals_at_depth {
+        for Local(local_name, _, _) in locals_at_depth {
             idx -= 1;
->>>>>>> 2fbe5030
-            if local_name == ident {
+            if local_name == ident.as_ref() {
                 return (idx, false);
             }
         }
@@ -199,8 +205,16 @@
         return (0, true);
     }
 
+    // A local is resolved wrt the current function scope - any other notion of 'depth'
+    // (ie. loops/ifs/etc) is irrelevant. If a local is present in an upper func scope, then it
+    // should be captured as an `upvalue`.
+    // TODO: Implement upvalues + closures
+    fn resolve_local<S: AsRef<str>>(&self, ident: S) -> (/* local_idx: */ usize, /* is_global: */ bool) {
+        self._get_binding_index(ident, self.fn_depth)
+    }
+
     fn push_local<S: AsRef<str>>(&mut self, name: S) {
-        let local = Local(name.as_ref().to_string(), self.depth);
+        let local = Local(name.as_ref().to_string(), self.depth, self.fn_depth);
         self.locals.push(local);
     }
 
@@ -448,6 +462,7 @@
         // TODO: std::mem::swap?
 
         self.depth += 1;
+        self.fn_depth += 1;
         let func_depth = self.depth;
 
         // Push return slot as local idx 0, if return value exists
@@ -498,6 +513,7 @@
         }
         self.write_opcode(Opcode::Return, last_line);
         self.depth -= 1;
+        self.fn_depth -= 1;
 
         let code = self.code.clone();
         self.code = prev_code;
@@ -511,8 +527,7 @@
             self.write_constant(Value::Obj(Obj::StringObj { value: Box::new(func_name.clone()) }), line);
             self.write_opcode(Opcode::GStore, line);
         } else {
-            let local = Local(func_name.clone(), self.depth);
-            self.locals.push(local);
+            self.push_local(func_name);
         }
 
         if num_optional_args == 0 { return Ok(()); }
@@ -621,7 +636,7 @@
         let line = token.get_position().line;
         let ident = node.name;
 
-        let (local_idx, is_global) = self.get_binding_index(&ident, self.depth);
+        let (local_idx, is_global) = self.resolve_local(&ident);
         if is_global {
             let const_idx = self.get_constant_index(&Value::Obj(Obj::StringObj { value: Box::new(ident.clone()) }));
             let const_idx = const_idx.unwrap();
@@ -647,7 +662,7 @@
 
         self.visit(*expr)?;
 
-        let (local_idx, is_global) = self.get_binding_index(&ident, self.depth);
+        let (local_idx, is_global) = self.resolve_local(&ident);
         if is_global {
             let const_idx = self.get_constant_index(&Value::Obj(Obj::StringObj { value: Box::new(ident.clone()) }));
             let const_idx = const_idx.unwrap();
@@ -910,14 +925,14 @@
 
         #[inline]
         fn load_intrinsic(compiler: &mut Compiler, name: &str, line: usize) {
-            let (slot, _) = compiler.get_binding_index(&name.to_string(), compiler.depth);
+            let (slot, _) = compiler.resolve_local(&name.to_string());
             compiler.write_load_local_instr(slot, line);
             compiler.metadata.loads.push(name.to_string());
         }
 
         #[inline]
         fn store_intrinsic(compiler: &mut Compiler, name: &str, line: usize) {
-            let (slot, _) = compiler.get_binding_index(&name.to_string(), compiler.depth);
+            let (slot, _) = compiler.resolve_local(&name.to_string());
             compiler.write_store_local_instr(slot, line);
             compiler.metadata.stores.push(name.to_string());
         }
@@ -943,7 +958,7 @@
         self.write_opcode(Opcode::ArrLoad, line);
         self.push_local(Token::get_ident_name(&iteratee));
         if let Some(ident) = index_ident {
-            let (slot, _) = self.get_binding_index(&"$idx".to_string(), self.depth);
+            let (slot, _) = self.resolve_local(&"$idx".to_string());
             self.write_load_local_instr(slot, line); // Load $idx
             self.metadata.loads.push("$idx".to_string());
             self.push_local(Token::get_ident_name(&ident));
