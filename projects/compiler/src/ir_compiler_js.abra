import File from "fs"
import StringBuilder, IR, IrFunction, IrType, Instruction, Operation, Value, Const, Ident, IdentKind, GlobalVariable, Builtin from "./ir"
import ModuleBuilder, QbeType from "./qbe"
import "./qbe" as qbe
import builtins from "./ir_compiler_builtins_js"

pub type CompilationResult {
  sb: StringBuilder

  pub func writeToFile(self, file: File) {
    file.writeln(self.sb.build())
  }
}

pub type Compiler {
  ir: IR
  sb: StringBuilder
  numTemps: Int = 0
  indentLevel: Int = 0

  pub func compile(ir: IR): CompilationResult {
    val sb = StringBuilder()

    val compiler = Compiler(ir: ir, sb: sb)

    sb.writeln("export default function(externs) {")
    sb.write("const { ")
    for fn in ir.functions {
      if !fn.extern continue
      sb.write(fn.name)
      sb.write(", ")
    }
    sb.writeln("} = externs;")

    sb.writeln(builtins)

    for g in ir.globals {
      compiler.compileGlobal(g)
    }
    sb.writeln()

    compiler.compileMainFunction(ir.mainFunction)
    sb.writeln()

    sb.writeln("${ir.mainFunction.name}();")

    for fn in ir.functions {
      compiler.compileFunction(fn)
      sb.writeln()
    }

    sb.writeln("}")

    CompilationResult(sb: sb)
  }

  func compileGlobal(self, global: GlobalVariable) {
    if !global.referenced return

    if global.initialValue |init| {
      self.sb.write("const ${global.name} = ")
      self.emitIrConstToJsValue(init)
      self.sb.writeln(";")
    } else {
      self.sb.writeln("let ${global.name};")
    }
  }

  func compileMainFunction(self, fn: IrFunction) {
    self.sb
      .write("function ")
      .write(fn.name)
      .writeln("() {")

    self.indentLevel += 1
    for inst in fn.block[1] {
      self.compileInstruction(inst)
    }
    self.indentLevel -= 1

    self.sb.writeln("}")
  }

  func compileFunction(self, fn: IrFunction) {
    if fn.extern return

    self.numTemps = 0

    self.sb
      .write("function ")
      .write(fn.name)
      .write("(")
    for param, idx in fn.params {
      val paramName = match param.kind { IdentKind.Named(name, _) => name, else => unreachable("expected IdentKind.Named for param") }
      self.sb.write(paramName)
      if idx != fn.params.length - 1 {
        self.sb.write(", ")
      }
    }
    self.sb.writeln(") {")

    self.indentLevel += 1
    for inst in fn.block[1] {
      self.compileInstruction(inst)
    }
    self.indentLevel -= 1

    self.sb.writeln("}")
  }

  func genConst(self, dst: String, const: Const) {
    self.sb.write("const $dst = ")
    self.emitIrConstToJsValue(const)
    self.sb.writeln(";")
  }

  func genBinary(self, dst: String, op: String, left: Value, right: Value) {
    self.sb.write("const $dst = ")
    self.emitIrValueToJsValue(left)
    self.sb.write(" $op ")
    self.emitIrValueToJsValue(right)
    self.sb.writeln(";")
  }

  func compileInstruction(self, inst: Instruction) {
    val dst = inst.assignee?.kind?.name() ?: self.nextTemp()

    self.emitIndent()

    match inst.op {
      Operation.NewLocal(ty, _, initialValue) => {
        self.sb.write("let $dst")
        if initialValue |init| {
          self.sb.write(" = ")
          self.emitIrValueToJsValue(init)
        } else {
        }
        self.sb.writeln(";")
      }
      Operation.ConstInt(int) => self.genConst(dst, Const.Int(int))
      Operation.ConstFloat(float) => self.genConst(dst, Const.Float(float))
      Operation.ConstBool(bool) => self.genConst(dst, Const.Bool(bool))
      Operation.ConstChar(char) => self.genConst(dst, Const.Char(char))
      Operation.ConstString(str) => self.genConst(dst, Const.String(str))
      Operation.Minus(v) => {
        self.sb.write("const $dst = -")
        self.emitIrValueToJsValue(v)
        self.sb.writeln(";")
      }
      Operation.Negate(v) => {
        self.sb.write("const $dst = !")
        self.emitIrValueToJsValue(v)
        self.sb.writeln(";")
      }
      Operation.Add(l, r) => self.genBinary(dst, "+", l, r)
      Operation.Sub(l, r) => self.genBinary(dst, "-", l, r)
      Operation.Mul(l, r) => self.genBinary(dst, "*", l, r)
      Operation.Div(l, r) => self.genBinary(dst, "/", l, r)
      Operation.Mod(l, r) => self.genBinary(dst, "%", l, r)
      Operation.Pow(l, r) => self.genBinary(dst, "**", l, r)
      Operation.BitAnd(l, r) => self.genBinary(dst, "&", l, r)
      Operation.BoolAnd(l, r) => {
        self.sb.writeln("let $dst;")

        self.emitIndent()
        val lTmp = self.nextTemp()
        self.sb.write("const $lTmp = ")
        self.emitIrValueToJsValue(l)
        self.sb.writeln(";")

        self.emitIndent()
        self.sb.writeln("if (!$lTmp)")
        self.emitIndent()
        self.sb.writeln("  $dst = false;")
        self.emitIndent()
        self.sb.writeln("else {")
        for inst in r.body {
          self.emitIndent()
          self.compileInstruction(inst)
        }
        self.sb.write("  $dst = ")
        self.emitIrValueToJsValue(r.result)
        self.sb.writeln(";")
        self.emitIndent()
        self.sb.writeln("}")

      }
      Operation.BitOr(l, r) => self.genBinary(dst, "|", l, r)
      Operation.BoolOr(l, r) => {
        self.sb.writeln("let $dst;")

        self.emitIndent()
        val lTmp = self.nextTemp()
        self.sb.write("const $lTmp = ")
        self.emitIrValueToJsValue(l)
        self.sb.writeln(";")

        self.emitIndent()
        self.sb.writeln("if ($lTmp)")
        self.emitIndent()
        self.sb.writeln("  $dst = true;")
        self.emitIndent()
        self.sb.writeln("else {")
        for inst in r.body {
          self.emitIndent()
          self.compileInstruction(inst)
        }
        self.sb.write("  $dst = ")
        self.emitIrValueToJsValue(r.result)
        self.sb.writeln(";")
        self.emitIndent()
        self.sb.writeln("}")
      }
      Operation.Xor(bitwise, l, r) => {
        if bitwise {
          self.sb.write("const $dst = (")
        } else {
          self.sb.write("const $dst = !!(")
        }
        self.emitIrValueToJsValue(l)
        self.sb.write(" ^ ")
        self.emitIrValueToJsValue(r)
        self.sb.writeln(");")
      }
      Operation.Eq(negate, l, r) => self.genBinary(dst, if negate "!==" else "===", l, r)
      Operation.Lt(l, r) => self.genBinary(dst, "<", l, r)
      Operation.Lte(l, r) => self.genBinary(dst, "<=", l, r)
      Operation.Shl(l, r) => self.genBinary(dst, "<<", l, r)
      Operation.Gt(l, r) => self.genBinary(dst, ">", l, r)
      Operation.Gte(l, r) => self.genBinary(dst, ">=", l, r)
      Operation.Shr(l, r) => self.genBinary(dst, ">>", l, r)
      Operation.LoadVar(ty, ident) => {
        self.sb.writeln("const $dst = ${ident.kind.name()};")
      }
      Operation.LoadField(ty, mem, name, _) => {
        self.sb.write("const $dst = ")
        self.emitIrValueToJsValue(mem)
        self.sb.writeln(".$name;")
      }
      Operation.StoreVar(ty, value, ident) => {
        self.sb.write(ident.kind.name())
        self.sb.write(" = ")
        self.emitIrValueToJsValue(value)
        self.sb.writeln(";")
      }
      Operation.StoreGlobal(ty, value, global) => {
        self.sb.write(global.name)
        self.sb.write(" = ")
        self.emitIrValueToJsValue(value)
        self.sb.writeln(";")
      }
      Operation.StoreField(ty, value, mem, name, _) => {
        self.emitIrValueToJsValue(mem)
        self.sb.write(".$name = ")
        self.emitIrValueToJsValue(value)
        self.sb.writeln(";")
      }
      Operation.If(ty, cond, thenBlock, elseBlock) => {
        val isStmt = ty == IrType.Unit

        if !isStmt {
          self.sb.writeln("let $dst;")
          self.emitIndent()
        }

        val condVal = self.irValueToJsValue(cond)
        self.sb.writeln("if ($condVal) {")
        self.indentLevel += 1
        for inst, idx in thenBlock.body {
          self.compileInstruction(inst)
        }
        if thenBlock.result |v| {
          self.emitIndent()
          self.sb.write("$dst = ")
          self.emitIrValueToJsValue(v)
          self.sb.writeln(";")
        }
        self.indentLevel -= 1

        if !elseBlock.body.isEmpty() || !!elseBlock.result {
          self.emitIndent()
          self.sb.writeln("} else {")

          self.indentLevel += 1
          for inst, idx in elseBlock.body {
            self.compileInstruction(inst)
          }
          if elseBlock.result |v| {
            self.emitIndent()
            self.sb.write("$dst = ")
            self.emitIrValueToJsValue(v)
            self.sb.writeln(";")
          }
          self.indentLevel -= 1
        }

        self.emitIndent()
        self.sb.writeln("}")
      }
      Operation.WhileLoopStart => {
        self.sb.writeln("while (true) {")
        self.indentLevel += 1
      }
      Operation.While(cond, body) => {
        self.emitIndent()
        self.sb.write("if (!")
        self.emitIrValueToJsValue(cond)
        self.sb.writeln(") break;")

        for inst in body.body {
          self.compileInstruction(inst)
        }
        self.indentLevel -= 1

        self.emitIndent()
        self.sb.writeln("}")
      }
      Operation.ForRanged(start, end, iteratee, idx, body) => {
        self.sb.write("for (let ${iteratee.kind.name()} = ")
        self.emitIrValueToJsValue(start)
        if idx |idx| {
          self.sb.write(", ${idx.kind.name()} = 0")
        }

        self.sb.write(";; ${iteratee.kind.name()} += 1")
        if idx |idx| {
          self.sb.write(", ${idx.kind.name()} += 1")
        }
        self.sb.writeln(") {")
        self.indentLevel += 1

        for inst in end.body {
          self.compileInstruction(inst)
        }

        self.emitIndent()
        self.sb.write("if (${iteratee.kind.name()} >= ")
        self.emitIrValueToJsValue(end.result)
        self.sb.writeln(") break;")

        for inst in body.body {
          self.compileInstruction(inst)
        }

        self.indentLevel -= 1
        self.sb.writeln("}")
      }
      Operation.FunctionPointer(fnName) => {
        self.sb.writeln("const $dst = $fnName;")
      }
      Operation.Call(ret, fnName, args) => {
        if ret != IrType.Unit {
          self.sb.write("const $dst = ")
        }

        self.sb.write(fnName)
          .write("(")
        for arg, idx in args {
          self.emitIrValueToJsValue(arg)
          if idx != args.length - 1 {
            self.sb.write(", ")
          }
        }
        self.sb.writeln(");")
      }
      Operation.CallValue(ret, fn, args) => {
        if ret != IrType.Unit {
          self.sb.write("const $dst = ")
        }

        self.emitIrValueToJsValue(fn)
        self.sb.write("(")
        for arg, idx in args {
          self.emitIrValueToJsValue(arg)
          if idx != args.length - 1 {
            self.sb.write(", ")
          }
        }
        self.sb.writeln(");")
      }
      Operation.Break => self.sb.writeln("break;")
      Operation.Continue => self.sb.writeln("continue;")
      Operation.Return(value) => {
        self.sb.write("return")
        if value |v| {
          self.sb.write(" ")
          self.emitIrValueToJsValue(v)
        }
        self.sb.writeln(";")
      }
      Operation.OptionNone => {
        self.sb.writeln("const $dst = null;")
      }
      Operation.OptionSome(_, value) => {
        self.sb.write("const $dst = ")
        self.emitIrValueToJsValue(value)
        self.sb.writeln(";")
      }
      Operation.OptionIsNone(value) => {
        self.sb.write("const $dst = ")
        self.emitIrValueToJsValue(value)
        self.sb.writeln(" === null;")
      }
      Operation.OptionUnwrap(_, value) => {
        self.sb.write("const $dst = ")
        self.emitIrValueToJsValue(value)
        self.sb.writeln(";")
      }
      Operation.StructuredToString(prefix, lenVal, fields) => {
        val strIrTy = IrType.Composite(self.ir.knowns.stringType().name)
        val strTemplateLiteralParts = ["`$prefix("]

        for (fieldIrType, fieldName, fieldStrValue), idx in fields {
          val fieldValue = self.irValueToJsValue(fieldStrValue)

          val fieldPart = if fieldIrType == strIrTy { "\"\${$fieldValue}\"" } else { "\${$fieldValue}" }
          val sepPart = if idx == fields.length - 1 { ")" } else { ", " }
          if fieldName.isEmpty() {
            strTemplateLiteralParts.push("$fieldPart$sepPart")
          } else {
            strTemplateLiteralParts.push("$fieldName: $fieldPart$sepPart")
          }
        }
        strTemplateLiteralParts.push("`")

        val buf = self.nextTemp()
        self.sb.writeln("const $buf = \$interp${strTemplateLiteralParts.join()};")

        val strInitFn = self.ir.knowns.stringInitializerFn()
        self.emitIndent()
        val len = self.irValueToJsValue(lenVal)
        self.sb.writeln("const $dst = ${strInitFn.name}($len, $buf);")
      }
      Operation.Builtin(ret, builtin) => {
        match builtin {
          Builtin.Malloc(count, itemTy) => {
            self.sb.write("const $dst = ")
            // If there's no type being malloc'd, then it can be modeled as an object. If the type is Byte then it's
            // modeled as a Uint8Array; otherwise it's just a simple array.
            match itemTy {
              None => self.sb.write("{};")
              IrType.Byte => {
                self.sb.write("new Uint8Array(")
                self.emitIrValueToJsValue(count)
                self.sb.write(");")
              }
              else => self.sb.write("[];")
            }
            self.sb.writeln(" // builtin(malloc)")
          }
          Builtin.Realloc(ptr, count, _) => {
            self.sb.write("const $dst = ")
            self.emitIrValueToJsValue(ptr)
            self.sb.writeln("; // realloc (no-op)")
          }
          Builtin.Store(ptr, value, offset, _) => {
            self.emitIrValueToJsValue(ptr)
            self.sb.write("[")
            self.emitIrValueToJsValue(offset)
            self.sb.write("] = ")
            self.emitIrValueToJsValue(value)
            self.sb.writeln("; // builtin(ptr_store)")
          }
          Builtin.Load(ptr, offset, _) => {
            self.sb.write("const $dst = ")
            self.emitIrValueToJsValue(ptr)
            self.sb.write("[")
            self.emitIrValueToJsValue(offset)
            self.sb.writeln("]; // builtin(ptr_load)")
          }
          Builtin.CopyFrom(dst, dstOffset, src, srcOffset, count, _) => {
            val countVal = self.irValueToJsValue(count)
            self.sb.writeln("for (let i = 0; i < $countVal; i++) {")
            self.indentLevel += 1

            self.emitIndent()
            self.emitIrValueToJsValue(dst)
            self.sb.write("[")
            self.emitIrValueToJsValue(dstOffset)
            self.sb.write(" + i] = ")
            self.emitIrValueToJsValue(src)
            self.sb.write("[")
            self.emitIrValueToJsValue(srcOffset)
            self.sb.writeln(" + i]; // builtin(copy_from)")

            self.indentLevel -= 1
            self.emitIndent()
            self.sb.writeln("}")
          }
          Builtin.I64ToString(int) => {
            val strInitFn = self.ir.knowns.stringInitializerFn()

            val strTmp = self.nextTemp()
            self.sb.write("const $strTmp = \$te.encode(")
            self.emitIrValueToJsValue(int)
            self.sb.writeln(".toString());")

            self.emitIndent()
            self.sb.writeln("const $dst = ${strInitFn.name}($strTmp.length, $strTmp);")
          }
          Builtin.U64ToString(int) => {
            val strInitFn = self.ir.knowns.stringInitializerFn()

            val strTmp = self.nextTemp()
            self.sb.write("const $strTmp = \$te.encode(BigInt.asUintN(64, BigInt(")
            self.emitIrValueToJsValue(int)
            self.sb.writeln(")).toString());")

            self.emitIndent()
            self.sb.writeln("const $dst = ${strInitFn.name}($strTmp.length, $strTmp);")
          }
          Builtin.F64ToString(float) => {
            val strInitFn = self.ir.knowns.stringInitializerFn()

            val floatVal = self.irValueToJsValue(float)

            self.sb.writeln("let $dst;")
            self.emitIndent()
            self.sb.writeln("if ($floatVal === -0) {")
            self.emitIndent()
            self.sb.writeln("  $dst = ${self.makeConstString("-0")};")
            self.emitIndent()
            self.sb.writeln("} else {")

            self.indentLevel += 1
            val strTmp = self.nextTemp()
            self.emitIndent()
            self.sb.writeln("const $strTmp = \$te.encode($floatVal.toPrecision(6).replace(/0+$/, '').replace(/\\.$/, ''));")

            self.emitIndent()
            self.sb.writeln("$dst = ${strInitFn.name}($strTmp.length, $strTmp);")
            self.indentLevel -= 1

            self.emitIndent()
            self.sb.writeln("}")
          }
          Builtin.BoolToString(bool) => {
            val strInitFn = self.ir.knowns.stringInitializerFn()

            val strTmp = self.nextTemp()
            self.sb.write("const $strTmp = \$te.encode(")
            self.emitIrValueToJsValue(bool)
            self.sb.writeln(".toString());")

            self.emitIndent()
            self.sb.writeln("const $dst = ${strInitFn.name}($strTmp.length, $strTmp);")
          }
          Builtin.IntAsFloat(int) => {
            self.sb.write("const $dst = ")
            self.emitIrValueToJsValue(int)
            self.sb.writeln(";")
          }
          Builtin.FloatAsInt(float) => {
            self.sb.write("const $dst = Math.trunc(")
            self.emitIrValueToJsValue(float)
            self.sb.writeln(");")
          }
          Builtin.FloatCeil(float) => {
            self.sb.write("const $dst = Math.ceil(")
            self.emitIrValueToJsValue(float)
            self.sb.writeln(");")
          }
          Builtin.FloatFloor(float) => {
            self.sb.write("const $dst = Math.floor(")
            self.emitIrValueToJsValue(float)
            self.sb.writeln(");")
          }
          Builtin.FloatRound(float) => {
            self.sb.write("const $dst = Math.round(")
            self.emitIrValueToJsValue(float)
            self.sb.writeln(");")
          }
          Builtin.FloatBitsToInt(float) => {
            val floatArray = self.nextTemp()
            self.sb.writeln("const $floatArray = new Float32Array(1);")
            val intArray = self.nextTemp()
            self.sb.writeln("const $intArray = new Uint32Array($floatArray.buffer);")
            self.sb.write("$floatArray[0] = ")
            self.emitIrValueToJsValue(float)
            self.sb.writeln(";")

            self.sb.writeln("const $dst = $intArray[0];")
          }
          Builtin.Uninitialized => {
            self.sb.writeln("const $dst = undefined;")
          }
        }
      }
    }
  }

  func nextTemp(self): String {
    val name = "_t${self.numTemps}"
    self.numTemps += 1
    name
  }

  func emitIndent(self) {
    self.sb.write("  ".repeat(self.indentLevel))
  }

  func emitIrConstToJsValue(self, c: Const) = self.sb.write(self.irConstToJsValue(c))

  func irConstToJsValue(self, const: Const): String = match const {
    Const.Int(i) => {
      // JS can only accurately represent integer literals up to 53 bits; otherwise BigInt is required (see `Number.MAX_SAFE_INTEGER` in JS)
      val jsMaxSafeInteger = (1 << 53) + 1
      if i.abs() > jsMaxSafeInteger {
        "${i}n"
      } else {
        i.toString()
      }
    }
    Const.Float(f) => f.toString()
    Const.Bool(b) => b.toString()
    Const.Char(c) => c.toString()
    Const.String(s) => self.makeConstString(s)
  }

  func makeConstString(self, s: String): String {
    val str = s.replaceAll("\\", "\\\\").replaceAll("\"", "\\\"").replaceAll("\n", "\\n").replaceAll("\r", "\\r")
    "\$mkstr(${s.length}, \"$str\")"
  }

  func emitIrValueToJsValue(self, v: Value) = self.sb.write(self.irValueToJsValue(v))

  func irValueToJsValue(self, v: Value): String {
    match v {
      Value.Unit => unreachable("values cannot be of type unit")
      Value.Const(const) => self.irConstToJsValue(const)
<<<<<<< HEAD
      Value.Ident(i) => i.kind.name()
=======
      Value.Ident(i) => {
        match i.kind {
          IdentKind.Anon(idx) => "_$idx"
          IdentKind.Named(name, _) => name
        }
      }
>>>>>>> c887c6cc
      Value.Global(g) => g.name
    }
  }
}<|MERGE_RESOLUTION|>--- conflicted
+++ resolved
@@ -628,16 +628,7 @@
     match v {
       Value.Unit => unreachable("values cannot be of type unit")
       Value.Const(const) => self.irConstToJsValue(const)
-<<<<<<< HEAD
       Value.Ident(i) => i.kind.name()
-=======
-      Value.Ident(i) => {
-        match i.kind {
-          IdentKind.Anon(idx) => "_$idx"
-          IdentKind.Named(name, _) => name
-        }
-      }
->>>>>>> c887c6cc
       Value.Global(g) => g.name
     }
   }
