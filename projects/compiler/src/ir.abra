import "process" as process
import Position from "./lexer"
import Label, LiteralAstNode, AssignOp, UnaryOp, BinaryOp, BindingPattern, IndexingMode from "./parser"
// match arms don't support import-based namespacing for enums yet, so enums used in matches are imported by name
import TypedAstNodeKind, TypedInvokee, FunctionKind, TypeKind, ScopeKind, InstanceKind, EnumVariantKind, VariableAlias, AccessorPathSegment, TypedAssignmentMode, TypedIndexingNode, TypedForIterKind from "./typechecker"
import "./typechecker" as tc

// TODO: move to stdlib
pub type StringBuilder {
  chunks: String[] = []

  pub func write(self, str: String): StringBuilder {
    if !str.isEmpty() self.chunks.push(str)
    self
  }

  pub func writeln(self, str: String = ""): StringBuilder = self.write(str).write("\n")

  pub func build(self): String = self.chunks.join("")
}

pub type Knowns {
  strTy: CompositeType? = None
  strInit: IrFunction? = None

  pub func stringType(self): CompositeType = try self.strTy else unreachable("String type expected to be initialized")
  pub func stringInitializerFn(self): IrFunction = try self.strInit else unreachable("String initializer fn expected to be initialized")
}

pub type IR {
  pub mainFunction: IrFunction
  pub functions: IrFunction[]
  pub types: CompositeType[]
  pub globals: GlobalVariable[]
  pub knowns: Knowns = Knowns()

  pub func render(self, sb: StringBuilder) {
    for t in self.types {
      t.render(sb)
      sb.writeln()
    }

    for g in self.globals {
      g.render(sb)
      sb.writeln()
    }

    sb.writeln()
    self.mainFunction.render(sb)

    for f in self.functions {
      sb.writeln()
      f.render(sb)
    }
  }
}

pub type IrFunction {
  pub extern: String? = None
  pub name: String
  pub params: Ident[]
  pub ret: IrType
  pub block: (String, Instruction[]) = ("start", [])
<<<<<<< HEAD
  pub isClosure: Bool
=======
  pub numLocals: Int
>>>>>>> c887c6cc

  pub func render(self, sb: StringBuilder) {
    if self.extern |name| sb.writeln("@extern($name)")

    sb.write("function ")
    sb.write(self.name)

    sb.write("(")
    for p, idx in self.params {
      p.render(sb)
      if idx != self.params.length - 1 {
        sb.write(", ")
      }
    }
    sb.write(") ")

    self.ret.render(sb)
    sb.writeln()

    val (label, block) = self.block
    sb.writeln("$label:")
    for inst in block {
      sb.write("  ")
      inst.render(sb)
      sb.writeln()
    }
  }
}

pub type Instruction {
  pub assignee: Ident? = None
  pub op: Operation

  pub func render(self, sb: StringBuilder) {
    if self.assignee |a| {
      a.render(sb)
      sb.write(" = ")
    }

    self.op.render(sb)
  }
}

pub enum IdentKind {
  Anon(idx: Int)
  Named(name: String, idx: Int)

  pub func name(self): String = match self {
    IdentKind.Anon(idx) => "_$idx"
    IdentKind.Named(name, _) => name
  }
}

pub type Ident {
  pub ty: IrType
  pub kind: IdentKind
  compileTimeValue: Const? = None

  pub func render(self, sb: StringBuilder) {
    self.ty.render(sb)
    sb.write(" %")
    sb.write(self.kind.name())
  }
}

pub enum Const {
  Int(value: Int)
  Float(value: Float)
  Bool(value: Bool)
  Char(value: Int) // 64-bit repr of char
  String(value: String)

  pub func render(self, sb: StringBuilder) {
    match self {
      Const.Int(v) => {
        IrType.I64.render(sb)
        sb.write(" ").write(v.toString())
      }
      Const.Float(v) => {
        IrType.F64.render(sb)
        sb.write(" ").write(v.toString())
      }
      Const.Bool(b) => {
        IrType.Bool.render(sb)
        sb.write(" $b")
      }
      Const.Char(intVal) => {
        IrType.I64.render(sb)
        sb.write(" ${Char.fromInt(intVal)}")
      }
      Const.String(s) => {
        sb.write("\"")
          .write(s.replaceAll("\\", "\\\\").replaceAll("\"", "\\\"").replaceAll("\n", "\\n").replaceAll("\r", "\\r"))
          .write("\"")
      }
    }
  }
}

pub enum Value {
  Unit
  Const(value: Const)
  Ident(ident: Ident)
  Global(global: GlobalVariable)

  pub func render(self, sb: StringBuilder) {
    match self {
      Value.Unit => {}
      Value.Const(const) => const.render(sb)
      Value.Ident(i) => i.render(sb)
      Value.Global(g) => {
        g.ty.render(sb)
        sb.write(" $").write(g.name)
      }
    }
  }
}

pub enum Builtin {
  Malloc(count: Value, itemTy: IrType? = None)
  Realloc(ptr: Value, count: Value, itemTy: IrType? = None)
  Store(ptr: Value, value: Value, offset: Value, itemTy: IrType)
  Load(ptr: Value, offset: Value, itemTy: IrType)
  CopyFrom(dst: Value, dstOffset: Value, src: Value, srcOffset: Value, size: Value, itemTy: IrType)
  I64ToString(intVal: Value)
  U64ToString(intVal: Value)
  F64ToString(floatVal: Value)
  BoolToString(boolVal: Value)
  IntAsFloat(intVal: Value)
  FloatAsInt(floatVal: Value)
  FloatCeil(floatVal: Value)
  FloatFloor(floatVal: Value)
  FloatRound(floatVal: Value)
  FloatBitsToInt(floatVal: Value)
  Uninitialized
}

pub type Block {
  pub name: String
  pub body: Instruction[]
  pub result: Value?
  pub terminates: Bool
}

pub type CompoundValue {
  pub body: Instruction[]
  pub result: Value
}

pub enum ClosureEnvLocation {
  Passthrough
}

pub enum Operation {
  NewLocal(ty: IrType, captured: Bool, initialValue: Value? = None)
  ConstInt(int: Int)
  ConstFloat(float: Float)
  ConstBool(b: Bool)
  ConstChar(value: Int) // 64-bit repr of char
  ConstString(str: String)

  Minus(value: Value)
  Negate(value: Value)

  Add(left: Value, right: Value)
  Sub(left: Value, right: Value)
  Mul(left: Value, right: Value)
  Div(left: Value, right: Value)
  Mod(left: Value, right: Value)
  Pow(left: Value, right: Value)
  BitAnd(left: Value, right: Value)
  BoolAnd(left: Value, right: CompoundValue)
  BitOr(left: Value, right: Value)
  BoolOr(left: Value, right: CompoundValue)
  Xor(bitwise: Bool, left: Value, right: Value)
  Eq(negate: Bool, left: Value, right: Value)
  Lt(left: Value, right: Value)
  Lte(left: Value, right: Value)
  Shl(left: Value, right: Value)
  Gt(left: Value, right: Value)
  Gte(left: Value, right: Value)
  Shr(left: Value, right: Value)

  LoadVar(ty: IrType, ident: Ident)
  LoadCapturedVar(ty: IrType, name: String, idx: (Int, Bool)?, deref: Bool)
  LoadField(ty: IrType, mem: Value, name: String, offset: Int)
  StoreVar(ty: IrType, value: Value, ident: Ident)
  StoreCapturedVar(ty: IrType, value: Value, name: String, idx: Int?)
  StoreGlobal(ty: IrType, value: Value, global: GlobalVariable)
  StoreField(ty: IrType, value: Value, mem: Value, name: String, offset: Int)

  If(ty: IrType, cond: Value, thenBlock: Block, elseBlock: Block)
  WhileLoopStart(name: String)
  While(cond: Value, body: Block)
  ForRanged(start: Value, end: CompoundValue, iteratee: Ident, idx: Ident?, body: Block)

  FunctionPointer(fnName: String)
  CreateClosure(fnName: String, captures: Value[])
  Call(ret: IrType, fnName: String, args: Value[], envLocation: ClosureEnvLocation? = None)
  CallValue(ret: IrType, fnVal: Value, args: Value[])

  Break
  Continue
  Return(value: Value? = None)

  OptionNone(innerTy: IrType)
  OptionSome(innerTy: IrType, value: Value)
  OptionIsNone(value: Value)
  OptionUnwrap(innerTy: IrType, value: Value)
  StructuredToString(prefix: String, lenVal: Value, fields: (IrType, String, Value)[])
  Builtin(ret: IrType, builtin: Builtin)

  pub func render(self, sb: StringBuilder) {
    match self {
      Operation.NewLocal(ty, captured, initialValue) => {
        sb.write("local(")
        ty.render(sb)
        if captured {
          sb.write(" (captured)")
        }
        if initialValue |v| {
          sb.write(", ")
          v.render(sb)
        }
        sb.write(")")
      }
      Operation.ConstInt(int) => {
        IrType.I64.render(sb)
        sb.write(" $int")
      }
      Operation.ConstFloat(float) => {
        IrType.F64.render(sb)
        sb.write(" $float")
      }
      Operation.ConstString(str) => {
        sb.write("string \"$str\"")
      }
      Operation.ConstBool(b) => {
        IrType.Bool.render(sb)
        sb.write(" $b")
      }
      Operation.ConstChar(c) => {
        IrType.I64.render(sb)
        sb.write(" '$c'")
      }
      Operation.Minus(v) => {
        sb.write("minus(")
        v.render(sb)
        sb.write(")")
      }
      Operation.Negate(v) => {
        sb.write("negate(")
        v.render(sb)
        sb.write(")")
      }
      Operation.Add(l, r) => {
        sb.write("add(")
        l.render(sb)
        sb.write(", ")
        r.render(sb)
        sb.write(")")
      }
      Operation.Mul(l, r) => {
        sb.write("mul(")
        l.render(sb)
        sb.write(", ")
        r.render(sb)
        sb.write(")")
      }
      Operation.Div(l, r) => {
        sb.write("div(")
        l.render(sb)
        sb.write(", ")
        r.render(sb)
        sb.write(")")
      }
      Operation.Mod(l, r) => {
        sb.write("mod(")
        l.render(sb)
        sb.write(", ")
        r.render(sb)
        sb.write(")")
      }
      Operation.Pow(l, r) => {
        sb.write("pow(")
        l.render(sb)
        sb.write(", ")
        r.render(sb)
        sb.write(")")
      }
      Operation.BitAnd(l, r) => {
        sb.write("bitand(")
        l.render(sb)
        sb.write(", ")
        r.render(sb)
        sb.write(")")
      }
      Operation.BoolAnd(l, r) => {
        for instr in r.body {
          instr.render(sb)
          sb.writeln()
        }
        sb.write("and(")
        l.render(sb)
        sb.write(", ")
        r.result.render(sb)
        sb.write(")")
      }
      Operation.BitOr(l, r) => {
        sb.write("bitor(")
        l.render(sb)
        sb.write(", ")
        r.render(sb)
        sb.write(")")
      }
      Operation.BoolOr(l, r) => {
        for instr in r.body {
          instr.render(sb)
          sb.writeln()
        }
        sb.write("or(")
        l.render(sb)
        sb.write(", ")
        r.result.render(sb)
        sb.write(")")
      }
      Operation.Xor(_, l, r) => {
        sb.write("xor(")
        l.render(sb)
        sb.write(", ")
        r.render(sb)
        sb.write(")")
      }
      Operation.Eq(negate, left, right) => {
        if negate sb.write("neq(") else sb.write("eq(")
        left.render(sb)
        sb.write(", ")
        right.render(sb)
        sb.write(")")
      }
      Operation.Lt(left, right) => {
        sb.write("lt(")
        left.render(sb)
        sb.write(", ")
        right.render(sb)
        sb.write(")")
      }
      Operation.Lte(left, right) => {
        sb.write("lte(")
        left.render(sb)
        sb.write(", ")
        right.render(sb)
        sb.write(")")
      }
      Operation.Shl(left, right) => {
        sb.write("shl(")
        left.render(sb)
        sb.write(", ")
        right.render(sb)
        sb.write(")")
      }
      Operation.Gt(left, right) => {
        sb.write("gt(")
        left.render(sb)
        sb.write(", ")
        right.render(sb)
        sb.write(")")
      }
      Operation.Gte(left, right) => {
        sb.write("gte(")
        left.render(sb)
        sb.write(", ")
        right.render(sb)
        sb.write(")")
      }
      Operation.Shr(left, right) => {
        sb.write("shr(")
        left.render(sb)
        sb.write(", ")
        right.render(sb)
        sb.write(")")
      }
      Operation.LoadVar(ty, mem) => {
        sb.write("load_var(")
        ty.render(sb)
        sb.write(", ")
        mem.render(sb)
        sb.write(")")
      }
      Operation.LoadCapturedVar(ty, name, _ctx, deref) => {
        sb.write("load_captured_var(")
        ty.render(sb)
        sb.write(", $name")
        if _ctx |(idx, mutable)| {
          if mutable {
            sb.write(" (mutable)")
          }
          sb.write(", $idx")
        }
        if deref {
          sb.write(", deref")
        }
        sb.write(")")
      }
      Operation.LoadField(ty, mem, name, offset) => {
        sb.write("load(")
        ty.render(sb)
        sb.write(", ")
        mem.render(sb)
        sb.write(", $name ($offset))")
      }
      Operation.StoreVar(ty, value, ident) => {
        sb.write("store_var(")
        ty.render(sb)
        sb.write(", ")
        value.render(sb)
        sb.write(", ")
        ident.render(sb)
        sb.write(")")
      }
      Operation.StoreCapturedVar(ty, value, name, idx) => {
        sb.write("store_captured_var(")
        ty.render(sb)
        sb.write(", ")
        value.render(sb)
        sb.write(", $name, ${idx ?: -1})")
      }
      Operation.StoreGlobal(ty, value, global) => {
        sb.write("store_var(")
        ty.render(sb)
        sb.write(", ")
        value.render(sb)
        sb.write(", ")
        global.render(sb)
        sb.write(")")
      }
      Operation.StoreField(ty, value, mem, name, offset) => {
        sb.write("store(")
        ty.render(sb)
        sb.write(", ")
        value.render(sb)
        sb.write(", ")
        mem.render(sb)
        sb.write(", $name ($offset))")
      }
      Operation.If(ty, cond, thenBlock, elseBlock) => {
        sb.write("if(")
        cond.render(sb)
        sb.write(", .${thenBlock.name}")
        if thenBlock.result |v| {
          sb.write(" (")
          v.render(sb)
          sb.write(")")
        }
        if !elseBlock.body.isEmpty() {
          sb.write(", .${elseBlock.name}")
          if elseBlock.result |v| {
            sb.write(" (")
            v.render(sb)
            sb.write(")")
          }
        }
        sb.writeln(")")

        sb.writeln(".${thenBlock.name}:")
        for instr in thenBlock.body {
          sb.write("  ")
          instr.render(sb)
          sb.writeln()
        }
        if !elseBlock.body.isEmpty() {
          sb.writeln(".${elseBlock.name}:")
          for instr in elseBlock.body {
            sb.write("  ")
            instr.render(sb)
            sb.writeln()
          }
        }
        sb.write("# endif")
      }
      Operation.WhileLoopStart(name) => sb.write("while_loop_start(.$name)")
      Operation.While(cond, body) => {
        sb.write("while(")
        cond.render(sb)
        sb.writeln(", .${body.name})")

        sb.writeln(".${body.name}:")
        for instr in body.body {
          sb.write("  ")
          instr.render(sb)
          sb.writeln()
        }
        sb.write("# endwhile")
      }
      Operation.ForRanged(start, end, iteratee, idx, body) => {
        sb.writeln("# forstart")
        for inst in end.body {
          inst.render(sb)
          sb.writeln()
        }
        sb.write("  for(" )
        iteratee.render(sb)
        sb.write(" = ")
        start.render(sb)
        if idx |idx| {
          sb.write("; (")
          idx.render(sb)
          sb.write(")")
        }
        sb.write(", ${iteratee.kind.name()} < ")
        end.result.render(sb)
        sb.writeln(", .${body.name})")
        sb.writeln(".${body.name}:")
        for instr in body.body {
          sb.write("  ")
          instr.render(sb)
          sb.writeln()
        }
        sb.write("# endfor")
      }
      Operation.FunctionPointer(fnName) => {
        sb.write("fn_ptr($fnName)")
      }
      Operation.CreateClosure(fnName, captures) => {
        sb.write("create_closure($fnName, [")
        for c, idx in captures {
          c.render(sb)
          if idx != captures.length - 1 { sb.write(", ") }
        }
        sb.write(")")
      }
      Operation.Call(ret, fnName, args, _) => {
        sb.write("call(")
        ret.render(sb)
        sb.write(", ").write(fnName)
        for arg, idx in args {
          sb.write(", ")
          arg.render(sb)
        }
        sb.write(")")
      }
      Operation.CallValue(ret, fnVal, args) => {
        sb.write("call(")
        ret.render(sb)
        sb.write(", ")
        fnVal.render(sb)
        for arg, idx in args {
          sb.write(", ")
          arg.render(sb)
        }
        sb.write(")")
      }
      Operation.Break => sb.write("break")
      Operation.Continue => sb.write("continue")
      Operation.Return(v) => {
        sb.write("return(")
        if v |v| v.render(sb)
        sb.write(")")
      }
      Operation.OptionNone(innerTy) => {
        sb.write("option_none(")
        innerTy.render(sb)
        sb.write(")")
      }
      Operation.OptionSome(innerTy, value) => {
        sb.write("option_some(")
        innerTy.render(sb)
        sb.write(", ")
        value.render(sb)
        sb.write(")")
      }
      Operation.OptionIsNone(value) => {
        sb.write("option_is_none(")
        value.render(sb)
        sb.write(")")
      }
      Operation.OptionUnwrap(innerTy, value) => {
        sb.write("option_unwrap(")
        innerTy.render(sb)
        sb.write(", ")
        value.render(sb)
        sb.write(")")
      }
      Operation.StructuredToString(prefix, lenVal, fields) => {
        sb.write("structured_to_string($prefix, ")
        lenVal.render(sb)

        for (fieldIrTy, fieldName, fieldToStringVal) in fields {
          sb.write(", ")
          fieldIrTy.render(sb)
          sb.write(" $fieldName ")
          fieldToStringVal.render(sb)
        }
        sb.write(")")
      }
      Operation.Builtin(ret, builtin) => {
        sb.write("builtin(")
        ret.render(sb)
        sb.write(", ")
        match builtin {
          Builtin.Malloc(size, itemTy) => {
            sb.write("malloc, ")
            size.render(sb)
            if itemTy |ty| {
              sb.write(", ")
              ty.render(sb)
            }
          }
          Builtin.Realloc(ptr, count, itemTy) => {
            sb.write("realloc, ")
            ptr.render(sb)
            sb.write(", ")
            count.render(sb)
            if itemTy |ty| {
              sb.write(", ")
              ty.render(sb)
            }
          }
          Builtin.Store(ptr, value, offset, itemTy) => {
            sb.write("ptr_store, ")
            ptr.render(sb)
            sb.write(", ")
            value.render(sb)
            sb.write(", ")
            offset.render(sb)
            sb.write(", ")
            itemTy.render(sb)
          }
          Builtin.Load(ptr, offset, itemTy) => {
            sb.write("ptr_load, ")
            ptr.render(sb)
            sb.write(", ")
            offset.render(sb)
            sb.write(", ")
            itemTy.render(sb)
          }
          Builtin.CopyFrom(dst, dstOffset, src, srcOffset, size, itemTy) => {
            sb.write("copy_from, ")
            dst.render(sb)
            sb.write(", ")
            dstOffset.render(sb)
            sb.write(", ")
            src.render(sb)
            sb.write(", ")
            srcOffset.render(sb)
            sb.write(", ")
            size.render(sb)
            sb.write(", ")
            itemTy.render(sb)
          }
          Builtin.I64ToString(int) => {
            sb.write("i64_to_string, ")
            int.render(sb)
          }
          Builtin.U64ToString(int) => {
            sb.write("u64_to_string, ")
            int.render(sb)
          }
          Builtin.F64ToString(int) => {
            sb.write("f64_to_string, ")
            int.render(sb)
          }
          Builtin.BoolToString(int) => {
            sb.write("bool_to_string, ")
            int.render(sb)
          }
          Builtin.IntAsFloat(float) => {
            sb.write("int_as_float, ")
            float.render(sb)
          }
          Builtin.FloatAsInt(float) => {
            sb.write("float_as_int, ")
            float.render(sb)
          }
          Builtin.FloatCeil(float) => {
            sb.write("float_ceil, ")
            float.render(sb)
          }
          Builtin.FloatFloor(float) => {
            sb.write("float_floor, ")
            float.render(sb)
          }
          Builtin.FloatRound(float) => {
            sb.write("float_round, ")
            float.render(sb)
          }
          Builtin.FloatBitsToInt(float) => {
            sb.write("float_bits_to_int, ")
            float.render(sb)
          }
          Builtin.Uninitialized => {
            sb.write("uninitialized")
          }
        }
        sb.write(")")
      }
    }
  }
}

pub enum IrType {
  Unit
  I64
  F64
  Bool
  Byte
  Composite(name: String)
  Ptr

  pub func render(self, sb: StringBuilder) {
    match self {
      IrType.Unit => sb.write("unit")
      IrType.I64 => sb.write("i64")
      IrType.F64 => sb.write("f64")
      IrType.Bool => sb.write("bool")
      IrType.Byte => sb.write("byte")
      IrType.Composite(name) => sb.write(name)
      IrType.Ptr => sb.write("ptr")
    }
  }
}

pub type CompositeType {
  pub name: String
  pub fields: (String, IrType)[]

  pub func render(self, sb: StringBuilder) {
    sb.write("type ")
      .write(self.name)
      .write(" = struct {")
    if !self.fields.isEmpty() sb.writeln()

    for (name, ty) in self.fields {
      sb.write("\n")
        .write("  ")
        .write(name)
        .write(": ")
      ty.render(sb)
    }
    sb.writeln("}")
  }
}

pub type GlobalVariable {
  pub name: String
  pub ty: IrType
  pub mutable: Bool
  pub initialValue: Const? = None
  pub referenced: Bool = false

  pub func render(self, sb: StringBuilder) {
    sb.write("global ")

    if self.mutable {
      sb.write("mutable ")
    } else {
      sb.write("const ")
    }

    self.ty.render(sb)
    sb.write(" ${self.name}")

    if self.initialValue |v| {
      sb.write(" = ")
      v.render(sb)
    }

    if !self.referenced {
      sb.write(" # not referenced")
    }
  }
}

type Context {
  fn: IrFunction
  typedFn: tc.Function?
  block: (String, Instruction[])
  locals: Map<String, Value> = {}
  numLocals: Int = 0

  func getLocal(self, name: String, pos: Position): Value {
    try self.locals[name] else unreachable("failed to find variable '$name' ($pos)")
  }

  func addLocal(self, ty: IrType, name: String?): Ident {
    if name |name| {
      if self.locals[name] |v| {
        match v { Value.Ident(i) => i, else v => unreachable("addLocal: expected '$name' to be an ident, but was $v") }
      } else {
        val idx = self.numLocals
        self.numLocals += 1
        val ident = Ident(ty: ty, kind: IdentKind.Named(name, idx))
        self.locals[name] = Value.Ident(ident)
        ident
      }
    } else {
      val idx = self.numLocals
      self.numLocals += 1
      Ident(ty: ty, kind: IdentKind.Anon(idx))
    }
  }
}

enum CallableToCompile {
  Function(fn: tc.Function)
  Initializer(concreteType: ConcreteType)
  EnumVariant(concreteType: ConcreteType, variant: tc.TypedEnumVariant)
}

type FunctionToCompile {
  callable: CallableToCompile
  fnName: String
  paramsNeedingDefaultValue: Bool[]
  concreteGenerics: Map<String, ConcreteType>
  methodInstanceType: ConcreteType? = None
  paramsToDiscard: ConcreteType[] = []
}

type ConcreteType {
  instanceKind: InstanceKind
  typeArgs: ConcreteType[] = []

  func toString(self): String {
    val base = match self.instanceKind {
      InstanceKind.Struct(s) => s.label.name
      InstanceKind.Enum(e) => e.label.name
    }

    val typeArgs = self.typeArgs.map(t => t.toString())
    if typeArgs.isEmpty() {
      "ConcreteType($base)"
    } else {
      "ConcreteType($base<${typeArgs.join(", ")}>)"
    }
  }
}

pub type Generator {
  project: tc.Project
  functions: IrFunction[]
  functionsByName: Map<String, IrFunction>
  curCtx: Context
  foldConstants: Bool
  fnQueue: FunctionToCompile[] = []
  types: Map<String, (CompositeType, ConcreteType)> = {}
  globals: Map<String, GlobalVariable> = {}
  knowns: Knowns = Knowns()
  tupleStructs: Map<String, tc.Struct> = {}
  functionStructs: Map<String, tc.Struct> = {}

  pub func generateIR(project: tc.Project, foldConstants: Bool = true): IR {
    val allModules = project.modules.values().sortBy(m => m.id)

<<<<<<< HEAD
    val mainFn = IrFunction(name: "main", params: [], ret: IrType.I64, isClosure: false)
    val curCtx = Context(fn: mainFn, typedFn: None, block: mainFn.block)
=======
    val mainFn = IrFunction(name: "main", params: [], ret: IrType.I64, numLocals: 0)
    val curCtx = Context(fn: mainFn, block: mainFn.block)
>>>>>>> c887c6cc
    val generator = Generator(project: project, functions: [], functionsByName: {}, curCtx: curCtx, foldConstants: foldConstants)

    val strConcreteTy = ConcreteType(instanceKind: InstanceKind.Struct(project.preludeStringStruct))
    generator.knowns.strTy = Some(generator.getOrAddCompositeType(strConcreteTy))
    generator.knowns.strInit = Some(generator.getOrGenInitializerFn(strConcreteTy, None, {}))

    for mod in allModules {
      if generator.genModule(mod) |modFn| {
        mainFn.block[1].push(Instruction(op: Operation.Call(ret: IrType.Unit, fnName: modFn.name, args: [])))
      }
    }

    mainFn.block[1].push(Instruction(op: Operation.Return(value: Some(Value.Const(Const.Int(0))))))

    IR(
      mainFunction: mainFn,
      functions: generator.functions,
      types: generator.types.values().map(t => t[0]),
      globals: generator.globals.values(),
      knowns: generator.knowns
    )
  }

  func genModule(self, mod: tc.TypedModule): IrFunction? {
    val modFnName = "__mod_${mod.id}"
<<<<<<< HEAD
    val modFn = IrFunction(name: modFnName, params: [], ret: IrType.Unit, isClosure: false)
=======
    val modFn = IrFunction(name: modFnName, params: [], ret: IrType.Unit, numLocals: 0)
>>>>>>> c887c6cc
    val prevCtx = self.curCtx
    self.curCtx = Context(fn: modFn, typedFn: None, block: modFn.block)

    for node in mod.code {
      self.genStatement(node, {})
    }
    if self.curCtx.fn.block[1].isEmpty() return None

    self.functions.push(modFn)
    self.emit(Instruction(op: Operation.Return()))

    modFn.numLocals = self.curCtx.numLocals
    self.curCtx = prevCtx

    for nextFn in self.fnQueue {
      self.genFunction(nextFn)
    }

    Some(modFn)
  }

  func genFunction(self, ctx: FunctionToCompile) {
    if self.functionsByName[ctx.fnName] return

    val fn = match ctx.callable {
      CallableToCompile.Function(fn) => fn
      CallableToCompile.Initializer(concreteType) => {
        self.getOrGenInitializerFn(concreteType, None, ctx.concreteGenerics, ctx.paramsNeedingDefaultValue)
        return
      }
      CallableToCompile.EnumVariant(concreteType, variant) => {
        self.getOrGenInitializerFn(concreteType, Some(variant), ctx.concreteGenerics, ctx.paramsNeedingDefaultValue)
        return
      }
    }

    val retTy = match fn.returnType.kind {
      TypeKind.PrimitiveUnit => IrType.Unit
      TypeKind.Generic(name) => {
        val concreteGeneric = try ctx.concreteGenerics[name] else unreachable("genFunction, no generic")
        self.getIrTypeForConcreteType(concreteGeneric)
      }
      else ty => {
        val retConcreteType = self.getConcreteTypeFromType(fn.returnType, ctx.concreteGenerics)
        self.getIrTypeForConcreteType(retConcreteType)
      }
    }

    val externName = self.getExternDecName(fn)
<<<<<<< HEAD
    val isClosure = fn.isClosure()
    val irFunc = IrFunction(extern: externName, name: ctx.fnName, params: [], ret: retTy, isClosure: isClosure)
=======
    val irFunc = IrFunction(extern: externName, name: ctx.fnName, params: [], ret: retTy, numLocals: 0)
>>>>>>> c887c6cc
    self.addFunction(ctx.fnName, irFunc)
    val prevCtx = self.enterFunction(irFunc, Some(fn))

    val selfParam = match fn.kind {
      FunctionKind.InstanceMethod => {
        val selfConcreteType = try ctx.methodInstanceType else unreachable("Instance method without instance type")
        val selfTy = self.getIrTypeForConcreteType(selfConcreteType)
        val selfParamIdent = self.curCtx.addLocal(selfTy, Some("self"))
        irFunc.params.push(selfParamIdent)
        Some(Value.Ident(selfParamIdent))
      }
      else => None
    }

    var anyParamNeedsDefault = false
    val argsForUnderlying = if selfParam |selfParam| [selfParam] else []
    for param, idx in fn.params {
      val paramConcreteType = self.getConcreteTypeFromType(param.ty, ctx.concreteGenerics)
      val paramTy = self.getIrTypeForConcreteType(paramConcreteType)
      val paramIdent = self.curCtx.addLocal(paramTy, Some(param.label.name))

      val argVal = if param.defaultValue |defaultValue| {
        val paramNeedsDefault = ctx.paramsNeedingDefaultValue[idx] ?: false
        if paramNeedsDefault {
          anyParamNeedsDefault = true
          self.genExpression(defaultValue, ctx.concreteGenerics, Some(param.label.name))
        } else {
          irFunc.params.push(paramIdent)
          Value.Ident(paramIdent)
        }
      } else {
        irFunc.params.push(paramIdent)
        Value.Ident(paramIdent)
      }
      argsForUnderlying.push(argVal)
    }

    for paramConcreteType, idx in ctx.paramsToDiscard {
      val paramTy = self.getIrTypeForConcreteType(paramConcreteType)
      val paramIdent = self.curCtx.addLocal(paramTy, Some("_discard_${idx}_"))
      irFunc.params.push(paramIdent)
    }

    match fn.kind {
      FunctionKind.InstanceMethod => {
        val selfConcreteType = try ctx.methodInstanceType else unreachable("Instance method without instance type")
        val selfParam = try argsForUnderlying[0] else unreachable()

        if fn.label.name == "toString" && fn.isGenerated {
          self.genToStringMethodBody(selfParam, selfConcreteType)
          irFunc.numLocals = self.curCtx.numLocals
          self.curCtx = prevCtx
          return
        }

        if fn.label.name == "eq" && fn.isGenerated {
          val otherParam = try argsForUnderlying[1] else unreachable()
          self.genEqMethodBody(selfParam, otherParam, selfConcreteType)
          irFunc.numLocals = self.curCtx.numLocals
          self.curCtx = prevCtx
          return
        }

        if fn.label.name == "hash" && fn.isGenerated {
          self.genHashMethodBody(selfParam, selfConcreteType)
          self.curCtx = prevCtx
          return
        }
      }
    }

    if anyParamNeedsDefault || !ctx.paramsToDiscard.isEmpty() {
      val baseFnName = self.fnName(ctx.methodInstanceType, fn, ctx.concreteGenerics, [])
      self.enqueueFunction(fn, baseFnName, [], ctx.methodInstanceType, ctx.concreteGenerics)

      val closureEnvLoc = if isClosure {
        Some(ClosureEnvLocation.Passthrough)
      } else {
        None
      }

      if retTy == IrType.Unit {
        self.emit(Instruction(op: Operation.Call(ret: IrType.Unit, fnName: baseFnName, args: argsForUnderlying, envLocation: closureEnvLoc)))
        self.emit(Instruction(op: Operation.Return()))
      } else {
        val ident = self.ssaValue(retTy, Operation.Call(ret: retTy, fnName: baseFnName, args: argsForUnderlying, envLocation: closureEnvLoc), None)
        self.emit(Instruction(op: Operation.Return(Some(ident))))
      }
    } else {
      for node, idx in fn.body {
        if idx == fn.body.length - 1 && fn.scope.terminator != Some(tc.Terminator.Returning) {
          if retTy != IrType.Unit {
            val retVal = self.genExpression(node, ctx.concreteGenerics)
            self.emit(Instruction(op: Operation.Return(Some(retVal))))
          } else {
            self.genStatement(node, ctx.concreteGenerics)
            self.emit(Instruction(op: Operation.Return()))
          }
        } else {
          self.genStatement(node, ctx.concreteGenerics)
        }
      }
    }

    irFunc.numLocals = self.curCtx.numLocals
    self.curCtx = prevCtx
  }

  func getOrGenInitializerFn(self, concreteType: ConcreteType, enumVariant: tc.TypedEnumVariant?, concreteGenerics: Map<String, ConcreteType>, fieldsNeedingDefaultValue: Bool[] = []): IrFunction {
    val (fnName, fields, initialSize, enumVariantIdx) = match concreteType.instanceKind {
      InstanceKind.Struct(s) => {
        val fnName = self.structInitFnName(concreteType, fieldsNeedingDefaultValue)

        (fnName, s.fields, 0, None)
      }
      InstanceKind.Enum(e) => {
        val variant = try enumVariant else unreachable()
        val fields = match variant.kind {
          EnumVariantKind.Constant => unreachable()
          EnumVariantKind.Container(fields) => fields
        }
        val fnName = self.enumVariantInitFnName(concreteType, variant, fieldsNeedingDefaultValue)
        val (_, variantIdx) = try e.variants.findIndex(v => v.label.name == variant.label.name) else unreachable("${e.label.name}.${variant.label.name} must exist")

        (fnName, fields, 8, Some(variantIdx))
      }
    }

    if self.functionsByName[fnName] |f| return f

    val retTy = self.getIrTypeForConcreteType(concreteType)
<<<<<<< HEAD
    val irFunc = IrFunction(name: fnName, params: [], ret: retTy, isClosure: false)
=======
    val irFunc = IrFunction(name: fnName, params: [], ret: retTy, numLocals: 0)
>>>>>>> c887c6cc
    self.addFunction(fnName, irFunc)
    val prevCtx = self.enterFunction(irFunc, None)

    var size = initialSize
    var anyFieldNeedsDefault = false
    val argsForUnderlying: (Value, IrType, String, Int)[] = []
    for field, idx in fields {
      val fieldConcreteType = self.getConcreteTypeFromType(field.ty, concreteGenerics)
      val fieldTy = self.getIrTypeForConcreteType(fieldConcreteType)
      size += 8 // TODO: don't assume 8 byte alignment for all fields

      val fieldVal = if field.initializer |initializerNode| {
        val fieldNeedsDefault = fieldsNeedingDefaultValue[idx] ?: false
        if fieldNeedsDefault {
          anyFieldNeedsDefault = true
          self.genExpression(initializerNode, concreteGenerics, Some(field.name.name))
        } else {
          val ident = self.curCtx.addLocal(fieldTy, Some(field.name.name))
          irFunc.params.push(ident)
          Value.Ident(ident)
        }
      } else {
        val ident = self.curCtx.addLocal(fieldTy, Some(field.name.name))
        irFunc.params.push(ident)
        Value.Ident(ident)
      }

      // TODO: don't assume 8 byte alignment for all fields
      argsForUnderlying.push((fieldVal, fieldTy, field.name.name, idx * 8))
    }

    val retVal = if anyFieldNeedsDefault {
      val baseFnName = if enumVariant |variant| {
        val baseFnName = self.enumVariantInitFnName(concreteType, variant, [])
        self.enqueueInitializer(concreteType, Some(variant), baseFnName, [], None, concreteGenerics)
        baseFnName
      } else {
        val baseFnName = self.structInitFnName(concreteType, [])
        self.enqueueInitializer(concreteType, None, baseFnName, [], None, concreteGenerics)
        baseFnName
      }

      self.ssaValue(retTy, Operation.Call(ret: retTy, fnName: baseFnName, args: argsForUnderlying.map(a => a[0])), None)
    } else {
      val mem = self.ssaValue(IrType.Ptr, Operation.Builtin(ret: IrType.Ptr, builtin: Builtin.Malloc(Value.Const(Const.Int(size)))), None)

      if enumVariantIdx |enumVariantIdx| {
        self.emit(Instruction(op: Operation.StoreField(ty: IrType.I64, value: Value.Const(Const.Int(enumVariantIdx)), mem: mem, name: "\$idx", offset: 0)))
      }

      for (fieldVal, fieldTy, fieldName, fieldOffset), idx in argsForUnderlying {
        self.emit(Instruction(op: Operation.StoreField(ty: fieldTy, value: fieldVal, mem: mem, name: fieldName, offset: fieldOffset))) // todo: shouldn't this start at offset 1 (since offset 0 above is $idx)?
      }

      mem
    }
    self.emit(Instruction(op: Operation.Return(Some(retVal))))

    irFunc.numLocals = self.curCtx.numLocals
    self.curCtx = prevCtx

    irFunc
  }

  func genToStringMethodBody(self, selfVal: Value, concreteType: ConcreteType) {
    val strTy = IrType.Composite(self.knowns.stringType().name)

    val newConcreteGenerics = self.extractConcreteGenericsFromConcreteType(concreteType)
    match concreteType.instanceKind {
      InstanceKind.Struct(s) => {
        if s == self.project.preludeStringStruct {
          self.emit(Instruction(op: Operation.Return(Some(selfVal))))
          return
        }

        if s == self.project.preludeIntStruct || s == self.project.preludeFloatStruct || s == self.project.preludeBoolStruct {
          val builtin = if s == self.project.preludeIntStruct {
            Builtin.I64ToString(selfVal)
          } else if s == self.project.preludeFloatStruct {
            Builtin.F64ToString(selfVal)
          } else if s == self.project.preludeBoolStruct {
            Builtin.BoolToString(selfVal)
          } else unreachable()

          val ident = self.ssaValue(strTy, Operation.Builtin(ret: strTy, builtin: builtin), None)
          self.emit(Instruction(op: Operation.Return(Some(ident))))
          return
        }

        val isTupleStruct = self.isTupleStruct(s)
        val fields = s.fields.map((f, idx) => {
          val fieldConcreteType = self.getConcreteTypeFromType(f.ty, newConcreteGenerics)
          val fieldIrType = self.getIrTypeForConcreteType(fieldConcreteType)

          val itemVal = self.ssaValue(fieldIrType, Operation.LoadField(ty: fieldIrType, mem: selfVal, name: f.name.name, offset: idx * 8), None)
          val itemLabel = if isTupleStruct "" else f.name.name
          (itemLabel, fieldConcreteType, itemVal)
        })
        val prefix = if isTupleStruct "" else s.label.name

        val res = self.genToStringLogicForStructuredData(prefix, fields)
        self.emit(Instruction(op: Operation.Return(Some(res))))
      }
      InstanceKind.Enum(e) => {
        if e == self.project.preludeOptionEnum {
          val typeArg = try concreteType.typeArgs[0] else unreachable()
          val typeArgIrType = self.getIrTypeForConcreteType(typeArg)

          val isNoneBlock = self.withinBlock("is_none", false, () => {
            val none = self.ssaValue(strTy, Operation.ConstString("Option.None"), None)
            Some(none)
          })
          val isSomeBlock = self.withinBlock("is_some", false, () => {
            val some = self.ssaValue(typeArgIrType, Operation.OptionUnwrap(typeArgIrType, selfVal), None)
            val res = self.genToStringLogicForStructuredData("Option.Some", [("value", typeArg, some)])

            Some(res)
          })

          val cond = self.ssaValue(IrType.Bool, Operation.OptionIsNone(selfVal), None)
          val ident = self.ssaValue(strTy, Operation.If(strTy, cond, isNoneBlock, isSomeBlock), None)
          self.emit(Instruction(op: Operation.Return(Some(ident))))
        } else {
          todo("genToStringMethodBody: enum")
        }
      }
    }
  }

  func genEqMethodBody(self, selfVal: Value, otherVal: Value, concreteType: ConcreteType) {
    val newConcreteGenerics = self.extractConcreteGenericsFromConcreteType(concreteType)
    match concreteType.instanceKind {
      InstanceKind.Struct(s) => {
        if s == self.project.preludeIntStruct || s == self.project.preludeFloatStruct || s == self.project.preludeBoolStruct {
          val ident = self.ssaValue(IrType.Bool, Operation.Eq(negate: false, left: selfVal, right: otherVal), None)
          self.emit(Instruction(op: Operation.Return(Some(ident))))
          return
        }

        val fields = s.fields.map((f, idx) => {
          val fieldConcreteType = self.getConcreteTypeFromType(f.ty, newConcreteGenerics)
          val fieldIrType = self.getIrTypeForConcreteType(fieldConcreteType)

          val selfItemVal = self.ssaValue(fieldIrType, Operation.LoadField(ty: fieldIrType, mem: selfVal, name: f.name.name, offset: idx * 8), None)
          val otherItemVal = self.ssaValue(fieldIrType, Operation.LoadField(ty: fieldIrType, mem: otherVal, name: f.name.name, offset: idx * 8), None)
          (fieldConcreteType, selfItemVal, otherItemVal)
        })

        val res = self.genEqLogicForStructuredData(fields)
        self.emit(Instruction(op: Operation.Return(Some(res))))
      }
      InstanceKind.Enum => todo("genEqMethodBody: enum")
    }
  }

  func genHashMethodBody(self, selfVal: Value, concreteType: ConcreteType) {
    val newConcreteGenerics = self.extractConcreteGenericsFromConcreteType(concreteType)
    match concreteType.instanceKind {
      InstanceKind.Struct(s) => {
        if s == self.project.preludeIntStruct || s == self.project.preludeBoolStruct || s == self.project.preludeCharStruct {
          self.emit(Instruction(op: Operation.Return(Some(selfVal))))
          return
        }
        if s == self.project.preludeFloatStruct {
          val ident = self.ssaValue(IrType.I64, Operation.Builtin(IrType.I64, Builtin.FloatBitsToInt(selfVal)), None)
          self.emit(Instruction(op: Operation.Return(Some(ident))))
          return
        }

        todo("genHashMethodBody: non-primitives")
      }
      InstanceKind.Enum => todo("genHashMethodBody: enum")
    }
  }

  func genStatement(self, node: tc.TypedAstNode, concreteGenerics: Map<String, ConcreteType>) {
    val pos = node.token.position

    match node.kind {
      TypedAstNodeKind.If(isStatement, condNode, condBinding, ifBlock, ifBlockTerminator, elseBlock, elseBlockTerminator) => {
        if !isStatement {
          self.genExpression(node, concreteGenerics)
          return
        }

        val optInnerTy = self.project.typeIsOption(condNode.ty)
        val condBindingVal = self.genExpression(condNode, concreteGenerics)
        val condVal = if optInnerTy |innerTy| {
          val optIsNone = self.ssaValue(IrType.Bool, Operation.OptionIsNone(condBindingVal), None)
          self.ssaValue(IrType.Bool, Operation.Negate(optIsNone), None)
        } else {
          condBindingVal
        }

        if self.valueAsCompileTime(condVal) |cond| {
          val condVal = match cond { Const.Bool(b) => b, else => todo("non-boolean if-conditions") }
          val block = if condVal ifBlock else elseBlock
          if condBinding |binding| self.genConditionBinding(concreteGenerics, optInnerTy, condBindingVal, binding)
          for node, idx in block {
            self.genStatement(node, concreteGenerics)
          }

          return
        }

        val ifBody = self.withinBlock("then", !!ifBlockTerminator, () => {
          if condBinding |binding| self.genConditionBinding(concreteGenerics, optInnerTy, condBindingVal, binding)

          for node, idx in ifBlock {
            self.genStatement(node, concreteGenerics)
          }

          None
        })
        val elseBody = self.withinBlock("else", !!elseBlockTerminator, () => {
          for node, idx in elseBlock {
            self.genStatement(node, concreteGenerics)
          }

          None
        })

        self.emit(Instruction(op: Operation.If(IrType.Unit, condVal, ifBody, elseBody)))
      }
      TypedAstNodeKind.Match => todo("TypedAstNodeKind.Match (${node.token.position})")
      TypedAstNodeKind.While(condNode, condBinding, block, terminator) => {
        val optInnerTy = self.project.typeIsOption(condNode.ty)

        val loopName = "while_loop"
        self.emit(Instruction(op: Operation.WhileLoopStart(loopName)))

        val condBindingVal = self.genExpression(condNode, concreteGenerics)
        val cond = if optInnerTy {
          val optIsNone = self.ssaValue(IrType.Bool, Operation.OptionIsNone(condBindingVal), None)
          self.ssaValue(IrType.Bool, Operation.Negate(optIsNone), None)
        } else {
          condBindingVal
        }

        val body = self.withinBlock(loopName, !!terminator, () => {
          if condBinding |binding| self.genConditionBinding(concreteGenerics, optInnerTy, condBindingVal, binding)

          for node, idx in block {
            self.genStatement(node, concreteGenerics)
          }

          None
        })

        self.emit(Instruction(op: Operation.While(cond: cond, body: body)))
      }
      TypedAstNodeKind.For(typedForIterKind, itemBinding, indexBinding, block, terminator) => self.genForLoop(pos, concreteGenerics, typedForIterKind, itemBinding, indexBinding, block, terminator)
      TypedAstNodeKind.BindingDeclaration(node) => self.genBindingDeclaration(node, concreteGenerics)
      TypedAstNodeKind.FunctionDeclaration => { /* todo: TypedAstNodeKind.FunctionDeclaration */ }
      TypedAstNodeKind.TypeDeclaration => { /* todo: TypedAstNodeKind.TypeDeclaration */ }
      TypedAstNodeKind.EnumDeclaration => { /* todo: TypedAstNodeKind.EnumDeclaration */ }
      TypedAstNodeKind.Break => self.emit(Instruction(op: Operation.Break))
      TypedAstNodeKind.Continue => self.emit(Instruction(op: Operation.Continue))
      TypedAstNodeKind.Return(retValExpr) => {
        val retVal = if retValExpr |expr| {
          Some(self.genExpression(expr, concreteGenerics))
        } else {
          None
        }

        self.emit(Instruction(op: Operation.Return(retVal)))
      }
      TypedAstNodeKind.Placeholder => unreachable("Placeholder nodes should not be emitted from the typechecker")
      TypedAstNodeKind.Assignment(mode, op, expr) => self.genAssignment(pos, concreteGenerics, mode, op, expr)
      else => self.genExpression(node, concreteGenerics)
    }
  }

  func genForLoop(self, pos: Position, concreteGenerics: Map<String, ConcreteType>, typedForIterKind: tc.TypedForIterKind, itemBinding: (BindingPattern, tc.Variable[]), indexBinding: tc.Variable?, block: tc.TypedAstNode[], terminator: tc.Terminator?) {
    match typedForIterKind {
      TypedForIterKind.Expr(expr) => {
        val exprVal = self.genExpression(expr, concreteGenerics)
        val exprConcreteType = self.getConcreteTypeFromType(expr.ty, concreteGenerics)
        var isMap = false

        val (iterVal, iterConcreteType) = if exprConcreteType.instanceKind == InstanceKind.Struct(self.project.preludeArrayStruct) {
          val arrItemConcreteType = try exprConcreteType.typeArgs[0] else unreachable("ConcreteType for array must have 1 type argument")
          val arrConcreteGenerics = { "T": arrItemConcreteType } // `T` is the known generic of `Array#iterator`

          val arrayIteratorFn = self.getMethodByName(InstanceKind.Struct(self.project.preludeArrayStruct), "iterator", staticMethod: false)
          val arrayIteratorFnName = self.fnName(Some(exprConcreteType), arrayIteratorFn, arrConcreteGenerics, [])
          self.enqueueFunction(arrayIteratorFn, arrayIteratorFnName, [], Some(exprConcreteType), arrConcreteGenerics)

          val iterConcreteType = self.getConcreteTypeFromType(arrayIteratorFn.returnType, arrConcreteGenerics)
          val iterIrType = self.getIrTypeForConcreteType(iterConcreteType)
          val iterVal = self.ssaValue(iterIrType, Operation.Call(ret: iterIrType, fnName: arrayIteratorFnName, args: [exprVal]), None)

          (iterVal, iterConcreteType)
        } else if exprConcreteType.instanceKind == InstanceKind.Struct(self.project.preludeSetStruct) {
          val setItemConcreteType = try exprConcreteType.typeArgs[0] else unreachable("ConcreteType for set must have 1 type argument")
          val setConcreteGenerics = { "T": setItemConcreteType } // `T` is the known generic of `Set#iterator`

          val setIteratorFn = self.getMethodByName(InstanceKind.Struct(self.project.preludeSetStruct), "iterator", staticMethod: false)
          val setIteratorFnName = self.fnName(Some(exprConcreteType), setIteratorFn, setConcreteGenerics, [])
          self.enqueueFunction(setIteratorFn, setIteratorFnName, [], Some(exprConcreteType), setConcreteGenerics)

          val iterConcreteType = self.getConcreteTypeFromType(setIteratorFn.returnType, setConcreteGenerics)
          val iterIrType = self.getIrTypeForConcreteType(iterConcreteType)
          val iterVal = self.ssaValue(iterIrType, Operation.Call(ret: iterIrType, fnName: setIteratorFnName, args: [exprVal]), None)

          (iterVal, iterConcreteType)
        } else if exprConcreteType.instanceKind == InstanceKind.Struct(self.project.preludeMapStruct) {
          isMap = true
          val mapKeyConcreteType = try exprConcreteType.typeArgs[0] else unreachable("ConcreteType for map must have 2 type arguments")
          val mapValConcreteType = try exprConcreteType.typeArgs[1] else unreachable("ConcreteType for map must have 2 type arguments")
          val mapConcreteGenerics = { "K": mapKeyConcreteType, "V": mapValConcreteType } // `K` and `V` are the known generics of `Map#iterator`

          val mapIteratorFn = self.getMethodByName(InstanceKind.Struct(self.project.preludeMapStruct), "iterator", staticMethod: false)
          val mapIteratorFnName = self.fnName(Some(exprConcreteType), mapIteratorFn, mapConcreteGenerics, [])
          self.enqueueFunction(mapIteratorFn, mapIteratorFnName, [], Some(exprConcreteType), mapConcreteGenerics)

          val iterConcreteType = self.getConcreteTypeFromType(mapIteratorFn.returnType, mapConcreteGenerics)
          val iterIrType = self.getIrTypeForConcreteType(iterConcreteType)
          val iterVal = self.ssaValue(iterIrType, Operation.Call(ret: iterIrType, fnName: mapIteratorFnName, args: [exprVal]), None)

          (iterVal, iterConcreteType)
        } else {
          (exprVal, exprConcreteType)
        }

        val iterConcreteGenerics = self.extractConcreteGenericsFromConcreteType(iterConcreteType)

        val nextFn = self.getMethodByName(iterConcreteType.instanceKind, "next", staticMethod: false)
        val nextFnName = self.fnName(Some(iterConcreteType), nextFn, iterConcreteGenerics, [])
        self.enqueueFunction(nextFn, nextFnName, [], Some(iterConcreteType), iterConcreteGenerics)

        val nextFnRetConcreteTy = self.getConcreteTypeFromType(nextFn.returnType, iterConcreteGenerics)
        val nextFnRetIrTy = self.getIrTypeForConcreteType(nextFnRetConcreteTy)
        val nextFnRetInnerTy = try self.project.typeIsOption(nextFn.returnType) else unreachable("next() must return T?")
        val nextFnRetInnerConcreteTy = self.getConcreteTypeFromType(nextFnRetInnerTy, iterConcreteGenerics)
        val nextFnRetInnerIrTy = self.getIrTypeForConcreteType(nextFnRetInnerConcreteTy)

        val idxSlot = if indexBinding |idxVariable| {
          idxVariable.mutable = true  // TODO: this is kinda gross, should probably be fixed in the typechecker
          val varName = self.varName(idxVariable)
          val idxSlot = self.ssaValue(IrType.I64, Operation.NewLocal(ty: IrType.I64, captured: false, initialValue: Some(Value.Const(Const.Int(-1)))), Some(varName))
          self.curCtx.locals[varName] = idxSlot
          match idxSlot { Value.Ident(i) => Some(i), else => unreachable("ssaValue returns Ident") }
        } else {
          None
        }

        val loopName = "for_loop"
        self.emit(Instruction(op: Operation.WhileLoopStart(loopName)))

        val variable = try itemBinding[1][0] else unreachable()
        val condBindingVal = self.ssaValue(nextFnRetIrTy, Operation.Call(ret: nextFnRetIrTy, fnName: nextFnName, args: [iterVal]), None)

        val optIsNone = self.ssaValue(IrType.Bool, Operation.OptionIsNone(condBindingVal), None)
        val cond = self.ssaValue(IrType.Bool, Operation.Negate(optIsNone), None)

        val body = self.withinBlock(loopName, !!terminator, () => {
          val (pattern, vars) = itemBinding
          val variables = vars.keyBy(v => v.label.name)
          val nextFnRetInnerConcreteGenerics = if isMap {
            // When iterating over a map, the values will be of type `(K, V)`. Tuples are represented as an ad-hoc struct
            // during IR generation but they're a special TypeKind during typechecking. This means that, for a Map<String, Int>,
            // the concrete generics _should_ be { A: String, B: Int } but instead we need to provide { K: String, V: Int }; the
            // ad-hoc type parameters A and B of the Tuple are unknown to the typechecker, which expects K and V. It's a little
            // unfortunate, but it's a price to pay for convenience of having special Tuple representation during typechecking.
            iterConcreteGenerics
          } else {
            self.extractConcreteGenericsFromConcreteType(nextFnRetInnerConcreteTy)
          }

          val nextVal = self.ssaValue(nextFnRetInnerIrTy, Operation.OptionUnwrap(nextFnRetInnerIrTy, condBindingVal), None)

          self.genBindingPattern(pattern, variables, Some((nextVal, nextFnRetInnerConcreteTy)), nextFnRetInnerConcreteGenerics)

          if idxSlot |idxSlot| {
            val idxValue = self.ssaValue(IrType.I64, Operation.LoadVar(ty: IrType.I64, ident: idxSlot), None)
            val idxInc = self.ssaValue(IrType.I64, Operation.Add(Value.Const(Const.Int(1)), idxValue), None)
            self.emit(Instruction(op: Operation.StoreVar(ty: IrType.I64, value: idxInc, ident: idxSlot)))
          }

          for node, idx in block {
            self.genStatement(node, concreteGenerics)
          }

          None
        })

        self.emit(Instruction(op: Operation.While(cond: cond, body: body)))
      }
      TypedForIterKind.Range(start, end) => {
        val (iterateePattern, iterateeBindingVars) = itemBinding
        val iterateeVar = try iterateeBindingVars[0] else unreachable("There should always be an iteratee binding variable")
        iterateeVar.mutable = true // TODO: this is kinda gross, should probably be fixed in the typechecker
        val itVarName = self.varName(iterateeVar)

        val startValue = self.genExpression(start, concreteGenerics)
        val itVar = self.curCtx.addLocal(IrType.I64, Some(itVarName))

        val idxVar = if indexBinding |idxBindingVar| {
          idxBindingVar.mutable = true  // TODO: this is kinda gross, should probably be fixed in the typechecker
          val varName = self.varName(idxBindingVar)
          val idxVal = self.curCtx.addLocal(IrType.I64, Some(varName))
          Some(idxVal)
        } else {
          None
        }

        val endValue = self.genCompoundValue(() => self.genExpression(end, concreteGenerics))

        val body = self.withinBlock("for_loop", !!terminator, () => {
          for node, idx in block {
            self.genStatement(node, concreteGenerics)
          }

          None
        })

        self.emit(Instruction(op: Operation.ForRanged(start: startValue, end: endValue, iteratee: itVar, idx: idxVar, body: body)))
      }
    }
  }

  func genBindingDeclaration(self, node: tc.TypedBindingDeclarationNode, concreteGenerics: Map<String, ConcreteType>) {
    val variables = node.variables.keyBy(v => v.label.name)
    val exprVal = if node.expr |expr| {
      val exprVal = self.genExpression(expr, concreteGenerics)
      val exprTy = self.getConcreteTypeFromType(expr.ty, concreteGenerics)
      Some((exprVal, exprTy))
    } else {
      None
    }
    self.genBindingPattern(node.bindingPattern, variables, exprVal, concreteGenerics)
  }

  func genBindingPattern(self, pattern: BindingPattern, variables: Map<String, tc.Variable>, value: (Value, ConcreteType)?, concreteGenerics: Map<String, ConcreteType>) {
    val name = match pattern {
      BindingPattern.Variable(label) => label.name
      BindingPattern.Tuple(tok, pats) => {
        val (value, valueTy) = try value else return
        for pat, idx in pats {
          val itemTy = try valueTy.typeArgs[idx] else unreachable()
          val itemIrTy = self.getIrTypeForConcreteType(itemTy)
          val itemVal = self.ssaValue(itemIrTy, Operation.LoadField(ty: itemIrTy, mem: value, name: "__$idx", offset: idx * 8), None)

          self.genBindingPattern(pat, variables, Some((itemVal, itemTy)), concreteGenerics)
        }

        return
      }
    }
    val variable = try variables[name] else unreachable("expected binding '$name', but missing from variables")

    if self.variableIsGlobal(variable) |modId| {
      val global = self.addGlobal(variable, modId, concreteGenerics)
      if value |(value, _)| {
        if self.valueAsCompileTime(value) |v| {
          global.initialValue = Some(v)
        } else {
          self.emit(Instruction(op: Operation.StoreGlobal(ty: global.ty, value: value, global: global)))
        }
      }

      return
    }

    val varName = self.varName(variable)
    val varTy = self.getConcreteTypeFromType(variable.ty, concreteGenerics)
    val varIrTy = self.getIrTypeForConcreteType(varTy)
    val ident = if value |(value, _)| {
      if variable.mutable {
        self.ssaValue(varIrTy, Operation.NewLocal(ty: varIrTy, captured: variable.isCaptured, initialValue: Some(value)), Some(varName))
      } else {
        value
      }
    } else {
      self.ssaValue(varIrTy, Operation.NewLocal(ty: varIrTy, captured: variable.isCaptured, initialValue: None), Some(varName))
    }

    self.curCtx.locals[varName] = ident
  }

  func genConditionBinding(self, concreteGenerics: Map<String, ConcreteType>, innerOptType: tc.Type?, condValue: Value, condBinding: (BindingPattern, tc.Variable[])) {
    val (pattern, vars) = condBinding
    val variables = vars.keyBy(v => v.label.name)
    match pattern {
      BindingPattern.Variable(label) => {
        if innerOptType |innerTy| {
          val innerConcreteType = self.getConcreteTypeFromType(innerTy, concreteGenerics)
          val innerIrType = self.getIrTypeForConcreteType(innerConcreteType)
          val optVal = self.ssaValue(innerIrType, Operation.OptionUnwrap(innerTy: innerIrType, value: condValue), None)
          self.genBindingPattern(pattern, variables, Some((optVal, innerConcreteType)), concreteGenerics)
        }
      }
      BindingPattern.Tuple(_, pats) => {
        val innerTy = try innerOptType else unreachable("cannot destructure a Bool")
        val innerConcreteType = self.getConcreteTypeFromType(innerTy, concreteGenerics)
        val innerIrType = self.getIrTypeForConcreteType(innerConcreteType)

        val optVal = self.ssaValue(innerIrType, Operation.OptionUnwrap(innerTy: innerIrType, value: condValue), None)
        self.genBindingPattern(pattern, variables, Some((optVal, innerConcreteType)), concreteGenerics)
      }
    }
  }

  func genAssignment(self, pos: Position, concreteGenerics: Map<String, ConcreteType>, mode: TypedAssignmentMode, op: AssignOp, expr: tc.TypedAstNode) {
    val res = self.genExpression(expr, concreteGenerics)

    match mode {
      TypedAssignmentMode.Variable(v) => {
        val varTy = self.getConcreteTypeFromType(v.ty, concreteGenerics)
        val varIrTy = self.getIrTypeForConcreteType(varTy)

        if self.variableIsGlobal(v) |modId| {
          val globalName = self.globalName(modId, v.label.name)
          val global = self.getGlobal(globalName, pos)
          self.emit(Instruction(op: Operation.StoreGlobal(ty: varIrTy, value: res, global: global)))
        } else if v.isCaptured {
          self.genStoreCapturedVar(concreteGenerics, v, res)
        } else {
          val varName = self.varName(v)
          val local = self.curCtx.getLocal(varName, pos)
          val ident = match local { Value.Ident(i) => i, else => unreachable("expected ident for local '$varName'") }
          self.emit(Instruction(op: Operation.StoreVar(ty: varIrTy, value: res, ident: ident)))
        }
      }
      TypedAssignmentMode.Indexing(mode) => {
        match mode {
          TypedIndexingNode.ArrayLike(arrExpr, mode) => {
            val idxExpr = match mode { IndexingMode.Single(idxExpr) => idxExpr, IndexingMode.Range => unreachable("cannot use range index in index-assignment") }
            val idxVal = self.genExpression(idxExpr, concreteGenerics)

            val arrVal = self.genExpression(arrExpr, concreteGenerics)
            val exprConcreteType = self.getConcreteTypeFromType(arrExpr.ty, concreteGenerics)
            val arrIrTy = self.getIrTypeForConcreteType(exprConcreteType)

            val arrItemConcreteType = try exprConcreteType.typeArgs[0] else unreachable("ConcreteType for array must have 1 type argument")
            val arrConcreteGenerics = { "T": arrItemConcreteType } // `T` is the known generic of `Array#set`

            val arraySetFn = self.getMethodByName(InstanceKind.Struct(self.project.preludeArrayStruct), "set", staticMethod: false)
            val arraySetFnName = self.fnName(Some(exprConcreteType), arraySetFn, arrConcreteGenerics, [])
            self.enqueueFunction(arraySetFn, arraySetFnName, [], Some(exprConcreteType), arrConcreteGenerics)

            val optWrapperConcreteType = ConcreteType(instanceKind: InstanceKind.Enum(self.project.preludeOptionEnum), typeArgs: [arrItemConcreteType])
            val optWrapperIrTy = self.getIrTypeForConcreteType(optWrapperConcreteType)

            self.emit(Instruction(op: Operation.Call(ret: optWrapperIrTy, fnName: arraySetFnName, args: [arrVal, idxVal, res])))
          }
          TypedIndexingNode.Map(mapExpr, idxExpr) => {
            val idxVal = self.genExpression(idxExpr, concreteGenerics)

            val mapVal = self.genExpression(mapExpr, concreteGenerics)
            val mapConcreteType = self.getConcreteTypeFromType(mapExpr.ty, concreteGenerics)
            val mapIrTy = self.getIrTypeForConcreteType(mapConcreteType)

            val mapKeyConcreteType = try mapConcreteType.typeArgs[0] else unreachable("ConcreteType for map must have 2 type arguments")
            val mapValConcreteType = try mapConcreteType.typeArgs[1] else unreachable("ConcreteType for map must have 2 type arguments")
            val mapKeyIrTy = self.getIrTypeForConcreteType(mapKeyConcreteType)
            val mapValIrTy = self.getIrTypeForConcreteType(mapValConcreteType)

            val mapConcreteGenerics = { "K": mapKeyConcreteType, "V": mapValConcreteType } // `K`, and `V` are the known generics of `Map.insert`
            val mapInsertFn = self.getMethodByName(InstanceKind.Struct(self.project.preludeMapStruct), "insert", staticMethod: false)
            val mapInsertFnName = self.fnName(Some(mapConcreteType), mapInsertFn, mapConcreteGenerics, [])
            self.enqueueFunction(mapInsertFn, mapInsertFnName, [], Some(mapConcreteType), mapConcreteGenerics)

            val optWrapperConcreteType = ConcreteType(instanceKind: InstanceKind.Enum(self.project.preludeOptionEnum), typeArgs: [mapValConcreteType])
            val optWrapperIrTy = self.getIrTypeForConcreteType(optWrapperConcreteType)

            self.emit(Instruction(op: Operation.Call(ret: optWrapperIrTy, fnName: mapInsertFnName, args: [mapVal, idxVal, res])))
          }
          TypedIndexingNode.Tuple => unreachable("cannot assign to tuple via indexing")
        }
      }
      TypedAssignmentMode.Accessor(head, middle, tail) => self.followAccessorPath(head, middle, tail, concreteGenerics, None, Some(res))
    }
  }

  func genExpression(self, node: tc.TypedAstNode, concreteGenerics: Map<String, ConcreteType>, dst: String? = None): Value {
    val pos = node.token.position

    match node.kind {
      TypedAstNodeKind.Literal(lit) => self.genLiteral(pos, lit, dst)
      TypedAstNodeKind.StringInterpolation(exprs) => self.genStringInterpolation(pos, concreteGenerics, exprs, dst)
      TypedAstNodeKind.Unary(op, expr) => self.genUnary(pos, concreteGenerics, dst, expr, op)
      TypedAstNodeKind.Binary(left, op, right) => self.genBinary(pos, concreteGenerics, dst, left, op, right)
      TypedAstNodeKind.Grouped(inner) => self.genExpression(inner, concreteGenerics, dst)
      TypedAstNodeKind.Identifier(name, variable, fnAliasTypeHint, varImportModule) => self.genIdentifier(pos, concreteGenerics, dst, name, variable, fnAliasTypeHint, varImportModule)
      TypedAstNodeKind.Accessor(head, middle, tail) => self.followAccessorPath(head, middle, tail, concreteGenerics, dst)
      TypedAstNodeKind.Invocation(invokee, args, resolvedGenerics) => {
        val newConcreteGenerics: Map<String, ConcreteType> = {}
        for (name, ty) in resolvedGenerics.entries() {
          val concreteType = self.getConcreteTypeFromType(ty, concreteGenerics)
          newConcreteGenerics[name] = concreteType
        }
        self.genCall(pos, concreteGenerics, newConcreteGenerics, dst, invokee, args)
      }
      TypedAstNodeKind.Array(items) => self.genArray(pos, concreteGenerics, dst, node.ty, items)
      TypedAstNodeKind.Set => todo("genExpression: Set (${node.token})")
      TypedAstNodeKind.Map(items) => self.genMap(pos, concreteGenerics, dst, node.ty, items)
      TypedAstNodeKind.Tuple(items) => {
        val tupleStruct = self.tupleStruct(items.length)
        val newConcreteGenerics: Map<String, ConcreteType> = {}
        val args: tc.TypedAstNode?[] = []
        for item, idx in items {
          args.push(Some(item))
          val itemConcreteType = self.getConcreteTypeFromType(item.ty, concreteGenerics)
          val tupleTypeParam = try tupleStruct.typeParams[idx] else unreachable("expected tuple type param at idx $idx")
          newConcreteGenerics[tupleTypeParam] = itemConcreteType
        }
        val invokee = tc.TypedInvokee.Struct(tupleStruct)

        self.genCall(pos, concreteGenerics, newConcreteGenerics, dst, invokee, args)
      }
      TypedAstNodeKind.Indexing(node) => self.genIndexing(pos, concreteGenerics, dst, node)
      TypedAstNodeKind.Lambda(fn, typeHint) => self.genLambda(concreteGenerics, fn, typeHint, dst)
      TypedAstNodeKind.If(isStatement, condNode, condBinding, ifBlock, ifBlockTerminator, elseBlock, elseBlockTerminator) => {
        if isStatement unreachable("unexpected if statement")

        val optInnerTy = self.project.typeIsOption(condNode.ty)
        val condBindingVal = self.genExpression(condNode, concreteGenerics)
        val condVal = if optInnerTy |innerTy| {
          val optIsNone = self.ssaValue(IrType.Bool, Operation.OptionIsNone(condBindingVal), None)
          self.ssaValue(IrType.Bool, Operation.Negate(optIsNone), None)
        } else {
          condBindingVal
        }

        if self.valueAsCompileTime(condVal) |cond| {
          val condVal = match cond { Const.Bool(b) => b, else => todo("non-boolean if-conditions") }
          val block = if condVal ifBlock else elseBlock
          if condBinding |binding| self.genConditionBinding(concreteGenerics, optInnerTy, condBindingVal, binding)
          for node, idx in block {
            if idx == block.length - 1 && !ifBlockTerminator {
              return self.genExpression(node, concreteGenerics, dst)
            } else {
              self.genStatement(node, concreteGenerics)
            }
          }
          unreachable("should have returned above")
        }

        val ifBody = self.withinBlock("then", !!ifBlockTerminator, () => {
          if condBinding |binding| self.genConditionBinding(concreteGenerics, optInnerTy, condBindingVal, binding)
          for node, idx in ifBlock {
            if idx == ifBlock.length - 1 && !ifBlockTerminator {
              return Some(self.genExpression(node, concreteGenerics))
            } else {
              self.genStatement(node, concreteGenerics)
            }
          }

          None
        })
        val elseBody = self.withinBlock("else", !!elseBlockTerminator, () => {
          for node, idx in elseBlock {
            if idx == elseBlock.length - 1 && !elseBlockTerminator {
              return Some(self.genExpression(node, concreteGenerics))
            } else {
              self.genStatement(node, concreteGenerics)
            }
          }

          None
        })

        val resConcreteType = self.getConcreteTypeFromType(node.ty, concreteGenerics)
        val resIrTy = self.getIrTypeForConcreteType(resConcreteType)
        self.ssaValue(resIrTy, Operation.If(resIrTy, condVal, ifBody, elseBody), dst)
      }
      TypedAstNodeKind.Try(expr, elseClause) => self.genTry(concreteGenerics, expr, elseClause, dst)
      else => todo("Other expressions (${node.token})")
    }
  }

  func genLiteral(self, pos: Position, lit: LiteralAstNode, dst: String?): Value {
    match lit {
      LiteralAstNode.Int(i) => self.ssaValueComptime(Const.Int(i), dst)
      LiteralAstNode.Float(f) => self.ssaValueComptime(Const.Float(f), dst)
      LiteralAstNode.Bool(b) => self.ssaValueComptime(Const.Bool(b), dst)
      LiteralAstNode.Char(c) => self.ssaValueComptime(Const.Char(c), dst)
      LiteralAstNode.String(s) => self.ssaValueComptime(Const.String(s), dst)
    }
  }

  func genStringInterpolation(self, pos: Position, concreteGenerics: Map<String, ConcreteType>, exprs: tc.TypedAstNode[], dst: String?): Value {
    val strIrTy = IrType.Composite(self.knowns.stringType().name)

    var allComptime = true
    val comptimeStrings: String[] = []
    val exprVals: Value[] = []
    for expr in exprs {
      val exprVal = self.genExpression(expr, concreteGenerics)
      if allComptime {
        if self.valueAsCompileTime(exprVal) |exprVal| {
          val str = match exprVal {
            Const.Int(i) => i.toString()
            Const.Float(f) => f.toString()
            Const.Bool(b) => b.toString()
            Const.Char(c) => Char.fromInt(c).toString()
            Const.String(s) => s
          }
          comptimeStrings.push(str)
        } else {
          allComptime = false
        }
      }
      exprVals.push(exprVal)
    }

    if allComptime return Value.Const(Const.String(comptimeStrings.join()))

    val toStringVals: (Value, Value)[] = []
    var totalLenVal = Value.Const(Const.Int(0))
    for exprVal in exprVals {
      val toStringVal = if self.getValueTy(exprVal) == strIrTy { exprVal } else self.genCallToStringMethod(exprVal)

      if exprVals.length == 1 return toStringVal

      val strLenVal = self.ssaValue(IrType.I64, Operation.LoadField(ty: IrType.I64, mem: toStringVal, name: "length", offset: 0), None)
      val strBufVal = self.ssaValue(IrType.Ptr, Operation.LoadField(ty: IrType.Ptr, mem: toStringVal, name: "_buffer", offset: 8), None)
      toStringVals.push((strLenVal, strBufVal))

      totalLenVal = self.ssaValue(IrType.I64, Operation.Add(totalLenVal, strLenVal), None)
    }

    val lenPlusOneVal = self.ssaValue(IrType.I64, Operation.Add(Value.Const(Const.Int(1)), totalLenVal), None) // account for NULL
    val totalBufVal = self.ssaValue(IrType.Ptr, Operation.Builtin(ret: IrType.Ptr, builtin: Builtin.Malloc(count: lenPlusOneVal, itemTy: Some(IrType.Byte))), None)
    var cursor = Value.Const(Const.Int(0))
    for (strLenVal, strBufVal) in toStringVals {
      val builtin = Builtin.CopyFrom(dst: totalBufVal, dstOffset: cursor, src: strBufVal, srcOffset: Value.Const(Const.Int(0)), size: strLenVal, itemTy: IrType.Byte)
      self.emit(Instruction(op: Operation.Builtin(ret: IrType.Unit, builtin: builtin)))

      cursor = self.ssaValue(IrType.I64, Operation.Add(cursor, strLenVal), None)
    }

    val strInitFn = self.knowns.stringInitializerFn()

    self.ssaValue(strIrTy, Operation.Call(ret: strIrTy, fnName: strInitFn.name, args: [totalLenVal, totalBufVal]), dst)
  }

  func genUnary(self, pos: Position, concreteGenerics: Map<String, ConcreteType>, dst: String?, expr: tc.TypedAstNode, op: UnaryOp): Value {
    val exprVal = self.genExpression(expr, concreteGenerics)

    match op {
      UnaryOp.Minus => {
        if self.valueAsCompileTime(exprVal) |exprVal| {
          return match exprVal {
            Const.Int(v) => self.ssaValueComptime(Const.Int(-v), dst)
            Const.Float(v) => self.ssaValueComptime(Const.Float(-v), dst)
            else => unreachable("[genUnary minus]: unexpected const value ($exprVal)")
          }
        }

        self.ssaValue(self.getValueTy(exprVal), Operation.Minus(exprVal), dst)
      }
      UnaryOp.Negate => {
        if self.valueAsCompileTime(exprVal) |exprVal| {
          return match exprVal {
            Const.Bool(v) => self.ssaValueComptime(Const.Bool(!v), dst)
            else => unreachable("[genUnary negate]: unexpected const value ($exprVal)")
          }
        }

        if self.project.typeIsOption(expr.ty) {
          self.ssaValue(IrType.Bool, Operation.OptionIsNone(exprVal), dst)
        } else {
          self.ssaValue(IrType.Bool, Operation.Negate(exprVal), dst)
        }
      }
    }
  }

  func genBinary(self, pos: Position, concreteGenerics: Map<String, ConcreteType>, dst: String?, left: tc.TypedAstNode, op: BinaryOp, right: tc.TypedAstNode): Value {
    match op {
      BinaryOp.Add => {
        val lval = self.genExpression(left, concreteGenerics)
        val rval = self.genExpression(right, concreteGenerics)

        val strTy = IrType.Composite(self.knowns.stringType().name)
        val lvalTy = self.getValueTy(lval)
        val rvalTy = self.getValueTy(rval)
        if lvalTy == strTy || rvalTy == strTy {
          if self.valuesAsCompileTime(lval, rval) |(lval, rval)| {
            val constStr = match lval {
              Const.Int(l) => match rval { Const.String(r) => l + r, else => unreachable() }
              Const.Float(l) => match rval { Const.String(r) => l + r, else => unreachable() }
              Const.Bool(l) => match rval { Const.String(r) => l + r, else => unreachable() }
              Const.Char(l) => match rval { Const.String(r) => l + r, else => unreachable() }
              Const.String(l) => match rval {
                Const.Int(r) => l + r
                Const.Float(r) => l + r
                Const.Bool(r) => l + r
                Const.Char(r) => l + r
                Const.String(r) => l + r
              }
            }

            return self.ssaValueComptime(Const.String(constStr), dst)
          }

          val lStrVal = if lvalTy == strTy { lval } else self.genCallToStringMethod(lval, dst)
          val rStrVal = if rvalTy == strTy { rval } else self.genCallToStringMethod(rval, dst)

          val strConcreteTy = ConcreteType(instanceKind: InstanceKind.Struct(self.project.preludeStringStruct))
          val concatFn = self.getMethodByName(strConcreteTy.instanceKind, "concat", staticMethod: false)
          val concatFnName = self.fnName(Some(strConcreteTy), concatFn, {}, [])
          self.enqueueFunction(concatFn, concatFnName, [], Some(strConcreteTy), {})

          return self.ssaValue(strTy, Operation.Call(ret: strTy, fnName: concatFnName, args: [lStrVal, rStrVal]), dst)
        }

        if self.valuesAsCompileTime(lval, rval) |(lval, rval)| {
          val const = match lval {
            Const.Int(l) => match rval {
              Const.Int(r) => Const.Int(l + r)
              Const.Float(r) => Const.Float(l + r)
              else => unreachable("[genBinary add]: unexpected const value ($rval)")
            }
            Const.Float(l) => match rval {
              Const.Int(r) => Const.Float(l + r)
              Const.Float(r) => Const.Float(l + r)
              else => unreachable("[genBinary add]: unexpected const value ($rval)")
            }
            else => unreachable("[genBinary add]: unexpected const value ($lval)")
          }

          return self.ssaValueComptime(const, dst)
        }

        val resTy = if lvalTy == IrType.F64 || rvalTy == IrType.F64 { IrType.F64 } else { IrType.I64 }
        self.ssaValue(resTy, Operation.Add(lval, rval), dst)
      }
      BinaryOp.Sub => {
        val lval = self.genExpression(left, concreteGenerics)
        val rval = self.genExpression(right, concreteGenerics)

        if self.valuesAsCompileTime(lval, rval) |(lval, rval)| {
          val const = match lval {
            Const.Int(l) => match rval {
              Const.Int(r) => Const.Int(l - r)
              Const.Float(r) => Const.Float(l - r)
              else => unreachable("[genBinary sub]: unexpected const value ($rval)")
            }
            Const.Float(l) => match rval {
              Const.Int(r) => Const.Float(l - r)
              Const.Float(r) => Const.Float(l - r)
              else => unreachable("[genBinary sub]: unexpected const value ($rval)")
            }
            else => unreachable("[genBinary sub]: unexpected const value ($lval)")
          }

          return self.ssaValueComptime(const, dst)
        }

        val resTy = if self.getValueTy(lval) == IrType.F64 || self.getValueTy(rval) == IrType.F64 { IrType.F64 } else { IrType.I64 }
        self.ssaValue(resTy, Operation.Sub(lval, rval), dst)
      }
      BinaryOp.Mul => {
        val lval = self.genExpression(left, concreteGenerics)
        val rval = self.genExpression(right, concreteGenerics)

        if self.valuesAsCompileTime(lval, rval) |(lval, rval)| {
          val const = match lval {
            Const.Int(l) => match rval {
              Const.Int(r) => Const.Int(l * r)
              Const.Float(r) => Const.Float(l * r)
              else => unreachable("[genBinary mul]: unexpected const value ($rval)")
            }
            Const.Float(l) => match rval {
              Const.Int(r) => Const.Float(l * r)
              Const.Float(r) => Const.Float(l * r)
              else => unreachable("[genBinary mul]: unexpected const value ($rval)")
            }
            else => unreachable("[genBinary mul]: unexpected const value ($lval)")
          }

          return self.ssaValueComptime(const, dst)
        }

        val resTy = if self.getValueTy(lval) == IrType.F64 || self.getValueTy(rval) == IrType.F64 { IrType.F64 } else { IrType.I64 }
        self.ssaValue(resTy, Operation.Mul(lval, rval), dst)
      }
      BinaryOp.Div => {
        val lval = self.genExpression(left, concreteGenerics)
        val rval = self.genExpression(right, concreteGenerics)

        if self.valuesAsCompileTime(lval, rval) |(lval, rval)| {
          val float = match lval {
            Const.Int(l) => match rval { Const.Int(r) => l / r, Const.Float(r) => l / r, else => unreachable("[genBinary div]: unexpected const value ($rval)") }
            Const.Float(l) => match rval { Const.Int(r) => l / r, Const.Float(r) => l / r, else => unreachable("[genBinary div]: unexpected const value ($rval)") }
            else => unreachable("[genBinary div]: unexpected const value ($lval)")
          }
          val const = Const.Float(float)

          return self.ssaValueComptime(const, dst)
        }

        self.ssaValue(IrType.F64, Operation.Div(lval, rval), dst)
      }
      BinaryOp.Mod => {
        val lval = self.genExpression(left, concreteGenerics)
        val rval = self.genExpression(right, concreteGenerics)

        if self.valuesAsCompileTime(lval, rval) |(lval, rval)| {
          val const = match lval {
            Const.Int(l) => match rval {
              Const.Int(r) => Const.Int(l % r)
              Const.Float(r) => Const.Float(l % r)
              else => unreachable("[genBinary mod]: unexpected const value ($rval)")
            }
            Const.Float(l) => match rval {
              Const.Int(r) => Const.Float(l % r)
              Const.Float(r) => Const.Float(l % r)
              else => unreachable("[genBinary mod]: unexpected const value ($rval)")
            }
            else => unreachable("[genBinary mod]: unexpected const value ($lval)")
          }

          return self.ssaValueComptime(const, dst)
        }

        val resTy = if self.getValueTy(lval) == IrType.I64 && self.getValueTy(rval) == IrType.I64 { IrType.I64 } else { IrType.F64 }
        self.ssaValue(resTy, Operation.Mod(lval, rval), dst)
      }
      BinaryOp.Pow => {
        val lval = self.genExpression(left, concreteGenerics)
        val rval = self.genExpression(right, concreteGenerics)

        if self.valuesAsCompileTime(lval, rval) |(lval, rval)| {
          val float = match lval {
            Const.Int(l) => match rval { Const.Int(r) => l ** r, Const.Float(r) => l ** r, else => unreachable("[genBinary pow]: unexpected const value ($rval)") }
            Const.Float(l) => match rval { Const.Int(r) => l ** r, Const.Float(r) => l ** r, else => unreachable("[genBinary pow]: unexpected const value ($rval)") }
            else => unreachable("[genBinary pow]: unexpected const value ($lval)")
          }
          val const = Const.Float(float)

          return self.ssaValueComptime(const, dst)
        }

        self.ssaValue(IrType.F64, Operation.Pow(lval, rval), dst)
      }
      BinaryOp.And => {
        val lval = self.genExpression(left, concreteGenerics)
        val rval = self.genCompoundValue(() => self.genExpression(right, concreteGenerics))
        val lvalTy = self.getValueTy(lval)
        val rvalTy = self.getValueTy(rval.result)

        if self.valuesAsCompileTime(lval, rval.result) |(lval, rval)| {
          val const = match lval {
            Const.Int(l) => match rval { Const.Int(r) => Const.Int(l && r), else => unreachable("[genBinary bit-and]: unexpected const value ($rval)") }
            Const.Bool(l) => match rval { Const.Bool(r) => Const.Bool(l && r), else => unreachable("[genBinary bool-and]: unexpected const value ($rval)") }
            else => unreachable("[genBinary and]: unexpected const value ($lval)")
          }

          return self.ssaValueComptime(const, dst)
        }

        if (lvalTy == IrType.I64 || lvalTy == IrType.Byte) && (rvalTy == IrType.I64 || rvalTy == IrType.Byte) {
          for inst in rval.body self.emit(inst)
          self.ssaValue(IrType.I64, Operation.BitAnd(lval, rval.result), dst)
        } else {
          self.ssaValue(IrType.Bool, Operation.BoolAnd(lval, rval), dst)
        }
      }
      BinaryOp.Or => {
        val lval = self.genExpression(left, concreteGenerics)
        val rval = self.genCompoundValue(() => self.genExpression(right, concreteGenerics))
        val lvalTy = self.getValueTy(lval)
        val rvalTy = self.getValueTy(rval.result)

        if self.valuesAsCompileTime(lval, rval.result) |(lval, rval)| {
          val const = match lval {
            Const.Int(l) => match rval { Const.Int(r) => Const.Int(l || r), else => unreachable("[genBinary bit-or]: unexpected const value ($rval)") }
            Const.Bool(l) => match rval { Const.Bool(r) => Const.Bool(l || r), else => unreachable("[genBinary bool-or]: unexpected const value ($rval)") }
            else => unreachable("[genBinary or]: unexpected const value ($lval)")
          }

          return self.ssaValueComptime(const, dst)
        }

        if (lvalTy == IrType.I64 || lvalTy == IrType.Byte) && (rvalTy == IrType.I64 || rvalTy == IrType.Byte) {
          for inst in rval.body self.emit(inst)
          self.ssaValue(IrType.I64, Operation.BitOr(lval, rval.result), dst)
        } else {
          self.ssaValue(IrType.Bool, Operation.BoolOr(lval, rval), dst)
        }
      }
      BinaryOp.Xor => {
        val lval = self.genExpression(left, concreteGenerics)
        val rval = self.genExpression(right, concreteGenerics)
        val lvalTy = self.getValueTy(lval)
        val rvalTy = self.getValueTy(rval)

        val bitwise = lvalTy == IrType.I64 && rvalTy == IrType.I64
        val retTy = if bitwise { IrType.I64 } else { IrType.Bool }
        self.ssaValue(retTy, Operation.Xor(bitwise, lval, rval), dst)
      }
      BinaryOp.Coalesce => {
        val innerType = try self.project.typeIsOption(left.ty) else unreachable("type of coalesce operator must be Optional")
        val innerConcreteType = self.getConcreteTypeFromType(innerType, concreteGenerics)
        val innerTy = self.getIrTypeForConcreteType(innerConcreteType)

        val lval = self.genExpression(left, concreteGenerics)
        val condVal = self.ssaValue(IrType.Bool, Operation.OptionIsNone(lval), None)

        val ifBody = self.withinBlock("coalesce_fail", false, () => {
          val rval = self.genExpression(left, concreteGenerics)
          Some(rval)
        })
        val elseBody = self.withinBlock("coalesce_pass", false, () => {
          Some(self.ssaValue(innerTy, Operation.OptionUnwrap(innerTy, lval), None))
        })

        self.ssaValue(innerTy, Operation.If(innerTy, condVal, ifBody, elseBody), dst)
      }
      BinaryOp.Eq => self.genEq(concreteGenerics, left, right, false, dst)
      BinaryOp.Neq => self.genEq(concreteGenerics, left, right, true, dst)
      BinaryOp.LT => {
        val lval = self.genExpression(left, concreteGenerics)
        val rval = self.genExpression(right, concreteGenerics)

        if self.valuesAsCompileTime(lval, rval) |(lval, rval)| {
          val const = match lval {
            Const.Int(l) => match rval {
              Const.Int(r) => Const.Bool(l < r)
              Const.Float(r) => Const.Bool(l < r)
              else => unreachable("[genBinary lt]: unexpected const value ($rval)")
            }
            Const.Float(l) => match rval {
              Const.Int(r) => Const.Bool(l < r)
              Const.Float(r) => Const.Bool(l < r)
              else => unreachable("[genBinary lt]: unexpected const value ($rval)")
            }
            else => unreachable("[genBinary lt]: unexpected const value ($lval)")
          }

          return self.ssaValueComptime(const, dst)
        }

        self.ssaValue(IrType.Bool, Operation.Lt(lval, rval), dst)
      }
      BinaryOp.LTE => {
        val lval = self.genExpression(left, concreteGenerics)
        val rval = self.genExpression(right, concreteGenerics)

        if self.valuesAsCompileTime(lval, rval) |(lval, rval)| {
          val const = match lval {
            Const.Int(l) => match rval {
              Const.Int(r) => Const.Bool(l <= r)
              Const.Float(r) => Const.Bool(l <= r)
              else => unreachable("[genBinary lte]: unexpected const value ($rval)")
            }
            Const.Float(l) => match rval {
              Const.Int(r) => Const.Bool(l <= r)
              Const.Float(r) => Const.Bool(l <= r)
              else => unreachable("[genBinary lte]: unexpected const value ($rval)")
            }
            else => unreachable("[genBinary lte]: unexpected const value ($lval)")
          }

          return self.ssaValueComptime(const, dst)
        }

        self.ssaValue(IrType.Bool, Operation.Lte(lval, rval), dst)
      }
      BinaryOp.Shl => {
        val lval = self.genExpression(left, concreteGenerics)
        val rval = self.genExpression(right, concreteGenerics)

        if self.valuesAsCompileTime(lval, rval) |(lval, rval)| {
          val const = match lval {
            Const.Int(l) => match rval { Const.Int(r) => Const.Int(l << r), else => unreachable("[genBinary shl]: unexpected const value ($rval)") }
            else => unreachable("[genBinary shl]: unexpected const value ($lval)")
          }

          return self.ssaValueComptime(const, dst)
        }

        self.ssaValue(IrType.I64, Operation.Shl(lval, rval), dst)
      }
      BinaryOp.GT => {
        val lval = self.genExpression(left, concreteGenerics)
        val rval = self.genExpression(right, concreteGenerics)

        if self.valuesAsCompileTime(lval, rval) |(lval, rval)| {
          val const = match lval {
            Const.Int(l) => match rval {
              Const.Int(r) => Const.Bool(l > r)
              Const.Float(r) => Const.Bool(l > r)
              else => unreachable("[genBinary gt]: unexpected const value ($rval)")
            }
            Const.Float(l) => match rval {
              Const.Int(r) => Const.Bool(l > r)
              Const.Float(r) => Const.Bool(l > r)
              else => unreachable("[genBinary gt]: unexpected const value ($rval)")
            }
            else => unreachable("[genBinary gt]: unexpected const value ($lval)")
          }

          return self.ssaValueComptime(const, dst)
        }

        self.ssaValue(IrType.Bool, Operation.Gt(lval, rval), dst)
      }
      BinaryOp.GTE => {
        val lval = self.genExpression(left, concreteGenerics)
        val rval = self.genExpression(right, concreteGenerics)

        if self.valuesAsCompileTime(lval, rval) |(lval, rval)| {
          val const = match lval {
            Const.Int(l) => match rval {
              Const.Int(r) => Const.Bool(l >= r)
              Const.Float(r) => Const.Bool(l >= r)
              else => unreachable("[genBinary gte]: unexpected const value ($rval)")
            }
            Const.Float(l) => match rval {
              Const.Int(r) => Const.Bool(l >= r)
              Const.Float(r) => Const.Bool(l >= r)
              else => unreachable("[genBinary gte]: unexpected const value ($rval)")
            }
            else => unreachable("[genBinary gte]: unexpected const value ($lval)")
          }

          return self.ssaValueComptime(const, dst)
        }

        self.ssaValue(IrType.Bool, Operation.Gte(lval, rval), dst)
      }
      BinaryOp.Shr => {
        val lval = self.genExpression(left, concreteGenerics)
        val rval = self.genExpression(right, concreteGenerics)

        if self.valuesAsCompileTime(lval, rval) |(lval, rval)| {
          val const = match lval {
            Const.Int(l) => match rval { Const.Int(r) => Const.Int(l >> r), else => unreachable("[genBinary shr]: unexpected const value ($rval)") }
            else => unreachable("[genBinary shr]: unexpected const value ($lval)")
          }

          return self.ssaValueComptime(const, dst)
        }

        self.ssaValue(IrType.I64, Operation.Shr(lval, rval), dst)
      }
    }
  }

  func genEq(self, concreteGenerics: Map<String, ConcreteType>, left: tc.TypedAstNode, right: tc.TypedAstNode, negate: Bool, dst: String?): Value {
    val leftConcreteType = self.getConcreteTypeFromType(left.ty, concreteGenerics)
    val leftIrTy = self.getIrTypeForConcreteType(leftConcreteType)
    val rightConcreteType = self.getConcreteTypeFromType(right.ty, concreteGenerics)
    val rightIrTy = self.getIrTypeForConcreteType(rightConcreteType)
    if leftIrTy != rightIrTy unreachable("equality operators require matching types")

    val lval = self.genExpression(left, concreteGenerics)
    val rval = self.genExpression(right, concreteGenerics)

    self.genEqLogic(leftConcreteType, lval, rval, negate, dst)
  }

  func genEqLogic(self, concreteType: ConcreteType, left: Value, right: Value, negate: Bool, dst: String?): Value {
    if self.valuesAsCompileTime(left, right) |(lval, rval)| {
      val const = match lval {
        Const.Int(l) => match rval { Const.Int(r) => Const.Bool((l == r) ^ negate), else => unreachable("[genBinary n/eq]: unexpected const value ($rval)") }
        Const.Float(l) => match rval { Const.Float(r) => Const.Bool((l == r) ^ negate), else => unreachable("[genBinary n/eq]: unexpected const value ($rval)") }
        Const.Bool(l) => match rval { Const.Bool(r) => Const.Bool((l == r) ^ negate), else => unreachable("[genBinary n/eq]: unexpected const value ($rval)") }
        Const.Char(l) => match rval { Const.Char(r) => Const.Bool((l == r) ^ negate), else => unreachable("[genBinary n/eq]: unexpected const value ($rval)") }
        Const.String(l) => match rval { Const.String(r) => Const.Bool((l == r) ^ negate), else => unreachable("[genBinary n/eq]: unexpected const value ($rval)") }
      }

      return self.ssaValueComptime(const, dst)
    }

    val irTy = self.getIrTypeForConcreteType(concreteType)
    val op = if irTy == IrType.I64 || irTy == IrType.F64 || irTy == IrType.Bool || irTy == IrType.Byte {
      Operation.Eq(negate: negate, left, right)
    } else {
      val newConcreteGenerics = self.extractConcreteGenericsFromConcreteType(concreteType)
      val eqFn = self.getMethodByName(concreteType.instanceKind, "eq", staticMethod: false)
      val eqFnName = self.fnName(Some(concreteType), eqFn, newConcreteGenerics, [])
      self.enqueueFunction(eqFn, eqFnName, [], Some(concreteType), newConcreteGenerics)

      val op = Operation.Call(ret: IrType.Bool, fnName: eqFnName, args: [left, right])

      if negate {
        Operation.Negate(self.ssaValue(IrType.Bool, op, None))
      } else {
        op
      }
    }

    self.ssaValue(IrType.Bool, op, dst)
  }

  func intrinsicArgs1(self, name: String, arguments: tc.TypedAstNode?[]): tc.TypedAstNode {
    val arg0 = try arguments[0] else unreachable("'$name' has 1 required argument")
    try arg0 else unreachable("'$name' has 1 required argument")
  }

  func intrinsicArgs2(self, name: String, arguments: tc.TypedAstNode?[]): (tc.TypedAstNode, tc.TypedAstNode) {
    val _arg0 = try arguments[0] else unreachable("'$name' has 2 required arguments")
    val arg0 = try _arg0 else unreachable("'$name' has 2 required arguments")

    val _arg1 = try arguments[1] else unreachable("'$name' has 2 required arguments")
    val arg1 = try _arg1 else unreachable("'$name' has 2 required arguments")

    (arg0, arg1)
  }

  func intrinsicArgs4(self, name: String, arguments: tc.TypedAstNode?[]): (tc.TypedAstNode, tc.TypedAstNode, tc.TypedAstNode, tc.TypedAstNode) {
    val _arg0 = try arguments[0] else unreachable("'$name' has 4 required arguments")
    val arg0 = try _arg0 else unreachable("'$name' has 4 required arguments")

    val _arg1 = try arguments[1] else unreachable("'$name' has 4 required arguments")
    val arg1 = try _arg1 else unreachable("'$name' has 4 required arguments")

    val _arg2 = try arguments[2] else unreachable("'$name' has 4 required arguments")
    val arg2 = try _arg2 else unreachable("'$name' has 4 required arguments")

    val _arg3 = try arguments[3] else unreachable("'$name' has 4 required arguments")
    val arg3 = try _arg3 else unreachable("'$name' has 4 required arguments")

    (arg0, arg1, arg2, arg3)
  }

  func genCall(self, pos: Position, concreteGenerics: Map<String, ConcreteType>, innerConcreteGenerics: Map<String, ConcreteType>, dst: String?, invokee: tc.TypedInvokee, args: tc.TypedAstNode?[]): Value {
    val argValues: Value[] = []

    val (fnName, returnType) = match invokee {
      TypedInvokee.Function(fn) => {
        if self.getExternDecName(fn) |fnName| {
          self.enqueueFunction(fn, fnName, [], None, {})
          val concreteReturnType = if fn.returnType.kind == tc.TypeKind.PrimitiveUnit {
            None
          } else {
            Some(self.getConcreteTypeFromType(fn.returnType, innerConcreteGenerics))
          }
          (fnName, concreteReturnType)
        } else if self.getIntrinsicDecName(fn) |intrinsicName| {
          return match intrinsicName {
            "pointer_malloc" => {
              val count = self.genExpression(self.intrinsicArgs1("pointer_malloc", args), innerConcreteGenerics)
              val itemTy = self.getIrTypeForConcreteType(try innerConcreteGenerics["T"] else unreachable("(pointer_malloc) could not resolve T for Pointer<T>"))

              self.ssaValue(IrType.Ptr, Operation.Builtin(ret: IrType.Ptr, builtin: Builtin.Malloc(count: count, itemTy: Some(itemTy))), dst)
            }
            "byte_from_int" => {
              val arg = self.intrinsicArgs1("byte_from_int", args)
              self.genExpression(arg, innerConcreteGenerics, dst)
            }
            "char_as_int" => {
              val arg = self.intrinsicArgs1("char_as_int", args)
              self.genExpression(arg, innerConcreteGenerics, dst)
            }
            "int_as_char" => {
              val arg = self.intrinsicArgs1("int_as_char", args)
              self.genExpression(arg, innerConcreteGenerics, dst)
            }
            "int_as_float" => {
              val arg = self.intrinsicArgs1("int_as_float", args)
              val intVal = self.genExpression(arg, innerConcreteGenerics, dst)

              self.ssaValue(IrType.Ptr, Operation.Builtin(ret: IrType.F64, builtin: Builtin.IntAsFloat(intVal)), dst)
            }
            "float_as_int" => {
              val arg = self.intrinsicArgs1("float_as_int", args)
              val floatVal = self.genExpression(arg, innerConcreteGenerics, dst)

              self.ssaValue(IrType.Ptr, Operation.Builtin(ret: IrType.I64, builtin: Builtin.FloatAsInt(floatVal)), dst)
            }
            "float_ceil" => {
              val arg = self.intrinsicArgs1("float_ceil", args)
              val floatVal = self.genExpression(arg, innerConcreteGenerics, dst)

              self.ssaValue(IrType.Ptr, Operation.Builtin(ret: IrType.I64, builtin: Builtin.FloatCeil(floatVal)), dst)
            }
            "float_floor" => {
              val arg = self.intrinsicArgs1("float_floor", args)
              val floatVal = self.genExpression(arg, innerConcreteGenerics, dst)

              self.ssaValue(IrType.Ptr, Operation.Builtin(ret: IrType.I64, builtin: Builtin.FloatFloor(floatVal)), dst)
            }
            "float_round" => {
              val arg = self.intrinsicArgs1("float_round", args)
              val floatVal = self.genExpression(arg, innerConcreteGenerics, dst)

              self.ssaValue(IrType.Ptr, Operation.Builtin(ret: IrType.I64, builtin: Builtin.FloatRound(floatVal)), dst)
            }
            "u64_to_string" => {
              val arg = self.intrinsicArgs1("u64_to_string", args)
              val u64Val = self.genExpression(arg, innerConcreteGenerics, dst)

              val strTy = IrType.Composite(self.knowns.stringType().name)
              self.ssaValue(IrType.Ptr, Operation.Builtin(ret: strTy, builtin: Builtin.U64ToString(u64Val)), dst)
            }
            "uninitialized" => {
              val innerTy = self.getIrTypeForConcreteType(try innerConcreteGenerics["T"] else unreachable("(pointer_malloc) could not resolve T for Pointer<T>"))
              self.ssaValue(IrType.Ptr, Operation.Builtin(ret: innerTy, builtin: Builtin.Uninitialized), dst)
            }
            else => todo("Unimplemented static/standalone intrinsic '$intrinsicName'")
          }
        } else {
          // todo: check for closure

          val paramsNeedingDefaultValue = args.map((arg, idx) => !!fn.params[idx]?.defaultValue && !arg)
          val fnName = self.fnName(None, fn, innerConcreteGenerics, paramsNeedingDefaultValue)
          self.enqueueFunction(fn, fnName, paramsNeedingDefaultValue, None, innerConcreteGenerics)

          val concreteReturnType = if fn.returnType.kind == tc.TypeKind.PrimitiveUnit {
            None
          } else {
            Some(self.getConcreteTypeFromType(fn.returnType, innerConcreteGenerics))
          }
          (fnName, concreteReturnType)
        }
      }
      TypedInvokee.Method(fn, selfVal, isOptSafe) => {
        if self.getExternDecName(fn) |fnName| {
          todo("Unimplemented external method '$fnName'")
        } else if self.getIntrinsicDecName(fn) |intrinsicName| {
          return match intrinsicName {
            "pointer_realloc" => {
              val ptrVal = self.genExpression(selfVal, concreteGenerics)
              val count = self.intrinsicArgs1("pointer_realloc", args)

              val itemTy = self.getIrTypeForConcreteType(try innerConcreteGenerics["T"] else unreachable("(pointer_realloc) could not resolve T for Pointer<T>"))
              val countVal = self.genExpression(count, innerConcreteGenerics)

              self.ssaValue(IrType.Ptr, Operation.Builtin(ret: IrType.Ptr, builtin: Builtin.Realloc(ptr: ptrVal, count: countVal, itemTy: Some(itemTy))), dst)
            }
            "pointer_store_at" => {
              val ptrVal = self.genExpression(selfVal, concreteGenerics)
              val (value, offset) = self.intrinsicArgs2("pointer_store_at", args)

              val itemTy = self.getIrTypeForConcreteType(try innerConcreteGenerics["T"] else unreachable("(pointer_store) could not resolve T for Pointer<T>"))
              val valueVal = self.genExpression(value, innerConcreteGenerics)
              val offsetVal = self.genExpression(offset, innerConcreteGenerics)

              self.emit(Instruction(op: Operation.Builtin(ret: IrType.Unit, builtin: Builtin.Store(ptr: ptrVal, value: valueVal, offset: offsetVal, itemTy: itemTy))))
              Value.Unit
            }
            "pointer_load_at" => {
              val ptrVal = self.genExpression(selfVal, concreteGenerics)
              val offset = self.intrinsicArgs1("pointer_load_at", args)

              val itemTy = self.getIrTypeForConcreteType(try innerConcreteGenerics["T"] else unreachable("(pointer_load) could not resolve T for Pointer<T>"))
              val offsetVal = self.genExpression(offset, innerConcreteGenerics)

              self.ssaValue(itemTy, Operation.Builtin(ret: itemTy, builtin: Builtin.Load(ptr: ptrVal, offset: offsetVal, itemTy: itemTy)), dst)
            }
            "pointer_copy_from" => {
              val ptrVal = self.genExpression(selfVal, concreteGenerics)
              val (dstOffset, src, srcOffset, size) = self.intrinsicArgs4("pointer_copy_from", args)

              val dstOffsetVal = self.genExpression(dstOffset, innerConcreteGenerics)
              val srcVal = self.genExpression(src, innerConcreteGenerics)
              val srcOffsetVal = self.genExpression(srcOffset, innerConcreteGenerics)
              val sizeVal = self.genExpression(size, innerConcreteGenerics)

              val itemTy = self.getIrTypeForConcreteType(try innerConcreteGenerics["T"] else unreachable("(pointer_copy_from) could not resolve T for Pointer<T>"))

              val builtin = Builtin.CopyFrom(dst: ptrVal, dstOffset: dstOffsetVal, src: srcVal, srcOffset: srcOffsetVal, size: sizeVal, itemTy: itemTy)
              self.emit(Instruction(op: Operation.Builtin(ret: IrType.Unit, builtin: builtin)))
              Value.Unit
            }
            "byte_as_int" => {
              self.genExpression(selfVal, concreteGenerics)
            }
            else => todo("Unimplemented method intrinsic '$intrinsicName'")
          }
        } else {
          // todo: check for closure

          val paramsNeedingDefaultValue = args.map((arg, idx) => !!fn.params[idx]?.defaultValue && !arg)
          val selfConcreteType = self.getConcreteTypeFromType(selfVal.ty, concreteGenerics)
          val method = match selfVal.ty.kind {
            TypeKind.Generic => {
              if fn.label.name == "toString" || fn.label.name == "eq" || fn.label.name == "hash" {
                self.getMethodByName(selfConcreteType.instanceKind, fn.label.name, staticMethod: false)
              } else {
                unreachable("no other methods can exist on a value of generic type")
              }
            }
            else => fn
          }
          val fnName = self.fnName(Some(selfConcreteType), method, innerConcreteGenerics, paramsNeedingDefaultValue)
          self.enqueueFunction(method, fnName, paramsNeedingDefaultValue, Some(selfConcreteType), innerConcreteGenerics)

          argValues.push(self.genExpression(selfVal, concreteGenerics))

          val concreteReturnType = if method.returnType.kind == tc.TypeKind.PrimitiveUnit {
            None
          } else {
            Some(self.getConcreteTypeFromType(method.returnType, innerConcreteGenerics))
          }
          (fnName, concreteReturnType)
        }
      }
      TypedInvokee.Struct(s) => {
        val typeArgs: ConcreteType[] = []
        val newConcreteGenerics: Map<String, ConcreteType> = {}
        for tp in s.typeParams {
          val concreteGeneric = try innerConcreteGenerics[tp] else unreachable("Could not resolve generic '$tp' for struct initializer '${s.label.name}'")
          typeArgs.push(concreteGeneric)
          newConcreteGenerics[tp] = concreteGeneric
        }
        val concreteType = ConcreteType(instanceKind: InstanceKind.Struct(s), typeArgs: typeArgs)

        val fieldsNeedingDefaultValue = args.map((arg, idx) => !!s.fields[idx]?.initializer && !arg)
        val fnName = self.structInitFnName(concreteType, fieldsNeedingDefaultValue)
        self.enqueueInitializer(concreteType, None, fnName, fieldsNeedingDefaultValue, None, newConcreteGenerics)

        (fnName, Some(concreteType))
      }
      TypedInvokee.EnumVariant(enum_, variant) => {
        val typeArgs: ConcreteType[] = []
        val newConcreteGenerics: Map<String, ConcreteType> = {}
        for tp in enum_.typeParams {
          val concreteGeneric = try innerConcreteGenerics[tp] else unreachable("Could not resolve generic '$tp' for struct initializer '${enum_.label.name}'")
          typeArgs.push(concreteGeneric)
          newConcreteGenerics[tp] = concreteGeneric
        }
        val concreteType = ConcreteType(instanceKind: InstanceKind.Enum(enum_), typeArgs: typeArgs)

        if enum_ == self.project.preludeOptionEnum {
          if variant.label.name != "Some" unreachable()

          val arg = try try args[0] else unreachable() else unreachable() // ew lol
          val argVal = self.genExpression(arg, concreteGenerics)

          val irType = self.getIrTypeForConcreteType(concreteType)
          val typeArg = try concreteType.typeArgs[0] else unreachable()
          val typeArgIrType = self.getIrTypeForConcreteType(typeArg)
          return self.ssaValue(irType, Operation.OptionSome(typeArgIrType, argVal), dst)
        }

        val fields = match variant.kind {
          EnumVariantKind.Constant => unreachable("cannot invoke constant enum variant")
          EnumVariantKind.Container(fields) => fields
        }

        val fieldsNeedingDefaultValue = args.map((arg, idx) => !!fields[idx]?.initializer && !arg)
        val fnName = self.enumVariantInitFnName(concreteType, variant, fieldsNeedingDefaultValue)
        self.enqueueInitializer(concreteType, Some(variant), fnName, fieldsNeedingDefaultValue, None, newConcreteGenerics)

        (fnName, Some(concreteType))
      }
      TypedInvokee.Expr(e) => {
        val fnVal = self.genExpression(e, concreteGenerics)
        val returnType = match e.ty.kind {
          TypeKind.Func(_, returnType) => if returnType.kind == tc.TypeKind.PrimitiveUnit None else Some(self.getConcreteTypeFromType(returnType, concreteGenerics))
          else => unreachable()
        }

        for arg in args {
          if arg |arg| {
            argValues.push(self.genExpression(arg, concreteGenerics))
          }
        }

        return if returnType |concreteReturnType| {
          val retTy = self.getIrTypeForConcreteType(concreteReturnType)

          self.ssaValue(retTy, Operation.CallValue(ret: retTy, fnVal: fnVal, args: argValues), dst)
        } else {
          val op = Operation.CallValue(ret: IrType.Unit, fnVal: fnVal, args: argValues)
          self.emit(Instruction(op: op))

          Value.Unit
        }
      }
    }

    for arg in args {
      if arg |arg| {
        argValues.push(self.genExpression(arg, concreteGenerics))
      }
    }

    if returnType |concreteReturnType| {
      val retTy = self.getIrTypeForConcreteType(concreteReturnType)

      self.ssaValue(retTy, Operation.Call(ret: retTy, fnName: fnName, args: argValues), dst)
    } else {
      val op = Operation.Call(ret: IrType.Unit, fnName: fnName, args: argValues)
      self.emit(Instruction(op: op))

      Value.Unit
    }
  }

  func genIdentifier(self, pos: Position, concreteGenerics: Map<String, ConcreteType>, dst: String?, name: String, variable: tc.Variable, fnAliasTypeHint: tc.Type?, varImportModule: tc.TypedModule?): Value {
    val varConcreteType = self.getConcreteTypeFromType(variable.ty, concreteGenerics)
    val varTy = self.getIrTypeForConcreteType(varConcreteType)

    if variable.isParameter {
      // todo: handle whether variable is captured

      return Value.Ident(self.curCtx.addLocal(varTy, Some(name)))
    }

    match variable.alias {
      VariableAlias.Function(fn) => {
        // val targetParamTypes = if fnAliasTypeHint |hint| {
        //   val paramTypes = match hint.kind {
        //     TypeKind.Func(paramTypes, _) => paramTypes
        //     // If the function value is being treated as a Hole, then no param type info needs to be known later anyway
        //     TypeKind.Hole => []
        //     _ => unreachable("fnAliasTypeKind must be TypeKind.Func")
        //   }
        //   paramTypes
        // } else {
        //   []
        // }
        // val paramsNeedingDefaultValue = fn.params.map((param, idx) => {
        //   if targetParamTypes[idx] {
        //     false
        //   } else {
        //     if !param.defaultValue unreachable("creating fn val for fn '${fn.label}' with arity param '${param.label.name}' to be optional")
        //     true
        //   }
        // })
        val fnName = self.fnName(None, fn, concreteGenerics, [])
        stdoutWriteln("referenced as value: $fnName")

        // todo()

        //       // val capturesMem = if !fn.isClosure() None else {
        //       //   val mem = try self._getCapturesArrForClosure(fn)
        //       //   Some(mem)
        //       // }

        //       // self._compileFunctionValue(node.token.position, fn, targetParamTypes, capturesMem, None)
        todo("genIdentifier VariableAlias.Function")
      }
      else => {
        if varImportModule |mod| {
          val globalName = self.globalName(mod.id, variable.label.name)
          val global = self.getGlobal(globalName, pos)
          if global.initialValue |v| {
            Value.Const(v)
          } else {
            global.referenced = true
            Value.Global(global)
          }
        } else if self.variableIsGlobal(variable) |modId| {
          val globalName = self.globalName(modId, variable.label.name)
          val global = self.getGlobal(globalName, pos)
          if global.initialValue |v| {
            Value.Const(v)
          } else {
            global.referenced = true
            Value.Global(global)
          }
        } else if variable.isCaptured {
          // Note: captured top-level variables are "global" and are handled above; variables handled here are not top-level
          self.genLoadCapturedVar(pos, concreteGenerics, variable, deref: true)
        } else if variable.mutable {
          val varName = self.varName(variable)
          val local = self.curCtx.getLocal(varName, pos)
          val ident = match local { Value.Ident(i) => i, else => unreachable("expected ident for local '$varName'") }
          self.ssaValue(varTy, Operation.LoadVar(ty: varTy, ident: ident), dst)
        } else {
          val varName = self.varName(variable)
          self.curCtx.getLocal(varName, pos)
        }
      }
    }
  }

  func genLoadCapturedVar(self, pos: Position, concreteGenerics: Map<String, ConcreteType>, variable: tc.Variable, deref: Bool): Value {
    val varConcreteType = self.getConcreteTypeFromType(variable.ty, concreteGenerics)
    val varTy = self.getIrTypeForConcreteType(varConcreteType)
    val varName = self.varName(variable)

    if self.curCtx.typedFn |fn| {
      for v, idx in fn.captures {
        if v.label.name == variable.label.name {
          return self.ssaValue(varTy, Operation.LoadCapturedVar(ty: varTy, name: varName, idx: Some((idx, variable.mutable)), deref: deref), None)
        }
      }
    }

    if variable.isParameter {
      return self.curCtx.getLocal(varName, pos)
    }

    if variable.mutable {
      self.ssaValue(varTy, Operation.LoadCapturedVar(ty: varTy, name: varName, idx: None, deref: deref), None)
    } else {
      self.curCtx.getLocal(varName, pos)
    }
  }

  func genStoreCapturedVar(self, concreteGenerics: Map<String, ConcreteType>, variable: tc.Variable, value: Value) {
    val varConcreteType = self.getConcreteTypeFromType(variable.ty, concreteGenerics)
    val varTy = self.getIrTypeForConcreteType(varConcreteType)
    val varName = self.varName(variable)

    if self.curCtx.typedFn |fn| {
      for v, idx in fn.captures {
        if v.label.name == variable.label.name {
          self.emit(Instruction(op: Operation.StoreCapturedVar(ty: varTy, value: value, name: varName, idx: Some(idx))))
          return
        }
      }
    }

    self.emit(Instruction(op: Operation.StoreCapturedVar(ty: varTy, value: value, name: varName, idx: None)))
  }

  func followAccessorPath(self, head: tc.TypedAstNode, middle: tc.AccessorPathSegment[], tail: tc.AccessorPathSegment, concreteGenerics: Map<String, ConcreteType>, dst: String?, storeVal: Value? = None): Value {
    val segs = middle.concat([tail])

    var (workingVal, concreteType) = match segs[0] {
      AccessorPathSegment.EnumVariant(label, ty, enum_, variant) => {
        match variant.kind {
          EnumVariantKind.Container => unreachable("non-constant enum variant missing instantation")
          _ => {}
        }

        val concreteType = self.getConcreteTypeFromType(ty, concreteGenerics)
        val (_, variantIdx) = try enum_.variants.findIndex(v => v.label.name == variant.label.name) else unreachable("${enum_.label.name}.${variant.label.name} must exist")
        val variantVal = if enum_ == self.project.preludeOptionEnum {
          if variant.label.name != "None" unreachable()

          val irType = self.getIrTypeForConcreteType(concreteType)
          val typeArg = try concreteType.typeArgs[0] else unreachable()
          val typeArgIrType = self.getIrTypeForConcreteType(typeArg)
          self.ssaValue(irType, Operation.OptionNone(typeArgIrType), dst)
        } else {
          val global = self.getOrAddConstEnumVariant(concreteType, variant, variantIdx)
          global.initialValue = Some(Const.Int(variantIdx))
          global.referenced = true
          Value.Global(global)
        }

        (variantVal, concreteType)
      }
      else => {
        val concreteType = self.getConcreteTypeFromType(head.ty, concreteGenerics)
        val headVal = self.genExpression(head, concreteGenerics)

        (headVal, concreteType)
      }
    }

    var resVal = Value.Unit

    for seg, idx in segs {
      match seg {
        AccessorPathSegment.EnumVariant => {
          if idx != segs.length - 1 unreachable("enum variant must be in first position")
          if storeVal |res| unreachable("cannot store into enum variant")

          resVal = workingVal
          break
        }
        AccessorPathSegment.Method => todo("followAccessorPath: methods")
        AccessorPathSegment.Field(label, ty, field, isOptSafe) => {
          if isOptSafe todo()

          match concreteType.instanceKind {
            InstanceKind.Struct(struct) => {
              val (f, fieldIdx) = try struct.fields.findIndex(f => f.name.name == field.name.name) else unreachable("no such field '${field.name.name}'")
              val offset = fieldIdx * 8 // TODO: don't assume 8 byte alignment for all fields
              val fieldConcreteType = self.getConcreteTypeFromType(f.ty, concreteGenerics)
              val fieldTy = self.getIrTypeForConcreteType(fieldConcreteType)

              if idx == segs.length - 1 {
                resVal = if storeVal |res| {
                  self.emit(Instruction(op: Operation.StoreField(ty: fieldTy, value: res, mem: workingVal, name: f.name.name, offset: offset)))
                  Value.Unit
                } else {
                  self.ssaValue(fieldTy, Operation.LoadField(ty: fieldTy, mem: workingVal, name: f.name.name, offset: offset), dst)
                }
                break
              }

              workingVal = self.ssaValue(fieldTy, Operation.LoadField(ty: fieldTy, mem: workingVal, name: f.name.name, offset: offset), None)
              concreteType = self.getConcreteTypeFromType(ty, concreteGenerics)
            }
            InstanceKind.Enum => todo("enum field accessor")
          }
        }
      }
    }

    resVal
  }

  func genArray(self, pos: Position, concreteGenerics: Map<String, ConcreteType>, dst: String?, arrayTy: tc.Type, items: tc.TypedAstNode[]): Value {
    val arrayConcreteType = self.getConcreteTypeFromType(arrayTy, concreteGenerics)
    val arrayItemConcreteType = try arrayConcreteType.typeArgs[0] else unreachable("ConcreteType for array must have 1 type argument")

    val arrayItemIrTy = self.getIrTypeForConcreteType(arrayItemConcreteType)
    val values = items.map(item => self.genExpression(item, concreteGenerics))

    self.generateArrayWithItems(pos, arrayItemConcreteType, dst, values)
  }

  func genMap(self, pos: Position, concreteGenerics: Map<String, ConcreteType>, dst: String?, mapTy: tc.Type, items: (tc.TypedAstNode, tc.TypedAstNode)[]): Value {
    val mapConcreteType = self.getConcreteTypeFromType(mapTy, concreteGenerics)
    val mapIrTy = self.getIrTypeForConcreteType(mapConcreteType)
    val mapKeyConcreteType = try mapConcreteType.typeArgs[0] else unreachable("ConcreteType for map must have 2 type arguments")
    val mapValConcreteType = try mapConcreteType.typeArgs[1] else unreachable("ConcreteType for map must have 2 type arguments")
    val mapKeyIrTy = self.getIrTypeForConcreteType(mapKeyConcreteType)
    val mapValIrTy = self.getIrTypeForConcreteType(mapValConcreteType)

    val mapConcreteGenerics = { "K": mapKeyConcreteType, "V": mapValConcreteType } // `K`, and `V` are the known generics of `Map.new`
    val mapNewFn = self.getMethodByName(InstanceKind.Struct(self.project.preludeMapStruct), "new", staticMethod: true)
    val mapNewFnName = self.fnName(None, mapNewFn, mapConcreteGenerics, [true])
    self.enqueueFunction(mapNewFn, mapNewFnName, [true], None, mapConcreteGenerics)

    val mapVal = self.ssaValue(mapIrTy, Operation.Call(ret: mapIrTy, fnName: mapNewFnName, args: []), None)

    if !items.isEmpty() {
      val mapInsertFn = self.getMethodByName(InstanceKind.Struct(self.project.preludeMapStruct), "insert", staticMethod: false)
      val mapInsertFnName = self.fnName(Some(mapConcreteType), mapInsertFn, mapConcreteGenerics, [])
      self.enqueueFunction(mapInsertFn, mapInsertFnName, [], Some(mapConcreteType), mapConcreteGenerics)

      for (k, v) in items {
        val keyVal = self.genExpression(k, mapConcreteGenerics)
        val valVal = self.genExpression(v, mapConcreteGenerics)
        self.emit(Instruction(op: Operation.Call(ret: IrType.Unit, fnName: mapInsertFnName, args: [mapVal, keyVal, valVal])))
      }
    }

    mapVal
  }

  func genIndexing(self, pos: Position, concreteGenerics: Map<String, ConcreteType>, dst: String?, node: tc.TypedIndexingNode): Value {
    match node {
      TypedIndexingNode.ArrayLike(expr, mode) => {
        val exprVal = self.genExpression(expr, concreteGenerics)
        val exprConcreteType = self.getConcreteTypeFromType(expr.ty, concreteGenerics)
        val exprIrTy = self.getIrTypeForConcreteType(exprConcreteType)

        match mode {
          IndexingMode.Single(idxExpr) => {
            val idxVal = self.genExpression(idxExpr, concreteGenerics)

            if exprConcreteType.instanceKind == InstanceKind.Struct(self.project.preludeArrayStruct) {
              val arrItemConcreteType = try exprConcreteType.typeArgs[0] else unreachable("ConcreteType for array must have 1 type argument")
              val arrConcreteGenerics = { "T": arrItemConcreteType } // `T` is the known generic of `Array#get`

              val arrayGetFn = self.getMethodByName(InstanceKind.Struct(self.project.preludeArrayStruct), "get", staticMethod: false)
              val arrayGetFnName = self.fnName(Some(exprConcreteType), arrayGetFn, arrConcreteGenerics, [])
              self.enqueueFunction(arrayGetFn, arrayGetFnName, [], Some(exprConcreteType), arrConcreteGenerics)

              val optWrapperConcreteType = ConcreteType(instanceKind: InstanceKind.Enum(self.project.preludeOptionEnum), typeArgs: [arrItemConcreteType])
              val optWrapperIrTy = self.getIrTypeForConcreteType(optWrapperConcreteType)

              self.ssaValue(optWrapperIrTy, Operation.Call(ret: optWrapperIrTy, fnName: arrayGetFnName, args: [exprVal, idxVal]), dst)
            } else if exprConcreteType.instanceKind == InstanceKind.Struct(self.project.preludeStringStruct) {
              val stringGetFn = self.getMethodByName(InstanceKind.Struct(self.project.preludeStringStruct), "get", staticMethod: false)
              val stringGetFnName = self.fnName(Some(exprConcreteType), stringGetFn, {}, [])
              self.enqueueFunction(stringGetFn, stringGetFnName, [], Some(exprConcreteType), {})

              self.ssaValue(exprIrTy, Operation.Call(ret: exprIrTy, fnName: stringGetFnName, args: [exprVal, idxVal]), dst)
            } else {
              unreachable("unsupported type for indexing operator")
            }
          }
          IndexingMode.Range(startExpr, endExpr) => {
            val startVal = if startExpr |startExpr| Some(self.genExpression(startExpr, concreteGenerics)) else None
            val endVal = if endExpr |endExpr| Some(self.genExpression(endExpr, concreteGenerics)) else None

            val paramsNeedingDefaultValue = [!startVal, !endVal]
            val fnName = if exprConcreteType.instanceKind == InstanceKind.Struct(self.project.preludeArrayStruct) {
              val arrItemConcreteType = try exprConcreteType.typeArgs[0] else unreachable("ConcreteType for array must have 1 type argument")
              val arrConcreteGenerics = { "T": arrItemConcreteType } // `T` is the known generic of `Array#getRange`

              val arrayGetRangeFn = self.getMethodByName(InstanceKind.Struct(self.project.preludeArrayStruct), "getRange", staticMethod: false)
              val arrayGetRangeFnName = self.fnName(Some(exprConcreteType), arrayGetRangeFn, arrConcreteGenerics, paramsNeedingDefaultValue)
              self.enqueueFunction(arrayGetRangeFn, arrayGetRangeFnName, paramsNeedingDefaultValue, Some(exprConcreteType), arrConcreteGenerics)

              arrayGetRangeFnName
            } else if exprConcreteType.instanceKind == InstanceKind.Struct(self.project.preludeArrayStruct) {
              val stringGetRangeFn = self.getMethodByName(InstanceKind.Struct(self.project.preludeStringStruct), "getRange", staticMethod: false)
              val stringGetRangeFnName = self.fnName(Some(exprConcreteType), stringGetRangeFn, {}, paramsNeedingDefaultValue)
              self.enqueueFunction(stringGetRangeFn, stringGetRangeFnName, paramsNeedingDefaultValue, Some(exprConcreteType), {})

              stringGetRangeFnName
            } else {
              unreachable("unsupported type for range indexing operator")
            }

            val args = if startVal |startVal| {
              if endVal |endVal| {
                [exprVal, startVal, endVal]
              } else {
                [exprVal, startVal]
              }
            } else if endVal |endVal| {
              [exprVal, endVal]
            } else {
              [exprVal]
            }

            self.ssaValue(exprIrTy, Operation.Call(ret: exprIrTy, fnName: fnName, args: args), dst)
          }
        }
      }
      TypedIndexingNode.Map(mapExpr, idxExpr) => {
        val idxVal = self.genExpression(idxExpr, concreteGenerics)

        val mapVal = self.genExpression(mapExpr, concreteGenerics)
        val mapConcreteType = self.getConcreteTypeFromType(mapExpr.ty, concreteGenerics)
        val mapIrTy = self.getIrTypeForConcreteType(mapConcreteType)

        val mapKeyConcreteType = try mapConcreteType.typeArgs[0] else unreachable("ConcreteType for map must have 2 type arguments")
        val mapValConcreteType = try mapConcreteType.typeArgs[1] else unreachable("ConcreteType for map must have 2 type arguments")
        val mapKeyIrTy = self.getIrTypeForConcreteType(mapKeyConcreteType)
        val mapValIrTy = self.getIrTypeForConcreteType(mapValConcreteType)

        val mapConcreteGenerics = { "K": mapKeyConcreteType, "V": mapValConcreteType } // `K`, and `V` are the known generics of `Map.get`
        val mapGetFn = self.getMethodByName(InstanceKind.Struct(self.project.preludeMapStruct), "get", staticMethod: false)
        val mapGetFnName = self.fnName(Some(mapConcreteType), mapGetFn, mapConcreteGenerics, [])
        self.enqueueFunction(mapGetFn, mapGetFnName, [], Some(mapConcreteType), mapConcreteGenerics)

        val optWrapperConcreteType = ConcreteType(instanceKind: InstanceKind.Enum(self.project.preludeOptionEnum), typeArgs: [mapValConcreteType])
        val optWrapperIrTy = self.getIrTypeForConcreteType(optWrapperConcreteType)

        self.ssaValue(optWrapperIrTy, Operation.Call(ret: optWrapperIrTy, fnName: mapGetFnName, args: [mapVal, idxVal]), dst)
      }
      TypedIndexingNode.Tuple(tupleExpr, idx) => {
        val tupleVal = self.genExpression(tupleExpr, concreteGenerics)
        val tupleConcreteType = self.getConcreteTypeFromType(tupleExpr.ty, concreteGenerics)

        val fieldConcreteType = try tupleConcreteType.typeArgs[idx] else unreachable("Tuple of size ${tupleConcreteType.typeArgs.length} must have an index $idx")
        val fieldIrType = self.getIrTypeForConcreteType(fieldConcreteType)

        self.ssaValue(fieldIrType, Operation.LoadField(ty: fieldIrType, mem: tupleVal, name: "__$idx", offset: idx * 8), dst)
      }
    }
  }

  func genLambda(self, concreteGenerics: Map<String, ConcreteType>, fn: tc.Function, typeHint: tc.Type?, dst: String?): Value {
    val targetParamTypes = if typeHint |hint| {
      val paramTypes = match hint.kind {
        TypeKind.Func(paramTypes, _) => Some(paramTypes)
        // If the function value is being treated as a Hole, then no param type info needs to be known later anyway
        TypeKind.Hole => None
        _ => unreachable("typeKind must be TypeKind.Func")
      }
      paramTypes
    } else {
      None
    }

    val captures = if fn.isClosure() {
      val captures: Value[] = []
      for variable in fn.captures {
        captures.push(self.genLoadCapturedVar(variable.label.position, concreteGenerics, variable, deref: false))
      }
      Some(captures)
    } else {
      None
    }

    self.genFunctionValue(concreteGenerics, fn, targetParamTypes, dst, captures)
  }

  func genTry(self, concreteGenerics: Map<String, ConcreteType>, expr: tc.TypedAstNode, elseClause: tc.TypedTryElseClause?, dst: String?): Value {
    if elseClause todo("genTry: else blocks")

    val v = self.genExpression(expr, concreteGenerics)
    if self.project.typeIsOption(expr.ty) |innerType| {
      val innerConcreteType = self.getConcreteTypeFromType(innerType, concreteGenerics)
      val innerTy = self.getIrTypeForConcreteType(innerConcreteType)
      val condVal = self.ssaValue(IrType.Bool, Operation.OptionIsNone(v), None)

      val ifBody = self.withinBlock("try_fail", true, () => {
        self.emit(Instruction(op: Operation.Return(Some(v))))
        None
      })
      val elseBody = self.withinBlock("try_pass", false, () => {
        Some(self.ssaValue(innerTy, Operation.OptionUnwrap(innerTy, v), None))
      })

      self.ssaValue(innerTy, Operation.If(innerTy, condVal, ifBody, elseBody), dst)
    } else {
      todo("genTry: result type")
    }
  }

  // codegen helpers

  func genFunctionValue(self, concreteGenerics: Map<String, ConcreteType>, fn: tc.Function, targetParamTypes: (tc.Type, Bool)[]?, dst: String?, captures: Value[]?): Value {
    val concreteParamTypes = if targetParamTypes |paramTypes| {
      paramTypes.filter(_p => _p[1]).map(_p => self.getConcreteTypeFromType(_p[0], concreteGenerics))
    } else {
      fn.params.filter(p => !p.defaultValue).map(p => self.getConcreteTypeFromType(p.ty, concreteGenerics))
    }
    val targetArity = concreteParamTypes.length

    val fnName = if targetArity == fn.params.length {
      val fnName = self.fnName(None, fn, concreteGenerics, [])
      self.enqueueFunction(fn, fnName, [], None, concreteGenerics)
      fnName
    } else if targetArity < fn.params.length {
      val paramsNeedingDefaultValue = fn.params.map((param, idx) => {
        if concreteParamTypes[idx] {
          false
        } else {
          if !param.defaultValue unreachable("creating fn val for fn '${fn.label}' with arity $targetArity param '${param.label.name}' to be optional")
          true
        }
      })
      val fnName = self.fnName(None, fn, concreteGenerics, paramsNeedingDefaultValue)
      self.enqueueFunction(fn, fnName, paramsNeedingDefaultValue, None, concreteGenerics)
      fnName
    } else {
      val toDiscard = concreteParamTypes[fn.params.length:]
      val fnName = self.fnName(None, fn, concreteGenerics, [], !toDiscard.isEmpty())
      self.enqueueFunction(fn, fnName, [], None, concreteGenerics, toDiscard)

      fnName
    }

    if captures |captures| {
      self.ssaValue(IrType.Ptr, Operation.CreateClosure(fnName: fnName, captures: captures), dst)
    } else {
      self.ssaValue(IrType.Ptr, Operation.FunctionPointer(fnName: fnName), dst)
    }
  }

  func generateArrayWithItems(self, pos: Position, arrayItemConcreteType: ConcreteType, dst: String?, values: Value[]): Value {
    val arrayConcreteType = ConcreteType(instanceKind: InstanceKind.Struct(self.project.preludeArrayStruct), typeArgs: [arrayItemConcreteType])
    val arrConcreteGenerics = { "T": arrayItemConcreteType } // `T` is the known generic of `Array.withCapacity`
    val arrayWithCapacityFn = self.getMethodByName(InstanceKind.Struct(self.project.preludeArrayStruct), "withCapacity", staticMethod: true)
    val arrayWithCapacityFnName = self.fnName(None, arrayWithCapacityFn, arrConcreteGenerics, [])
    self.enqueueFunction(arrayWithCapacityFn, arrayWithCapacityFnName, [], None, arrConcreteGenerics)

    val sizeVal = Value.Const(Const.Int(values.length.nextPowerOf2()))
    val arrayIrTy = self.getIrTypeForConcreteType(arrayConcreteType)
    val op = Operation.Call(ret: arrayIrTy, fnName: arrayWithCapacityFnName, args: [sizeVal])
    val arrVal = self.ssaValue(arrayIrTy, op, dst)

    val (_, lengthFieldIdx) = try self.project.preludeArrayStruct.fields.findIndex(f => f.name.name == "length") else unreachable("no such field 'length'")
    self.emit(Instruction(op: Operation.StoreField(ty: IrType.I64, value: Value.Const(Const.Int(values.length)), mem: arrVal, name: "length", offset: lengthFieldIdx * 8)))

    val (_, bufferFieldIdx) = try self.project.preludeArrayStruct.fields.findIndex(f => f.name.name == "_buffer") else unreachable("no such field '_buffer'")
    val bufferVal = self.ssaValue(IrType.Ptr, Operation.LoadField(ty: IrType.Ptr, mem: arrVal, name: "_buffer", offset: bufferFieldIdx * 8), None)

    val arrayItemIrTy = self.getIrTypeForConcreteType(arrayItemConcreteType)
    for value, idx in values {
      val builtin = Builtin.Store(ptr: bufferVal, value: value, offset: Value.Const(Const.Int(idx)), itemTy: arrayItemIrTy)
      self.emit(Instruction(op: Operation.Builtin(ret: IrType.Unit, builtin: builtin)))
    }

    arrVal
  }

  func genToStringLogicForStructuredData(self, prefix: String, data: (String, ConcreteType, Value)[]): Value {
    val strTy = self.knowns.stringType()
    val strIrType = IrType.Composite(strTy.name)

    val prefixStr = Value.Const(Const.String(prefix))
    var knownConstLen = prefix.length + 2 + (data.length - 1) * 2 // account for '(' and ')', as well as ',' and ' ' between items. NB: does not include NULL
    var lenVal = Value.Const(Const.Int(0))

    val reprVals: (IrType, String, Value)[] = []
    for (itemName, itemConcreteType, itemVal), idx in data {
      val itemIrTy = self.getIrTypeForConcreteType(itemConcreteType)
      val itemConcreteGenerics = self.extractConcreteGenericsFromConcreteType(itemConcreteType)

      // If the item label is meant to be output, account for the label as well as ':' and ' ' between the label and the value
      if !itemName.isEmpty() { knownConstLen += (itemName.length + 2) }

      val toStringFn = self.getMethodByName(itemConcreteType.instanceKind, "toString", staticMethod: false)
      val toStringFnName = self.fnName(Some(itemConcreteType), toStringFn, itemConcreteGenerics, [])
      self.enqueueFunction(toStringFn, toStringFnName, [], Some(itemConcreteType), itemConcreteGenerics)

      val toStringVal = self.ssaValue(strIrType, Operation.Call(ret: strIrType, fnName: toStringFnName, args: [itemVal]), None)
      val toStringValLen = self.ssaValue(IrType.I64, Operation.LoadField(ty: IrType.I64, mem: toStringVal, name: "length", offset: 0), None)
      lenVal = self.ssaValue(IrType.I64, Operation.Add(lenVal, toStringValLen), None)

      if itemIrTy == strIrType {
        // account for opening and closing " chars
        lenVal = self.ssaValue(IrType.I64, Operation.Add(lenVal, Value.Const(Const.Int(2))), None)
      }

      reprVals.push((itemIrTy, itemName, toStringVal))
    }

    val totalLenVal = self.ssaValue(IrType.I64, Operation.Add(lenVal, Value.Const(Const.Int(knownConstLen))), None)
    self.ssaValue(strIrType, Operation.StructuredToString(prefix: prefix, lenVal: totalLenVal, fields: reprVals), None)
  }

  func genEqLogicForStructuredData(self, data: (ConcreteType, Value, Value)[]): Value {
    var acc = Value.Const(Const.Bool(true))
    for (itemConcreteType, selfVal, otherVal), idx in data {
      val eq = self.genCompoundValue(() => self.genEqLogic(itemConcreteType, selfVal, otherVal, negate: false, dst: None))
      acc = self.ssaValue(IrType.Bool, Operation.BoolAnd(acc, eq), None)
    }

    acc
  }

  func ssaValueComptime(self, const: Const, name: String?): Value {
    if name |name| {
      val (op, ty) = match const {
        Const.Int(value) => (Operation.ConstInt(value), IrType.I64)
        Const.Float(value) => (Operation.ConstFloat(value), IrType.F64)
        Const.Bool(value) => (Operation.ConstBool(value), IrType.Bool)
        Const.Char(value) => (Operation.ConstChar(value), IrType.I64)
        Const.String(value) => {
          val strTy = IrType.Composite(self.knowns.stringType().name)
          (Operation.ConstString(value), strTy)
        }
      }

      self.ssaValue(ty, op, Some(name))
    } else {
      Value.Const(const)
    }
  }

  func ssaValue(self, ty: IrType, op: Operation, name: String?): Value {
    val ident = self.curCtx.addLocal(ty, name)
    self.emit(Instruction(assignee: Some(ident), op: op))
    Value.Ident(ident)
  }

  func genCallToStringMethod(self, value: Value, dst: String? = None): Value {
    val strTy = IrType.Composite(self.knowns.stringType().name)
    val valTy = self.getValueTy(value)
    val concreteType = match valTy {
      IrType.Unit => unreachable("values cannot be of type unit")
      IrType.I64 => ConcreteType(instanceKind: InstanceKind.Struct(self.project.preludeIntStruct))
      IrType.F64 => ConcreteType(instanceKind: InstanceKind.Struct(self.project.preludeFloatStruct))
      IrType.Bool => ConcreteType(instanceKind: InstanceKind.Struct(self.project.preludeBoolStruct))
      IrType.Byte => todo("Byte#toString()")
      IrType.Composite(name) => {
        val (_, concreteTy) = try self.types[name] else unreachable("type '$name' missing from known types")
        concreteTy
      }
      IrType.Ptr => todo("Pointer#toString()")
    }

    val concreteGenerics = self.extractConcreteGenericsFromConcreteType(concreteType)
    val toStringFn = self.getMethodByName(concreteType.instanceKind, "toString", staticMethod: false)
    val toStringFnName = self.fnName(Some(concreteType), toStringFn, concreteGenerics, [])
    self.enqueueFunction(toStringFn, toStringFnName, [], Some(concreteType), concreteGenerics)

    self.ssaValue(strTy, Operation.Call(ret: strTy, fnName: toStringFnName, args: [value]), dst)
  }

  // helpers

  func varName(self, variable: tc.Variable): String {
    val name = variable.label.name
    val idx = variable.scope.idxInFn
    "_${name}_${idx}"
  }

  func enterFunction(self, fn: IrFunction, typedFn: tc.Function?): Context {
    val prevCtx = self.curCtx
    val params = fn.params.map(p => Ident(ty: IrType.I64, kind: p.kind))
    val locals = Map.fromPairs(fn.params.map(p => (p.kind.name(), Value.Ident(p))))
    self.curCtx = Context(fn: fn, typedFn: typedFn, block: fn.block, locals: locals)

    prevCtx
  }

  func withinBlock(self, name: String, terminates: Bool, fn: () => Value?): Block {
    val prevBlock = self.curCtx.block

    val instrs: Instruction[] = []
    self.curCtx.block = (name, instrs)
    val finalVal = fn()
    self.curCtx.block = prevBlock

    Block(name: name, body: instrs, result: finalVal, terminates: terminates)
  }

  func genCompoundValue(self, fn: () => Value): CompoundValue {
    val prevBlock = self.curCtx.block

    val instrs: Instruction[] = []
    self.curCtx.block = ("_compoundvalue", instrs)
    val finalVal = fn()
    self.curCtx.block = prevBlock

    CompoundValue(body: instrs, result: finalVal)
  }

  func enqueueFunction(self, fn: tc.Function, fnName: String, paramsNeedingDefaultValue: Bool[], methodInstanceType: ConcreteType?, concreteGenerics: Map<String, ConcreteType>, paramsToDiscard: ConcreteType[] = []) {
    self.fnQueue.push(FunctionToCompile(callable: CallableToCompile.Function(fn), fnName: fnName, paramsNeedingDefaultValue: paramsNeedingDefaultValue, concreteGenerics: concreteGenerics, methodInstanceType: methodInstanceType, paramsToDiscard: paramsToDiscard))
  }

  func enqueueInitializer(self, ty: ConcreteType, enumVariant: tc.TypedEnumVariant?, fnName: String, paramsNeedingDefaultValue: Bool[], methodInstanceType: ConcreteType?, concreteGenerics: Map<String, ConcreteType>) {
    if enumVariant |variant| {
      self.fnQueue.push(FunctionToCompile(callable: CallableToCompile.EnumVariant(ty, variant), fnName: fnName, paramsNeedingDefaultValue: paramsNeedingDefaultValue, concreteGenerics: concreteGenerics, methodInstanceType: methodInstanceType))
    } else {
      self.fnQueue.push(FunctionToCompile(callable: CallableToCompile.Initializer(ty), fnName: fnName, paramsNeedingDefaultValue: paramsNeedingDefaultValue, concreteGenerics: concreteGenerics, methodInstanceType: methodInstanceType))
    }
  }

  func addFunction(self, fnName: String, fn: IrFunction) {
    self.functions.push(fn)
    self.functionsByName[fnName] = fn
  }

  func getOrAddConstEnumVariant(self, concreteType: ConcreteType, variant: tc.TypedEnumVariant, variantIdx: Int): GlobalVariable {
    val typeName = self.typeName(concreteType, withTypeArgs: true)
    val globalName = "${typeName}_${variant.label.name}"
    if self.globals[globalName] |g| return g

    val ty = self.getIrTypeForConcreteType(concreteType)

    val v = GlobalVariable(name: globalName, ty: ty, mutable: false)
    self.globals[globalName] = v

    v
  }

  func addGlobal(self, variable: tc.Variable, modId: Int, concreteGenerics: Map<String, ConcreteType>): GlobalVariable {
    val globalName = self.globalName(modId, variable.label.name)
    if self.globals[globalName] |g| return g

    val varConcreteType = self.getConcreteTypeFromType(variable.ty, concreteGenerics)
    val varTy = self.getIrTypeForConcreteType(varConcreteType)

    val v = GlobalVariable(name: globalName, ty: varTy, mutable: variable.mutable)
    self.globals[globalName] = v

    v
  }

  func getGlobal(self, name: String, pos: Position): GlobalVariable {
    try self.globals[name] else unreachable("no such global '$name' ($pos)")
  }

  func globalName(self, modId: Int, name: String): String = "_${modId}_$name"

  func typeName(self, ty: ConcreteType, withTypeArgs = true): String {
    val (id, baseName) = match ty.instanceKind {
      InstanceKind.Struct(s) => (s.moduleId, s.label.name)
      InstanceKind.Enum(e) => (e.moduleId, e.label.name)
    }

    val parts = [id.toString(), baseName]
    if withTypeArgs {
      for typeArg in ty.typeArgs {
        parts.push(self.typeName(typeArg))
      }
    }

    parts.join("_")
  }

  func tupleStruct(self, arity: Int): tc.Struct {
    val name = "Tuple$arity"

    self.tupleStructs.getOrInsert(name, () => {
      val dummyModuleId = 0
      val alphabet = "ABCDEFGHIJKLMNOPQRSTUVWXYZ"
      val typeParams = alphabet[:arity].split("")
      val fields = typeParams.map((p, idx) => ("__$idx", tc.Type(kind: TypeKind.Generic(name: p))))
      tc.Struct.makeDummy(moduleId: dummyModuleId, name: name, typeParams: typeParams, fields: fields)
    })
  }

  func isTupleStruct(self, struct: tc.Struct): Bool = if self.tupleStructs[struct.label.name] |s| s == struct else false

  func functionStruct(self, arity: Int, returns: Bool): tc.Struct {
    val name = if returns "Function${arity + 1}" else "UFunction${arity}"

    self.functionStructs.getOrInsert(name, () => {
      val dummyModuleId = 0
      val alphabet = "ABCDEFGHIJKLMNOPQRSTUVWXYZ"
      val typeParams = (if returns { ["Ret"] } else []).concat(alphabet[:arity].split(""))
      tc.Struct.makeDummy(moduleId: dummyModuleId, name: name, typeParams: typeParams, fields: [])
    })
  }

  func getConcreteTypeFromType(self, ty: tc.Type, concreteGenerics: Map<String, ConcreteType>): ConcreteType {
    match ty.kind {
      TypeKind.CouldNotDetermine => unreachable("Encountered CouldNotDetermine type")
      TypeKind.PrimitiveUnit => unreachable("getConcreteTypeFromType: Unit")
      TypeKind.PrimitiveInt => ConcreteType(instanceKind: InstanceKind.Struct(self.project.preludeIntStruct), typeArgs: [])
      TypeKind.PrimitiveFloat => ConcreteType(instanceKind: InstanceKind.Struct(self.project.preludeFloatStruct), typeArgs: [])
      TypeKind.PrimitiveBool => ConcreteType(instanceKind: InstanceKind.Struct(self.project.preludeBoolStruct), typeArgs: [])
      TypeKind.PrimitiveChar => ConcreteType(instanceKind: InstanceKind.Struct(self.project.preludeCharStruct), typeArgs: [])
      TypeKind.PrimitiveString => ConcreteType(instanceKind: InstanceKind.Struct(self.project.preludeStringStruct), typeArgs: [])
      TypeKind.Never => unreachable("Encountered Never type")
      TypeKind.Generic(name) => try concreteGenerics[name] else {
        stdoutWriteln(process.getStackTrace())
        unreachable("getConcreteTypeFromType: generic '$name'")
      }
      TypeKind.Instance(instanceKind, typeArgs) => {
        val concreteTypeArgs = typeArgs.map(t => self.getConcreteTypeFromType(t, concreteGenerics))
        ConcreteType(instanceKind: instanceKind, typeArgs: concreteTypeArgs)
      }
      TypeKind.Func(paramTypes, returnType) => {
        val returns = returnType.kind != tc.TypeKind.PrimitiveUnit
        val struct = self.functionStruct(paramTypes.length, returns)
        val concreteTypeArgs: ConcreteType[] = []
        if returns {
          concreteTypeArgs.push(self.getConcreteTypeFromType(returnType, concreteGenerics))
        }
        for (t, _) in paramTypes {
          concreteTypeArgs.push(self.getConcreteTypeFromType(t, concreteGenerics))
        }

        ConcreteType(instanceKind: InstanceKind.Struct(struct), typeArgs: concreteTypeArgs)
      }
      TypeKind.Type(type_) => todo("TypeKind.Type")
      TypeKind.Tuple(types) => {
        val struct = self.tupleStruct(types.length)
        val concreteTypeArgs = types.map(t => self.getConcreteTypeFromType(t, concreteGenerics))

        ConcreteType(instanceKind: InstanceKind.Struct(struct), typeArgs: concreteTypeArgs)
      }
      TypeKind.Hole => todo("TypeKind.Hole")
    }
  }

  func extractConcreteGenericsFromConcreteType(self, concreteType: ConcreteType): Map<String, ConcreteType> {
    val typeParams = match concreteType.instanceKind {
      InstanceKind.Struct(s) => s.typeParams
      InstanceKind.Enum(e) => e.typeParams
    }

    val concreteGenerics: Map<String, ConcreteType> = {}
    for typeParam, idx in typeParams {
      val concreteGeneric = try concreteType.typeArgs[idx] else unreachable()
      concreteGenerics[typeParam] = concreteGeneric
    }

    concreteGenerics
  }

  func fnName(self, methodInstTy: ConcreteType?, fn: tc.Function, concreteGenerics: Map<String, ConcreteType>, paramsNeedingDefaultValue: Bool[] = [], discard = false): String {
    val defaultValuesFlag = paramsNeedingDefaultValue.reduce(0, (acc, f) => (acc << 1) || (if f 1 else 0))
    val base = match fn.kind {
      FunctionKind.Standalone => {
        val (defModId, _) = try fn.scope.findParentModule() else unreachable("could not find parent module for function '${fn.label.name}'")
        "_${defModId}_"
      }
      FunctionKind.InstanceMethod => {
        val typeName = self.typeName(try methodInstTy else unreachable("InstanceMethod without methodInstTy"))
        "_${typeName}_"
      }
      FunctionKind.StaticMethod(instanceKind, _) => {
        val typeName = self.typeName(ConcreteType(instanceKind: instanceKind), withTypeArgs: false)
        "_${typeName}__"
      }
    }

    val parts = ["${base}${fn.label.name}"]

    for (_, label) in fn.typeParams {
      val concreteGeneric = try concreteGenerics[label.name] else unreachable("Could not resolve generic '${label.name}' for function '${fn.label.name}'")
      parts.push(self.typeName(concreteGeneric))
    }

    if defaultValuesFlag != 0 parts.push("$defaultValuesFlag")
    if discard parts.push("discard")

    parts.join("_")
  }

  func structInitFnName(self, ty: ConcreteType, paramsNeedingDefaultValue: Bool[] = []): String {
    val typeName = self.typeName(ty)
    val defaultValuesFlag = paramsNeedingDefaultValue.reduce(0, (acc, f) => (acc << 1) || (if f 1 else 0))

    val prefix = "_${typeName}__init__"
    if defaultValuesFlag == 0 {
      prefix
    } else {
      "${prefix}_$defaultValuesFlag"
    }
  }

  func enumVariantInitFnName(self, ty: ConcreteType, variant: tc.TypedEnumVariant, paramsNeedingDefaultValue: Bool[] = []): String {
    val typeName = self.typeName(ty)
    val defaultValuesFlag = paramsNeedingDefaultValue.reduce(0, (acc, f) => (acc << 1) || (if f 1 else 0))

    val prefix = "_${typeName}__${variant.label.name}"
    if defaultValuesFlag == 0 {
      prefix
    } else {
      "${prefix}_$defaultValuesFlag"
    }
  }

  func getIrTypeForConcreteType(self, ty: ConcreteType): IrType {
    match ty.instanceKind {
      InstanceKind.Struct(s) => {
        if s == self.project.preludeIntStruct return IrType.I64
        if s == self.project.preludeFloatStruct return IrType.F64
        if s == self.project.preludeBoolStruct return IrType.Bool

        if s.builtin == Some(tc.BuiltinModule.Intrinsics) {
          if s.label.name == "Byte" return IrType.Byte
        }

        val t = self.getOrAddCompositeType(ty)
        IrType.Composite(name: t.name)
      }
      InstanceKind.Enum => {
        val t = self.getOrAddCompositeType(ty)
        IrType.Composite(name: t.name)
      }
    }
  }

  func getOrAddCompositeType(self, ty: ConcreteType): CompositeType {
    val typeName = self.typeName(ty)

    if self.types[typeName] |(t, _)| return t

    // TODO
    // val fields = match instanceKind {
    //   InstanceKind.Struct(s) => {
    //     s.fields.map(f => (f.name.name, self.getIrTypeForTcType(f.ty)))
    //   }
    //   InstanceKind.Enum => todo("getOrAddCompositeType for enums")
    // }

    val t = CompositeType(name: typeName, fields: [])
    self.types[typeName] = (t, ty)

    t
  }

  func emit(self, inst: Instruction) = self.curCtx.block[1].push(inst)

  func getMethodByName(self, parent: InstanceKind, name: String, staticMethod = false): tc.Function {
    val (parentName, methods) = match parent {
      InstanceKind.Struct(s) => (s.label.name, if staticMethod s.staticMethods else s.instanceMethods)
      InstanceKind.Enum(e) => (e.label.name, if staticMethod e.staticMethods else e.instanceMethods)
    }

    try methods.find(m => m.label.name == name) else {
      val sep = if staticMethod "." else "#"
      unreachable("$parentName$sep$name must exist")
    }
  }

  func variableIsGlobal(self, variable: tc.Variable): Int? {
    // Top-level variables in a module are only globals if they're captured; otherwise they're treated as locals within the module wrapper function.
    // Exported variables (which _should_ also be top-level) are necessarily hoisted to global scope.
    val modId = variable.isGlobal()
    if variable.isExported {
      if !modId unreachable("a variable should only be able to be exported if it's at the top-level")
      return modId
    }

    if !variable.isCaptured return None

    modId
  }

  func valueAsCompileTime(self, value: Value): Const? {
    if !self.foldConstants return None

    // A value is said to be known at compile time if it's a constant (int, float, bool, char, or string), or if it's an immutable global.
    match value {
      Value.Unit => None // should be unreachable, but it's ok to return None here
      Value.Const(const) => Some(const)
      Value.Ident(ident) => ident.compileTimeValue
      Value.Global(global) => if global.mutable None else global.initialValue
    }
  }

  func valuesAsCompileTime(self, value1: Value, value2: Value): (Const, Const)? {
    if self.valueAsCompileTime(value1) |v1| {
      if self.valueAsCompileTime(value2) |v2| {
        return Some((v1, v2))
      }
    }

    None
  }

  func getValueTy(self, value: Value): IrType {
    match value {
      Value.Unit => IrType.Unit
      Value.Const(const) => match const {
        Const.Int => IrType.I64
        Const.Float => IrType.F64
        Const.Bool => IrType.Bool
        Const.Char => IrType.I64
        Const.String => IrType.Composite(name: self.knowns.stringType().name)
      }
      Value.Ident(ident) => ident.ty
      Value.Global(global) => global.ty
    }
  }

  func getExternDecName(self, fn: tc.Function): String? {
    if fn.decorators.find(dec => dec.label.name == "external") |dec| {
      match dec.arguments[0] {
        LiteralAstNode.String(value) => Some(value)
        _ => unreachable("@external decorator requires 1 string argument for the name")
      }
    } else {
      None
    }
  }

  func getIntrinsicDecName(self, fn: tc.Function): String? {
    if fn.decorators.find(dec => dec.label.name == "intrinsic") |dec| {
      match dec.arguments[0] {
        LiteralAstNode.String(value) => Some(value)
        _ => unreachable("@external decorator requires 1 string argument for the name")
      }
    } else {
      None
    }
  }
}<|MERGE_RESOLUTION|>--- conflicted
+++ resolved
@@ -61,11 +61,8 @@
   pub params: Ident[]
   pub ret: IrType
   pub block: (String, Instruction[]) = ("start", [])
-<<<<<<< HEAD
   pub isClosure: Bool
-=======
   pub numLocals: Int
->>>>>>> c887c6cc
 
   pub func render(self, sb: StringBuilder) {
     if self.extern |name| sb.writeln("@extern($name)")
@@ -919,13 +916,8 @@
   pub func generateIR(project: tc.Project, foldConstants: Bool = true): IR {
     val allModules = project.modules.values().sortBy(m => m.id)
 
-<<<<<<< HEAD
-    val mainFn = IrFunction(name: "main", params: [], ret: IrType.I64, isClosure: false)
+    val mainFn = IrFunction(name: "main", params: [], ret: IrType.I64, isClosure: false, numLocals: 0)
     val curCtx = Context(fn: mainFn, typedFn: None, block: mainFn.block)
-=======
-    val mainFn = IrFunction(name: "main", params: [], ret: IrType.I64, numLocals: 0)
-    val curCtx = Context(fn: mainFn, block: mainFn.block)
->>>>>>> c887c6cc
     val generator = Generator(project: project, functions: [], functionsByName: {}, curCtx: curCtx, foldConstants: foldConstants)
 
     val strConcreteTy = ConcreteType(instanceKind: InstanceKind.Struct(project.preludeStringStruct))
@@ -951,11 +943,7 @@
 
   func genModule(self, mod: tc.TypedModule): IrFunction? {
     val modFnName = "__mod_${mod.id}"
-<<<<<<< HEAD
-    val modFn = IrFunction(name: modFnName, params: [], ret: IrType.Unit, isClosure: false)
-=======
-    val modFn = IrFunction(name: modFnName, params: [], ret: IrType.Unit, numLocals: 0)
->>>>>>> c887c6cc
+    val modFn = IrFunction(name: modFnName, params: [], ret: IrType.Unit, isClosure: false, numLocals: 0)
     val prevCtx = self.curCtx
     self.curCtx = Context(fn: modFn, typedFn: None, block: modFn.block)
 
@@ -1005,12 +993,8 @@
     }
 
     val externName = self.getExternDecName(fn)
-<<<<<<< HEAD
     val isClosure = fn.isClosure()
-    val irFunc = IrFunction(extern: externName, name: ctx.fnName, params: [], ret: retTy, isClosure: isClosure)
-=======
-    val irFunc = IrFunction(extern: externName, name: ctx.fnName, params: [], ret: retTy, numLocals: 0)
->>>>>>> c887c6cc
+    val irFunc = IrFunction(extern: externName, name: ctx.fnName, params: [], ret: retTy, isClosure: isClosure, numLocals: 0)
     self.addFunction(ctx.fnName, irFunc)
     val prevCtx = self.enterFunction(irFunc, Some(fn))
 
@@ -1142,11 +1126,7 @@
     if self.functionsByName[fnName] |f| return f
 
     val retTy = self.getIrTypeForConcreteType(concreteType)
-<<<<<<< HEAD
-    val irFunc = IrFunction(name: fnName, params: [], ret: retTy, isClosure: false)
-=======
-    val irFunc = IrFunction(name: fnName, params: [], ret: retTy, numLocals: 0)
->>>>>>> c887c6cc
+    val irFunc = IrFunction(name: fnName, params: [], ret: retTy, isClosure: false, numLocals: 0)
     self.addFunction(fnName, irFunc)
     val prevCtx = self.enterFunction(irFunc, None)
 
