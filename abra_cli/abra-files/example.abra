--- conflicted
+++ resolved
@@ -1,45 +1,8 @@
-<<<<<<< HEAD
 type Person {
   name: String
-  age: Int
 
-  //func toString(self): String = "16"
+  func toString(self): String = self.name
 }
-
-Person(name: "Ken", age: 29)
-=======
-enum Color {
-  Red
-  Green
-  Blue
-  RGB(red: Int, green: Int, blue: Int)
-
-  func white(): Color = Color.RGB(red: 255, green: 255, blue: 255)
-
-  func black(): Color = Color.RGB(red: 0, green: 0, blue: 0)
-
-  func hex(self): String {
-    match self {
-    //  Color.Red => "0xff0000"
-    //  Color.Green => "0x00ff00"
-    //  Color.Blue => "0x0000ff"
-      Color.RGB c => {
-        val hexes = [c.red, c.green, c.blue].map(c => c.asBase(16).padLeft(2, "0"))
-        "0x" + hexes.join()
-      }
-      _ => "asdf"
-    }
-  }
-}
-
-Color.white()
-
-//[
-//  Color.Red,
-//  Color.Green,
-//  Color.Blue,
-//  Color.black(),
-//  Color.white(),
-//  Color.RGB(red: 128, green: 128, blue: 128)
-//].map(c => c.hex())
->>>>>>> b72be9b6
+val p1 = Person(name: "Ken")
+p1.toString = () => "Hello"
+println(p1)