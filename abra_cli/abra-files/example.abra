<<<<<<< HEAD
if readFile("./abra-files/example.abra") |contents| {
  println(contents)
}
=======
enum Shade {
  Light
  Dark
}

enum Color {
  Red
  RGB(r: Int, shade: Shade)
}

val c: Color | Int = Color.RGB(r: 1, shade: Shade.Dark)
//println(c)
//match c {
//  Color.RGB(r, g) x => {
//    x.r = g
//    x.g = r
//  }
//  _ => {}
//}
//println(c)

val s = match c {
  Color.RGB(r, shade) => {
    val s = match shade {
      Shade.Dark s => "dark"
      Shade.Light s => "light"
    }
    s + ", r: " + r
  }
  Int i => "int: " + i
  Color.Red => "red"
  //_ z => ""
}
println(s)


//enum Color {
//  Red
//  Green
//  Blue
//  RGB(red: Int, green: Int, blue: Int)
//
//  func white(): Color = Color.RGB(red: 255, green: 255, blue: 255)
//
//  func black(): Color = Color.RGB(red: 0, green: 0, blue: 0)
//
//  func hex(self): String {
//    match self {
//      Color.Red => "0xFF0000",
//      Color.Green => "0x00FF00",
//      Color.Blue => "0x0000FF",
//      Color.RGB c => "0x" + [c.red, c.green, c.blue].map(c => c.asBase(16).padLeft(2, "0")).join(),
//    }
//  }
//}
//
//[
//  Color.Red,
//  Color.Green,
//  Color.Blue,
//  Color.black,
//  Color.white,
//  Color.RGB(red: 128, green: 128, blue: 128)
//].map(c => c.hex())
>>>>>>> c385f866
<|MERGE_RESOLUTION|>--- conflicted
+++ resolved
@@ -1,8 +1,3 @@
-<<<<<<< HEAD
-if readFile("./abra-files/example.abra") |contents| {
-  println(contents)
-}
-=======
 enum Shade {
   Light
   Dark
@@ -66,5 +61,4 @@
 //  Color.black,
 //  Color.white,
 //  Color.RGB(red: 128, green: 128, blue: 128)
-//].map(c => c.hex())
->>>>>>> c385f866
+//].map(c => c.hex())