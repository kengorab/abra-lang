//val arr = [1, 2, 3]
//val p = arr.push
//p(4)
//p(5)
//arr

//val fl = 6.24
//val f = fl.floor
//println(""+f())
//println(""+f())
//println(""+fl)

//println("asdf".toUpper())
//println(""+(1.23).floor())

<<<<<<< HEAD
  func hex(self): String {
    match self {
      Color.Red => "0xFF0000"
      Color.Green => "0x00FF00"
      Color.Blue => "0x0000FF"
      Color.RGB c => "0x" + c.red + c.green + c.blue
    }
  }
}

[
  Color.Red,
  Color.Green,
  Color.Blue,
  Color.black(),
  Color.white(),
  Color.RGB(red: 128, green: 128, blue: 128)
].map(c => c.hex())
=======
//val arr = [1, 2, 3]
//arr.map(x => x + 2)

//func asHexColor(r: Int, g: Int, b: Int): String {
//  "0x" + [r, g, b].map(c => c.asBase(16).padLeft(2, "0")).join()
//}
//
//asHexColor(127, 10, 1)

1.23.3
>>>>>>> 8f9ad8fe
<|MERGE_RESOLUTION|>--- conflicted
+++ resolved
@@ -1,25 +1,19 @@
-//val arr = [1, 2, 3]
-//val p = arr.push
-//p(4)
-//p(5)
-//arr
+enum Color {
+  Red
+  Green
+  Blue
+  RGB(red: Int, green: Int, blue: Int)
 
-//val fl = 6.24
-//val f = fl.floor
-//println(""+f())
-//println(""+f())
-//println(""+fl)
+  func white(): Color = Color.RGB(red: 255, green: 255, blue: 255)
 
-//println("asdf".toUpper())
-//println(""+(1.23).floor())
+  func black(): Color = Color.RGB(red: 0, green: 0, blue: 0)
 
-<<<<<<< HEAD
   func hex(self): String {
     match self {
       Color.Red => "0xFF0000"
       Color.Green => "0x00FF00"
       Color.Blue => "0x0000FF"
-      Color.RGB c => "0x" + c.red + c.green + c.blue
+      Color.RGB c => "0x" + [c.red, c.green, c.blue].map(c => c.asBase(16).padLeft(2, "0")).join()
     }
   }
 }
@@ -31,16 +25,4 @@
   Color.black(),
   Color.white(),
   Color.RGB(red: 128, green: 128, blue: 128)
-].map(c => c.hex())
-=======
-//val arr = [1, 2, 3]
-//arr.map(x => x + 2)
-
-//func asHexColor(r: Int, g: Int, b: Int): String {
-//  "0x" + [r, g, b].map(c => c.asBase(16).padLeft(2, "0")).join()
-//}
-//
-//asHexColor(127, 10, 1)
-
-1.23.3
->>>>>>> 8f9ad8fe
+].map(c => c.hex())