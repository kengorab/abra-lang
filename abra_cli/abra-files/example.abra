<<<<<<< HEAD
type Foo { s: String }
enum A { A1(foo: Foo) }

val a = A.A1(foo: Foo(s: "asdf"))
match a {
  A.A1(f) => f.s = "qwer"
}
println(a)
=======
import b from "./example2"
import x from "../foo"

println(b, x)
>>>>>>> 05ec601a
<|MERGE_RESOLUTION|>--- conflicted
+++ resolved
@@ -1,4 +1,3 @@
-<<<<<<< HEAD
 type Foo { s: String }
 enum A { A1(foo: Foo) }
 
@@ -7,9 +6,8 @@
   A.A1(f) => f.s = "qwer"
 }
 println(a)
-=======
-import b from "./example2"
-import x from "../foo"
 
-println(b, x)
->>>>>>> 05ec601a
+// import b from "./example2"
+// import x from "../foo"
+//
+// println(b, x)